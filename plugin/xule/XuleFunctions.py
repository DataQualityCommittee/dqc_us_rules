--- conflicted
+++ resolved
@@ -19,11 +19,7 @@
 See the License for the specific language governing permissions and
 limitations under the License.
 
-<<<<<<< HEAD
-$Change: 22737 $
-=======
 $Change: 22780 $
->>>>>>> e0313f58
 DOCSKIP
 """
 
