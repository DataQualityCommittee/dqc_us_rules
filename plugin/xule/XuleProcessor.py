"""XuleProcessor

Xule is a rule processor for XBRL (X)brl r(ULE). 

The XuleProcessor module is the main module for processing a rule set against an instance.

DOCSKIP
See https://xbrl.us/dqc-license for license information.  
See https://xbrl.us/dqc-patent for patent infringement notice.
Copyright (c) 2017 - 2021 XBRL US, Inc.

Licensed under the Apache License, Version 2.0 (the "License");
you may not use this file except in compliance with the License.
You may obtain a copy of the License at

    http://www.apache.org/licenses/LICENSE-2.0

Unless required by applicable law or agreed to in writing, software
distributed under the License is distributed on an "AS IS" BASIS,
WITHOUT WARRANTIES OR CONDITIONS OF ANY KIND, either express or implied.
See the License for the specific language governing permissions and
limitations under the License.

<<<<<<< HEAD
$Change: 23219 $
=======
$Change: 23301 $
>>>>>>> a76c7f78
DOCSKIP
"""
from .XuleContext import XuleGlobalContext, XuleRuleContext  # XuleContext
from .XuleRunTime import XuleProcessingError, XuleIterationStop, XuleException, XuleBuildTableError, XuleReEvaluate
from .XuleValue import *
from . import XuleConstants as xc
from . import XuleUtility
import itertools as it
from arelle.ModelValue import QName, dayTimeDuration, DateTime, gYear, gMonthDay, gYearMonth, qname
from arelle.ModelInstanceObject import ModelFact
from arelle.ModelRelationshipSet import ModelRelationshipSet
from arelle.ModelDtsObject import ModelConcept
from arelle.ModelObject import ModelObject
from arelle.XmlValidate import VALID
import decimal
import datetime
import math
import re
from aniso8601 import parse_duration, parse_datetime, parse_date
import collections
import copy
from threading import Thread
from . import XuleFunctions
from . import XuleProperties
import os


def process_xule(rule_set, model_xbrl, cntlr, options, saved_taxonomies=None):
    """Run xule rules against a filing.
    
    :param rule_set: An opened rule set
    :type rule_set: XuleRuleSet
    :param model_xbrl: An Arelle model of the instance document
    :type model_xbrl: ModelXbrl
    :param cntlr: An Arelle controller
    :type cntlr: Cntlr
    :param options: The command line options
    :type options: optparse
    
    This is the main function to process a Xule ruleset against a filing. This function just sets a few things up. 
    The most import item is the processor context. The context saves the state of the processor throughout the 
    processing of the rules.
    """

    global_context = XuleGlobalContext(rule_set, model_xbrl, cntlr, options)
    if saved_taxonomies is not None and len(saved_taxonomies) > 0:
        global_context.other_taxonomies = saved_taxonomies

        # Set up trace files
    if getattr(global_context.options, "xule_trace_count", False):
        try:
            os.remove(global_context.options.xule_trace_count + ".csv")
        except FileNotFoundError:
            pass
        try:
            os.remove(global_context.options.xule_trace_count + ".txt")
        except FileNotFoundError:
            pass

    if getattr(global_context.options, "xule_time", None) is not None:
        total_start = datetime.datetime.today()

    if getattr(global_context.options, "xule_multi", False):
        from .XuleMultiProcessing import output_message_queue
        t = Thread(target=output_message_queue, args=(global_context,))
        t.name = "Message Queue"
        t.start()

    if getattr(global_context.options, "xule_time", None) is not None:
        fact_index_start = datetime.datetime.today()

    # Create the processing context to build the index
    xule_context = XuleRuleContext(global_context)
    # Build an index on the facts in the model.
    index_model(xule_context)
    # Clean up
    del xule_context

    if getattr(global_context.options, "xule_time", None) is not None:
        fact_index_end = datetime.datetime.today()
        global_context.message_queue.print("Index build time %s." % (fact_index_end - fact_index_start))

    # Determine is constants should be precalced. This is determined by the --xule-precalc-constants optoin on the command line. This is useful to simulate how the processor works in the server
    # environment.
    if getattr(global_context.options, "xule_precalc_constants", False):
        constant_start = datetime.datetime.today()
        process_precalc_constants(global_context)
        constant_end = datetime.datetime.today()
        constant_time = constant_end - constant_start
        global_context.message_queue.print("Time to calculated non instance constants: %s" % (constant_time))

    # global_context.message_queue.logging("Processing Filing...")
    evaluate_rule_set(global_context)

    if getattr(global_context.options, "xule_time", None) is not None:
        total_end = datetime.datetime.today()
        if getattr(global_context.options, "xule_precalc_constants", False):
            global_context.message_queue.print(
                "Time to process excluding non instance constant: %s." % (total_end - total_start - constant_time))
        global_context.message_queue.print("Total time to process: %s." % (total_end - total_start))
    # Shutdown Message Queue
    if getattr(global_context.options, "xule_multi", False):
        global_context.message_queue.stop()
        global_context.message_queue.clear()
        t.join()
        # Save any taxonomies that were opened
    saved_taxonomies = global_context.other_taxonomies
    # clean up
    del global_context

    return saved_taxonomies


def evaluate_rule_set(global_context):
    """Process the rule set.
    
    :param global_context: The global processing context
    :type global_context: XuleGlobalContext
    :param skip_rules: A list of rule names to skip
    :type skip_rules: list
    
    This function loops through all the rules in the rule set and evaluates each rule.
    
    During evaluation of a rule, the evaluator can produce a XuleIterationStop exception. This exception indicates
    that processing of the current iteration of the rule can stop and go to the next iteration.
    """
    if getattr(global_context.options, "xule_time", None) is not None:
        times = []

    # Create a list of rules to skip. These are determined by the --xule-skip option on the command line.
    skip_rules = getattr(global_context.options, "xule_skip", None).split(",") if getattr(global_context.options,
                                                                                          "xule_skip",
                                                                                          None) is not None else None

    # Create a list of run only rules. This is the opposite of skip_rules. If run_only is not NOne than only those rules will be processed.
    run_only_rules = getattr(global_context.options, "xule_run_only", None).split(",") if getattr(
        global_context.options, "xule_run_only", None) is not None else None

    # use the term "cat" for catalog information. Read through the list of rules in the catalog.
    for file_num, cat_rules in global_context.catalog['rules_by_file'].items():
        for rule_name in sorted(cat_rules.keys()):
            cat_rule = cat_rules[rule_name]

            if skip_rules is not None and rule_name in skip_rules:
                global_context.message_queue.print("Skipping rule: %s" % rule_name)
                continue

            if not (run_only_rules is None or rule_name in run_only_rules):
                continue

            # get the AST for the rule from the ruleset
            rule = global_context.rule_set.getItem(cat_rule)

            if getattr(global_context.options, "xule_debug", False):
                global_context.message_queue.print(
                    "Processing: %s - %s" % (rule_name, datetime.datetime.today().strftime("%H:%M:%S.%f")))
                if global_context.model is not None:
                    global_context.message_queue.print(global_context.model.modelDocument.uri)

            try:
                if getattr(global_context.options, "xule_time", None) is not None or getattr(global_context.options,
                                                                                             "xule_trace_count", False):
                    rule_start = datetime.datetime.today()

                # Establish the rule context. A new context is created for each rule.
                xule_context = XuleRuleContext(global_context,
                                               rule_name,
                                               file_num)
                # add the main table
                xule_context.iteration_table.add_table(rule['node_id'], xule_context.get_processing_id(rule['node_id']))

                # Evaluate the rule. 
                if global_context.model is not None:
                    global_context.model.modelManager.showStatus("Processing rule {}".format(rule_name))
                evaluate(rule, xule_context)

            except (XuleProcessingError, XuleBuildTableError) as e:
                if getattr(global_context.options, "xule_crash", False):
                    raise
                else:
                    xule_context.global_context.message_queue.error("xule:error", str(e))

            except XuleIterationStop:
                pass

            except Exception as e:
                if getattr(global_context.options, "xule_crash", False):
                    # if global_context.crash_on_error:
                    raise
                else:
                    xule_context.global_context.message_queue.error("xule:error", "rule %s: %s" % (rule_name, str(e)))

            if getattr(global_context.options, "xule_time", None) is not None:
                rule_end = datetime.datetime.today()
                times.append((xule_context.rule_name, rule_end - rule_start))
                if getattr(global_context.options, "xule_debug", False):
                    global_context.message_queue.print("%s time took: %s - %s " % (
                    rule_name, (rule_end - rule_start).total_seconds(),
                    datetime.datetime.today().strftime("%H:%M:%S.%f")))

            if getattr(global_context.options, "xule_trace_count", False):
                total_time = datetime.datetime.today() - rule_start
                print("Total iterations:", xule_context.iter_count,
                      "Messages:", xule_context.iter_message_count,
                      "Pass:", xule_context.iter_pass_count,
                      "Non alignment:", xule_context.iter_misaligned_count,
                      "Exception:", xule_context.iter_except_count)
                write_trace_count_csv(global_context.options.xule_trace_count, rule_name,
                                      global_context.expression_trace, rule, xule_context.iter_count, total_time)
                write_trace_count_string(global_context.options.xule_trace_count, rule_name,
                                         global_context.expression_trace, rule, xule_context.iter_count, total_time)

            # clean up
            del xule_context

    # Display timing information
    if getattr(global_context.options, "xule_time", None) is not None:
        global_context.message_queue.print("Total number of rules processed: %i" % len(times))
        # slow_rules = [timing_info for timing_info in times if timing_info[1].total_seconds() > 0.001]
        slow_rules = sorted([timing_info for timing_info in times if
                             timing_info[1].total_seconds() > getattr(global_context.options, "xule_time", None)],
                            key=lambda tup: tup[1], reverse=True)
        # slow_rules = [timing_info for timing_info in times if timing_info[1].total_seconds() > global_context.show_timing]
        global_context.message_queue.print(
            "Number of rules over %ss: %i" % (getattr(global_context.options, "xule_time", None), len(slow_rules)))
        for slow_rule in slow_rules:
            global_context.message_queue.print("Rule %s end. Took %s" % (slow_rule[0], slow_rule[1]))
            # global_context.message_queue.print("Global expression cache size: %i" % len(global_context.expression_cache))


def index_model(xule_context):
    """Index the facts in the Arelle model
    
    :param xule_context: The rule context
    :type xule_context: XuleRuleContext
    :returns: A dictionary of the facts. The dictionary is keyed by index keys.
    :rtype: dict
    
    This fucntion goes through all the facts in the Arelle model and organizes them by potential index keys. The index is used
    for factset evaluation. The keys are the aspects of the facts. Additional keys are based on properties of the aspects 
    (i.e. concept.is-monetary).
    """

    fact_index = collections.defaultdict(lambda: collections.defaultdict(set))

    facts_to_index = collections.defaultdict(list)
    if xule_context.model is not None:
        for model_fact in xule_context.model.factsInInstance:
            if not fact_is_complete(model_fact):
                # Fact is incomplete. This can be caused by a filing that is still in the process of being built.
                # Ignore the fact and continue validating the rest of the filing.
                continue
            all_aspects = list()
            all_aspects.append((('builtin', 'concept'), model_fact.qname))

            period = model_to_xule_period(model_fact.context, xule_context)
            all_aspects.append((('builtin', 'period'), period))

            if model_fact.isNumeric:
                unit = model_to_xule_unit(model_fact.unit, xule_context)
                all_aspects.append((('builtin', 'unit'), unit))

            entity = model_to_xule_entity(model_fact.context, xule_context)
            all_aspects.append((('builtin', 'entity'), entity))

            for dim, mem in sorted(model_fact.context.qnameDims.items()):
                if mem.isExplicit:
                    all_aspects.append((('explicit_dimension', dim), mem.memberQname))
                else:
                    all_aspects.append((('explicit_dimension', dim), mem.typedMember.xValue))

            all_aspects = tuple(all_aspects)

            if getattr(xule_context.global_context.options, "xule_include_dups", False):
                facts_to_index[all_aspects].append(model_fact)
            else:
                # Need to eliminate duplicate facts.
                # Duplicate facts are facts that have the same aspects and same value (taking accuracy into account for numeric facts). If there are duplicates
                # with different values, then the duplicate is not eliminated.
                if all_aspects in facts_to_index:
                    # there is a fact already
                    found_match = False
                    for position in range(len(facts_to_index[all_aspects])):
                        saved_fact = facts_to_index[all_aspects][position]
                        if model_fact.isNumeric:
                            saved_value, saved_decimals, cur_value, cur_decimals = get_decimalized_value(saved_fact,
                                                                                                         model_fact,
                                                                                                         xule_context)
                            if cur_value == saved_value:
                                found_match = True
                                if cur_decimals > saved_decimals:
                                    facts_to_index[all_aspects][position] = model_fact
                                # otherwise, the saved fact is the better fact to index
                        else:
                            # fact is non numeric
                            if model_fact.xValue == saved_fact.xValue:
                                found_match = True

                    if not found_match:
                        # this is a duplicate with a different value
                        facts_to_index[all_aspects].append(model_fact)
                else:
                    # First time adding fact
                    facts_to_index[all_aspects].append(model_fact)

        # add the facts to the fact index.
        for all_aspects, facts in facts_to_index.items():
            for model_fact in facts:
                for aspect in all_aspects:
                    # aspect[0] is the aspect(dimension) name. aspect[1] is the aspect(dimension) value
                    fact_index[aspect[0]][aspect[1]].add(model_fact)
                for property in index_properties(model_fact):
                    fact_index[property[0]][property[1]].add(model_fact)

        # get all the facts
        all_facts = {fact for facts in facts_to_index.values() for fact in facts}

        # for each aspect add a set of facts that don't have that aspect with a key value of None
        for aspect_key in fact_index:
            fact_index[aspect_key][None] = all_facts - set(it.chain.from_iterable(fact_index[aspect_key].values()))

        # save the list of all facts.
        fact_index['all'] = all_facts

        # Save the fact index
        xule_context.global_context.fact_index = fact_index

        # Create table index properties
        index_table_properties(xule_context)

        # Add the None facts for the table properites. These are the facts that don't have the property.
        for aspect_key in fact_index:
            if aspect_key != 'all' and None not in fact_index[aspect_key]:
                fact_index[aspect_key][None] = all_facts - set(it.chain.from_iterable(fact_index[aspect_key].values()))


def index_properties(model_fact):
    """Calculate the properties for the fact.
    
    :param model_fact: The fact
    :type model_value: ModelFact
    :returns: A list of properties to add to the fact index. The items of the list are 2 item tuples of property identifier and property value.
    :rtype: list
    """
    prop_list = list()
    for property_key, property_function in _FACT_INDEX_PROPERTIES.items():
        property_value = property_function(model_fact)
        if property_value is not None:
            prop_list.append((property_key, property_value))

    for attribute in model_fact.concept.elementAttributesTuple:
        # Create an aspect property for the concept aspect for any additional xml attributes that are on the concept.
        # attribute[0] is the attribute name. For qnames this will be in clarknotation
        # attribute[1] is the attribute value
        if attribute[0] not in ('id', 'name', 'substitutionGroup', 'type', '{http://www.xbrl.org/2003/instance}balance',
                                '{http://www.xbrl.org/2003/instance}periodType'):
            prop_list.append((('property', 'concept', 'attribute', qname(attribute[0])), attribute[1]))

    return prop_list


def index_property_start(model_fact):
    if model_fact.context.isStartEndPeriod:
        return model_fact.context.startDatetime
    elif model_fact.context.isInstantPeriod:
        return model_fact.context.endDatetime - datetime.timedelta(days=1)


def index_property_end(model_fact):
    if model_fact.context.isStartEndPeriod:
        return model_fact.context.endDatetime - datetime.timedelta(days=1)
    elif model_fact.context.isInstantPeriod:
        return model_fact.context.endDatetime - datetime.timedelta(days=1)


def index_property_days(model_fact):
    if model_fact.context.isStartEndPeriod:
        return (model_fact.context.endDatetime - model_fact.context.startDatetime).days
    elif model_fact.context.isInstantPeriod:
        return 0


def index_property_balance(model_fact):
    if model_fact.concept.balance is not None:
        return model_fact.concept.balance


# These are aspect properties that are used in a factset. I.e. @concept.is-monetary. The 'is-monetary' is an aspect property of the
# aspect 'concept'. This list identifies all the expected properties that will be in the fact index. This a dictionary with the key
# being the property identifier and the value being the function to calculate the value of the property with a fact. The property identifier
# is a 3 part tuple:
#    1 - 'property' - This part is always 'property'.
#    2 - the aspect name
#    3 - the property name
_FACT_INDEX_PROPERTIES = {
    ('property', 'concept', 'period-type'): lambda f: f.concept.periodType,
    ('property', 'concept', 'balance'): index_property_balance,
    ('property', 'concept', 'data-type'): lambda f: f.concept.typeQname,
    ('property', 'concept', 'base-type'): lambda f: f.concept.baseXbrliTypeQname,
    ('property', 'concept', 'is-monetary'): lambda f: f.concept.isMonetary,
    ('property', 'concept', 'is-numeric'): lambda f: f.concept.isNumeric,
    ('property', 'concept', 'substitution'): lambda f: f.concept.substitutionGroupQname,
    ('property', 'concept', 'namespace-uri'): lambda f: f.concept.qname.namespaceURI,
    ('property', 'concept', 'local-name'): lambda f: f.concept.qname.localName,
    ('property', 'concept', 'is-abstract'): lambda f: f.concept.isAbstract,
    ('property', 'concept', 'id'): lambda f: f.id,
    ('property', 'period', 'start'): index_property_start,
    ('property', 'period', 'end'): index_property_end,
    ('property', 'period', 'days'): index_property_days,
    ('property', 'entity', 'scheme'): lambda f: f.context.entityIdentifier[0],  # entityIdentifier[0] is the scheme
    ('property', 'entity', 'id'): lambda f: f.context.entityIdentifier[1]
# entityIdentifer[1] is the id
}

def index_table_properties(xule_context):
    """"Add the table properites to the fact index

    :type xule_context: XuleRuleContext
    """
    # Go through each table.
    for cube_base in XuleDimensionCube.base_dimension_sets(xule_context.model):
        cube = XuleDimensionCube(xule_context.model, *cube_base, include_facts=True)
        xule_context.global_context.fact_index[('builtin', 'cube')][cube] |= cube.facts
        xule_context.global_context.fact_index[('property', 'cube', 'name')][cube.hypercube.qname] |= cube.facts
        xule_context.global_context.fact_index[('property', 'cube', 'drs-role')][cube.drs_role.roleURI] |= cube.facts

def get_decimalized_value(fact_a, fact_b, xule_context):
    """Adjust 2 fact values based on accuracy.
    
    :param fact_a: First fact
    :type fact_a: ModelFact
    :param fact_b: Second fact
    :type fact_b: ModelFact
    :returns: A tuple of the rounded fact values and the new decimals value for each
    :rtype: tuple
    
    Round the fact values to the minimum accuracy defined by the decimals attribute of the facts. 
    
    Example:
        Fact value of 1,234,567 with decimals -3 is rounded to 1,235,000
        
    Arguments:
        fact_a (ModelFact): First fact
        fact_b (ModelFact): Second fact
        xule_context (XuleRuleContext): Processing context
    """
    fact_a_decimals = get_decimals(fact_a, xule_context)
    fact_b_decimals = get_decimals(fact_b, xule_context)

    min_decimals = min(fact_a_decimals, fact_b_decimals)

    fact_a_value = fact_a.xValue if fact_a_decimals == float('inf') else round(fact_a.xValue, min_decimals)
    fact_b_value = fact_b.xValue if fact_b_decimals == float('inf') else round(fact_b.xValue, min_decimals)

    return fact_a_value, fact_a_decimals, fact_b_value, fact_b_decimals


def get_decimals(fact, xule_context):
    """Return the decimals of a fact as a number.
    
    :param fact: The fact to get the accuracy from
    :type fact: ModelFact
    :param xule_context: Rule processing context
    :type xule_context: XuleRuleContext
    """
    if fact.decimals is None:
        return float('inf')

    if fact.decimals.strip() == 'INF':
        return float('inf')
    else:
        try:
            return int(fact.decimals)
        except ValueError:
            raise XuleProcessingError(_("%s Fact contains invalid decimal value of %s" % (fact.qname, fact.decimals)),
                                      xule_context)


def evaluate(rule_part, xule_context, trace_dependent=False, override_table_id=None):
    """General evaluator for an expression.
    
    :param rule_part: The expression being evaluated
    :type rule_part: dict
    :param xule_context: Rule processing context
    :type xule_context: XuleRuleContext
    :param trace_dependent: Debugging indicator
    :type trace_dependent: bool
    :param override_table_id: A table id to use instead of the table id of the rule_part.
    :type override_table_id: int
    
    This is the main evaluator for evlatuating rule expressions. If the rule_part is an iterable expression it will be evaluated. The returned
    values will be put on the iteration table and a single value will be selected as the value of the expression for the current iteration. If the
    the rule_part is a singleton expression, then it will be evaluated and the value returned. 
    
    Each type of expression (i.e. assertion, if statement, for loop, literal interger, add operation) has its own evaluator. This evaluator will call
    the appriate evaluator for the expression.
    
    This evaluator handles caching expression evaluations for performance.
    
    This evaluator also includes capturing information about the evaluation for debugging purposes.
    """
    try:
        # Setup trace information.
        if getattr(xule_context.global_context.options, "xule_trace", False) or getattr(
                xule_context.global_context.options, "xule_trace_count", False):
            trace_is_dependent = "D" if trace_dependent else " "
            trace_source = "U"
            trace_written = False
        if getattr(xule_context.global_context.options, "xule_trace_count", False):
            if rule_part['node_id'] not in xule_context.expression_trace:
                xule_context.expression_trace[rule_part['node_id']] = {'iterations': 1,  # total
                                                                       'iterations-t': datetime.timedelta(0),
                                                                       'U': 0,
                                                                       # unknown iterations - should always be none
                                                                       'U-t': datetime.timedelta(0),
                                                                       'E': 0,  # evaluated iterables
                                                                       'E-t': datetime.timedelta(0),
                                                                       'c': 0,  # from cache
                                                                       'c-t': datetime.timedelta(0),
                                                                       'T': 0,  # from table
                                                                       'T-t': datetime.timedelta(0),
                                                                       'e': 0,  # evaluate non iterable
                                                                       'e-t': datetime.timedelta(0),
                                                                       'R': 0,  # re-evaluate
                                                                       'R-t': datetime.timedelta(0),
                                                                       'r': 0,  # re-evaluate non iterable
                                                                       'r-t': datetime.timedelta(0),
                                                                       'isE': 0,
                                                                       # iteration stop on evaluation of iterable
                                                                       'isE-t': datetime.timedelta(0),
                                                                       'ise': 0,
                                                                       # iteration stop on evaluate of non iterable
                                                                       'ise-t': datetime.timedelta(0),
                                                                       'isu': 0,
                                                                       # iteration stop on unbound during post value processing
                                                                       'isu-t': datetime.timedelta(0),
                                                                       'ex': 0,  # exception during iteration evaluation
                                                                       'ex-t': datetime.timedelta(0),
                                                                       'name': rule_part['exprName']
                                                                       }
            else:
                xule_context.expression_trace[rule_part['node_id']]['iterations'] += 1
            expression_trace_start = datetime.datetime.today()

        #processing_id = xule_context.get_processing_id(rule_part['node_id'])
        processing_id = xule_context.get_column_id(rule_part['node_id'])
        rule_part_name = rule_part['exprName']
        # trace
        if getattr(xule_context.global_context.options, "xule_trace", False):
            xule_context.trace_level += 1

            trace = "  " * xule_context.trace_level
            trace += rule_part_name + " " + str(processing_id)  # + " " + str(rule_part)
            print(">", trace_is_dependent, " ", processing_id, trace.replace("\n", " "))

        if ('is_iterable' in rule_part):
            # is_iterable is always true if it is present, so don't need to check the actual value
            xule_context.used_expressions.add(processing_id)

            if 'is_dependent' in rule_part:
                is_dependent = rule_part['is_dependent']

                value = xule_context.iteration_table.current_value(processing_id, xule_context)
                if value is None:
                    # Will evaluate or get from cache.
                    values = None
                    if is_dependent:
                        xule_context.iteration_table.current_table.make_dependent()
                    try:
                        if getattr(xule_context.global_context.options, "xule_no_cache", False):
                            # if xule_context.global_context.no_cache:
                            values = None
                        else:
                            if (rule_part.get('table_id') != xule_context.iteration_table.main_table_id or
                                    is_dependent):
                                local_cache_key = get_local_cache_key(rule_part, xule_context)
                                if local_cache_key is not None:
                                    values = xule_context.local_cache.get(local_cache_key)
                                else:
                                    values = None
                        if values is None:
                            values = EVALUATOR[rule_part_name](rule_part, xule_context)
                            trace_source = "E"
                            if not getattr(xule_context.global_context.options, "xule_no_cache", False):
                                # if not xule_context.global_context.no_cache:
                                if (rule_part.get('table_id') != xule_context.iteration_table.main_table_id or
                                        is_dependent):
                                    local_cache_key = get_local_cache_key(rule_part, xule_context)
                                    if local_cache_key is not None:
                                        # print("caching", rule_part['node_id'], [(x[0], x[1].format_value()[:10]) for x in local_cache_key[1]], len(values.values))
                                        xule_context.local_cache[local_cache_key] = values
                        else:
                            # print("using cache", rule_part['node_id'], [x[0] for x in local_cache_key[1]])
                            trace_source = "c"
                    except XuleIterationStop:
                        if getattr(xule_context.global_context.options, "xule_trace", False):
                            # if xule_context.show_trace:
                            xule_context.trace_level -= 1
                        if getattr(xule_context.global_context.options, "xule_trace_count", False):
                            # if xule_context.show_trace_count:
                            xule_context.expression_trace[rule_part['node_id']][
                                'iterations-t'] += datetime.datetime.today() - expression_trace_start
                            xule_context.expression_trace[rule_part['node_id']][
                                'isE-t'] += datetime.datetime.today() - expression_trace_start
                            xule_context.expression_trace[rule_part['node_id']]['isE'] += 1
                            trace_written = True
                        raise
                    except XuleReEvaluate:
                        trace_source = 'R'
                        raise
                    else:
                        # add - add values to expression cache
                        xule_context.iteration_table.add_column(rule_part, override_table_id or rule_part['table_id'],
                                                                processing_id, values, xule_context)
                        value = xule_context.iteration_table.current_value(processing_id, xule_context)
                        # The tags on the value may not apply to this iteration.  For exmaple, if the expression is not dependent, then it will
                        # be evaluated once and stored in the local cache with the tags from the first evaluation.
                        if value is not None and value.tags is not None:
                            new_tags = value.tags.copy()
                            new_tags.update(xule_context.tags)
                            value.tags = new_tags
                else:
                    trace_source = "T"
                    # The tags on the value may not apply to this iteration.  The value was pulled from the iteration table. It
                    # will have tags from the previously calculated value.
                    if value is not None and value.tags is not None:
                        new_tags = value.tags.copy()
                        new_tags.update(xule_context.tags)
                        value.tags = new_tags
            else:
                raise XuleProcessingError(
                    _("Internal error: Found iterable (%s) that does not have a dependency flag." % rule_part_name),
                    xule_context)
        else:  # is_iterable
            trace_source = "e"
            # Check the cache - only if the expression does have something in it that produces multiple results and its not a varRef.
            if getattr(xule_context.global_context.options, "xule_no_cache", False):
                local_cache_key = None
            else:
                if rule_part['number'] == 'single' and rule_part['exprName'] not in ('varRef', 'tagRef'):
                    local_cache_key = get_local_cache_key(rule_part, xule_context)
                else:
                    local_cache_key = None
            if local_cache_key is None:
                value = None
            else:
                cache_value = xule_context.local_cache.get(local_cache_key)
                value = cache_value.clone() if cache_value is not None else None
                # The tags on the value may not apply to this iteration.  For exmaple, if the expression is not dependent, then it will
                # be evaluated once and stored in the local cache with the tags from the first evaluation.
                if value is not None and value.tags is not None:
                    new_tags = value.tags.copy()
                    new_tags.update(xule_context.tags)
                    value.tags = new_tags
            if value is None:
                try:
                    value = EVALUATOR[rule_part_name](rule_part, xule_context)
                except XuleIterationStop:
                    if getattr(xule_context.global_context.options, "xule_trace", False):
                        # if xule_context.show_trace:
                        xule_context.trace_level -= 1
                    if getattr(xule_context.global_context.options, "xule_trace_count", False):
                        # if xule_context.show_trace_count:
                        xule_context.expression_trace[rule_part['node_id']][
                            'iterations-t'] += datetime.datetime.today() - expression_trace_start
                        xule_context.expression_trace[rule_part['node_id']][
                            'ise-t'] += datetime.datetime.today() - expression_trace_start
                        xule_context.expression_trace[rule_part['node_id']]['ise'] += 1
                        trace_written = True
                    raise
                except XuleReEvaluate as e:
                    trace_source = 'r'
                    raise

                if not getattr(xule_context.global_context.options, "xule_no_cache", False):
                    if local_cache_key is not None:
                        # The cache value is cloned so it is not corrupted by further processing after this point.
                        xule_context.local_cache[local_cache_key] = value.clone() if value is not None else value

        # If the look_for_alignment flag is set, check if there is now alignment after adding the column. This is used in 'where' clause processing.
        if (xule_context.look_for_alignment and
                # rule_part.has_alignment and
                value.aligned_result_only and
                rule_part.get('table_id') in xule_context.where_table_ids and
                rule_part['node_id'] in xule_context.where_dependent_iterables):
            raise XuleReEvaluate(xule_context.iteration_table.any_alignment)

        if getattr(xule_context.global_context.options, "xule_trace", False):
            # if xule_context.show_trace:
            sugar = sugar_trace(value, rule_part, xule_context)
            trace_info = (xule_context.trace_level, rule_part_name, sugar, value)
            xule_context.trace.appendleft(trace_info)

            post_trace = "  " * xule_context.trace_level
            post_trace += ("NONE" if value is None else value.format_value()) + format_trace_info(trace_info[1],
                                                                                                  trace_info[2], {},
                                                                                                  xule_context)
            print("<", trace_is_dependent, trace_source, processing_id, post_trace.replace("\n", " "))

            xule_context.trace_level -= 1
        try:
            value = post_evaluate_value(rule_part, value, xule_context)
        finally:
            if getattr(xule_context.global_context.options, "xule_trace_count", False):
                # if xule_context.show_trace_count:
                xule_context.expression_trace[rule_part['node_id']][trace_source] += 1
                xule_context.expression_trace[rule_part['node_id']]['iterations-t'] += (
                            datetime.datetime.today() - expression_trace_start)
                xule_context.expression_trace[rule_part['node_id']][trace_source + '-t'] += (
                            datetime.datetime.today() - expression_trace_start)
                trace_written = True
    finally:
        if getattr(xule_context.global_context.options, "xule_trace_count", False) and not trace_written:
            xule_context.expression_trace[rule_part['node_id']][
                'iterations-t'] += datetime.datetime.today() - expression_trace_start
            xule_context.expression_trace[rule_part['node_id']][trace_source + '-t'] += (
                        datetime.datetime.today() - expression_trace_start)
            xule_context.expression_trace[rule_part['node_id']][trace_source] += 1
            trace_written = True
    return value


def post_evaluate_value(rule_part, value, xule_context):
    """Track tags and facts for the evaluated value.
    
    :param rule_part: The expression being evaluated
    :type rule_part: dict
    :param value: The evaluated value
    :type value: XuleValue
    :param xule_context: The rule processing context
    :type xule_context: XuleRuleContext
    """
    if value is None:
        raise XuleIterationStop(XuleValue(xule_context, None, 'unbound'))
        # value = XuleValue(xule_context, None, 'unbound')

    if value.fact is not None:
        # xule_context.facts.append(value.fact)
        xule_context.facts[value.fact] = None
    if value.facts is not None:
        #         print("before", len(xule_context.facts), len(set(xule_context.facts)))
        #         xule_context.facts.extend(value.facts)
        #         print("after", len(xule_context.facts), len(set(xule_context.facts)))
        xule_context.facts.update(value.facts)
    if value.tags is not None:
        #         # Need to make sure that the current version of the tags stay and the update only adds new tags from the value.
        #         new_tags = value.tags.copy()
        #         new_tags.update(xule_context.tags)
        #         xule_context.tags = new_tags
        xule_context.tags.update(value.tags)
    if value.aligned_result_only == True:
        xule_context.aligned_result_only = True

    #     if value.used_vars is not None:
    #         new_keys = value.used_vars.keys() - xule_context.vars.keys()
    #         for new_key in new_keys:
    #             xule_context.vars[new_key] = value.used_vars[new_key]

    if value.used_expressions is not None:
        # print("add",rule_part['exprName'], rule_part['node_id'], len(xule_context.used_expressions), len(value.used_expressions))
        xule_context.used_expressions.update(value.used_expressions)

    if value.type == 'unbound':
        raise XuleIterationStop(value)

    return value


def get_local_cache_key(rule_part, xule_context):
    """Get a cache key for storing a value in the cache
    
    :param rule_part: xule expression
    :type rule_part: dict
    :param xule_context: Rule processing context
    :type xule_context: XuleRuleContext
    """
    # Don't cache for function refs that are not cacheable
    if (rule_part['exprName'] in ('functionReference', 'macroRef') and rule_part.get('cacheable') != True) or rule_part[
        'exprName'] == 'forBodyExpr':
        return None

    dep_var_index = set()
    for var_ref in rule_part['var_refs']:
        # var_ref tuple: 0 = var declaration id, 1 = var name, 2 = var ref ast, 3 = var type (1=block variable or 'for' variable, 2=constant, 3=function argument, factset variable)
        var_info = xule_context.find_var(var_ref[1], var_ref[0])
        if var_info['type'] == xule_context._VAR_TYPE_CONSTANT:
            # If it is a constant, the var_info will not contain the value. To determine if the constant is used, the used_expressions are checked.
            if xule_context.get_processing_id(var_info['expr']['node_id']) in xule_context.used_expressions:
                const_value = evaluate(var_info['expr'],
                                       xule_context,
                                       override_table_id=var_ref[2]['table_id'])
                dep_var_index.add((var_info['name'], const_value))
        else:
            if var_ref[0] in xule_context.vars:
                if var_info['calculated']:
                    dep_var_index.add((var_info['name'], var_info['value']))

    alignment = xule_context.iteration_table.current_alignment if rule_part['has_alignment'] else None

    cache_key = (rule_part['node_id'], frozenset(dep_var_index), alignment)
    return cache_key


def evaluate_assertion(assert_rule, xule_context):
    """Evaluator for an assertion rule.
    
    :param assert_rule: Rule expression for an assertion
    :type assert_rule: dict
    :param xule_context: Rule processing context
    :type xule_context: XuleRuleContext
    
    This evaluator evaluates an assertion rule. This evalutor will keep evaluting the assertion rule until the iteration table is empty. This 
    is how it can produce multiple messages for a single rule. For example, a rule @Assets < 0 will produce a message for each individual
    Asset value that is less than zero. If there are 3 values for Assets and 2 of them are less than zero, it will produce 2 messages. 
    
    An assertion will evaluate to a boolean value. If the assertion is marked as 'satisfied' and the
    evaluated value is true, the assertion will produce a message. If the assertion is marked as unstatisfied and the evaluated value is false, 
    the assertion will produce a message.
    """

    # Keep evaluating the rule while there are iterations. This is done in a While True loop so there is always at least one iteration. This is for rules that 
    # do not have iterable expressions in them (i.e. 1 + 2).
    while True:
        xule_context.iter_count += 1
        try:
            xule_value = evaluate(assert_rule['body'], xule_context)
        except XuleIterationStop:
            xule_context.iter_pass_count += 1
            pass
        except:
            xule_context.iter_except_count += 1
            raise
        else:
            # There were no exceptions. Check the results of the rule and create the message.

            # Check if the rule expects only aligned values. When a rule has aligned values then the none aligned results are ignored.
            # This prevents a rule like 1 + @Assets from producing a result when there are no Assets in a filing. When this happens, the @Assetss will have 
            # a none aligned unbound value. The plus operation will treat this as 0 and produce a value of 1. However, this value should not result in a message.
            # When a factset is evluated, it trips the aligned_result_only flag. 
            if xule_value.type != 'unbound' and not (
                    xule_context.iteration_table.current_alignment is None and xule_context.aligned_result_only):

                if xule_value.type != 'bool':
                    raise XuleProcessingError(_("Raise %s did not evaluate to a boolean, found '%s'." % (
                    xule_context.rule_name, xule_value.type)), xule_context)

                # Determine if a message should be sent
                send_message = ((assert_rule['satisfactionType'] == 'satisfied' and xule_value.value == True) or
                                (assert_rule['satisfactionType'] == 'unsatisfied' and xule_value.value == False))

                if send_message:
                    xule_context.iter_message_count += 1
                    messages = dict()
                    # Process each of the results in the rule. The Results are the messages that are produced.
                    for rule_result in assert_rule.get('results', list()):
                        messages[rule_result['resultName']] = result_message(assert_rule, rule_result, xule_value,
                                                                             xule_context)

                    # get severity
                    if 'severity' not in messages:
                        # default severity
                        messages['severity'] = 'error'
                    severity = messages['severity']

                    # message - this is the main message
                    main_message = messages['message'].value if 'message' in messages else XuleString(
                        'No message supplied')
                    messages.pop('message', None)

                    full_rule_name = xule_context.rule_name
                    # Handle rule suffix
                    if 'rule-suffix' in messages:
                        full_rule_name += '.' + messages['rule-suffix']

                    filing_url = xule_context.model.modelDocument.uri if xule_context.model is not None else ''
                    # The rule_focus is the model object that is the focus fo the rule. This can be a modelFact, modelConcept or modelDocument.
                    # It is used by the logger to provide additional location information about the thing (i.e. fact) that is the focus of the 
                    # message fom the rule.

                    rule_focus = messages.pop('rule-focus', None)
                    if rule_focus is None:
                        rule_focus = next(iter(xule_context.facts.keys()), None)

                    # Prep the main_message for the logger. The logger wants a %-style format string and the substitutions passed as named arguments.
                    if isinstance(main_message, XuleString):
                        format_string_message = main_message.format_string
                        substitutions = main_message.substitutions
                    else:
                        format_string_message = main_message
                        substitutions = dict()

                    # combine the substitutions and the messages dictionary
                    messages.update(substitutions)

                    xule_context.global_context.message_queue.log(severity.upper(),
                                                                  full_rule_name,
                                                                  _(format_string_message),
                                                                  # sourceFileLine=source_location,
                                                                  filing_url=filing_url,
                                                                  modelObject=rule_focus,
                                                                  **messages)

                else:
                    xule_context.iter_pass_count += 1
            else:
                xule_context.iter_misaligned_count += 1

        # xule_context.iteration_table.del_current()
        # if xule_context.iteration_table.is_empty:
        xule_context.iteration_table.next(assert_rule['node_id'])
        if xule_context.iteration_table.is_table_empty(assert_rule['node_id']):
            break
        else:
            xule_context.reset_iteration()


def evaluate_output_rule(output_rule, xule_context):
    """Evaluator for an output rule.
    
    :param output_rule: Rule expression for an assertion
    :type output_rule: dict
    :param xule_context: Rule processing context
    :type xule_context: XuleRuleContext
    
    This evaluator evaluates an output rule. This evalutor will keep evaluting the output rule until the iteration table is empty. This 
    is how it can produce multiple messages for a single rule. 
    
    An output rule will produce a value and then create a message based on the evaluated value.
    """
    # Keep evaluating the rule while there are iterations. This is done in a While True loop so there is always at least one iteration. This is for rules that 
    # do not have iterable expressions in them (i.e. 1 + 2).
    while True:
        xule_context.iter_count += 1
        try:
            xule_value = evaluate(output_rule['body'], xule_context)
        except XuleIterationStop:
            xule_context.iter_pass_count += 1
            pass
        except:
            xule_context.iter_except_count += 1
            raise
        else:
            # There were no exceptions. Check the results of the rule and create the message.

            # Check if the rule expects only aligned values. When a rule has aligned values then the none aligned results are ignored.
            # This prevents a rule like 1 + @Assets from producing a result when there are no Assets in a filing. When this happens, the @Assetss will have 
            # a none aligned unbound value. The plus operation will treat this as 0 and produce a value of 1. However, this value should not result in a message.
            # When a factset is evluated, it trips the aligned_result_only flag. 
            if xule_value.type != 'unbound' and not (
                    xule_context.iteration_table.current_alignment is None and xule_context.aligned_result_only):
                # Determine if a message should be sent

                xule_context.iter_message_count += 1
                messages = dict()
                # Process each of the results in the rule. The Results are the messages that are produced.
                for rule_result in output_rule.get('results', list()):
                    messages[rule_result['resultName']] = result_message(output_rule, rule_result, xule_value,
                                                                         xule_context)

                # get severity
                if 'severity' not in messages:
                    # default severity
                    messages['severity'] = 'info'
                severity = messages['severity']
                # message - this is the main message
                main_message = messages.get('message', xule_value)
                if main_message.type == 'string':
                    main_message = main_message.value
                else:
                    main_message = main_message.format_value()

                messages.pop('message', None)

                full_rule_name = xule_context.rule_name
                # Handle rule suffix
                if 'rule-suffix' in messages:
                    full_rule_name += '.' + messages['rule-suffix']

                filing_url = xule_context.model.modelDocument.uri if xule_context.model is not None else ''
                # The rule_focus is the model object that is the focus fo the rule. This can be a modelFact, modelConcept or modelDocument.
                # It is used by the logger to provide additional location information about the thing (i.e. fact) that is the focus of the 
                # message fom the rule.
                rule_focus = messages.pop('rule-focus', None)
                if rule_focus is None:
                    rule_focus = next(iter(xule_context.facts.keys()), None)

                # Prep the main_message for the logger. The logger wants a %-style format string and the substitutions passed as named arguments.
                if isinstance(main_message, XuleString):
                    format_string_message = main_message.format_string
                    substitutions = main_message.substitutions
                else:
                    format_string_message = main_message
                    substitutions = dict()

                # combine the substitutions and the messages dictionary
                messages.update(substitutions)

                xule_context.global_context.message_queue.log(severity.upper(),
                                                              full_rule_name,
                                                              _(format_string_message),
                                                              # sourceFileLine=source_location,
                                                              filing_url=filing_url,
                                                              modelObject=rule_focus,
                                                              **messages)
            else:
                xule_context.iter_misaligned_count += 1

        # xule_context.iteration_table.del_current()
        # if xule_context.iteration_table.is_empty:
        xule_context.iteration_table.next(output_rule['node_id'])
        if xule_context.iteration_table.is_table_empty(output_rule['node_id']):
            break
        else:
            xule_context.reset_iteration()


def evaluate_bool_literal(literal, xule_context):
    """Evaluator for literal boolean expressions
    
    :param literal: Rule expression
    :type literal: dict
    :param xule_context: Rule processing context
    :type xule_context: XuleRuleContext
    :rtype: XuleValue
    
    A boolean literal is either 'true' or 'false'.
    """
    if literal['value'] == "true":
        return XuleValue(xule_context, True, 'bool')
    elif literal['value'] == "false":
        return XuleValue(xule_context, False, 'bool')
    else:
        raise XuleProcessingError(_("Invalid boolean literal found: %s" % literal.value), xule_context)

def evaluate_period_literal(literal, xule_context):
    """Evaluate a period literal

    :param literal: Rule expression
    :type literal: dict
    :param xule_context: Rule processing context
    :type xule_context: XuleRuleContext
    :rtype: XuleValue

    Currently, the only type of period literal is 'forever'. Other periods (instance, duration) are created using
    the period() function.
    """

    if literal.get('forever', False):
        return XuleValue(xule_context, (datetime.datetime.min, datetime.datetime.max), 'duration')
    else:
        return XuleValue(xule_context, None, 'none')

def evaluate_string_literal(literal, xule_context):
    """Evaluate a string literal

    :param literal: Rule expression
    :type literal: dict
    :param xule_context: Rule processing context
    :type xule_context: XuleRuleContext
    :rtype: XuleValue
    
    A string can consist of a string of characters, escaped characters or an expression to evaluate. The literal will contain a list
    of these components that make up the string. For example: 
    
            "The value of the rule is {$rule-value}.\nThis is based on the fact value {$fact}.".
    
    In this example the literal would be a list of:
        * string of characters: "The value of the rule is "
        * an expression: $rule-value
        * string of characters: "."
        * escape character: "\n"
        * string of characters: "This is based on the fact value "
        * an expression: $fact
        * string of characters: "."
    
    This evaluator will evaluate all the components of the string literal and concatenate them to a string.
    """
    # result_string = ''
    # The underlying value for the XuleValue that is created from this evaluator is a XuleString. A XuleString is subclassed
    # from a python str. A XuleString stores a format string along with the subsitutions. It will create the formatted string and set that
    # as the value of the XuleSting. This way it will act and feel like a python string but will contain the original format string and
    # subsitutiions. Having the format string and substitutions separate is usefuly when logging messages to arelle.
    format_string = ''
    substitutions = []
    sub_num = 0

    for string_item in literal['stringList']:
        if string_item['exprName'] == 'baseString':
            format_string += string_item['value']
        elif string_item['exprName'] == 'escape':
            if string_item['value'] == 'n':
                format_string += '\n'
            elif string_item['value'] == 't':
                format_string += '\t'
            else:
                format_string += string_item['value']
        else:
            # This is an expression.
            expr_value = evaluate(string_item, xule_context)
            # The result of the expression is not directly put in the format string. Instead a substitution is used
            sub_name = 'sub{}'.format(sub_num)
            sub_num += 1
            # Substitutions is a list of a 3 part tuple 0=location in format string, 1=substitution name, 2=substitution value
            substitutions.append((len(format_string), sub_name, expr_value.format_value()))

    return XuleValue(xule_context, XuleString(format_string, substitutions), 'string')


def evaluate_int_literal(literal, xule_context):
    """Evaluator for literal integer expressions
    
    :param literal: Rule expression
    :type literal: dict
    :param xule_context: Rule processing context
    :type xule_context: XuleRuleContext
    :rtype: XuleValue
    """
    return XuleValue(xule_context, int(literal['value']), 'int')


def evaluate_float_literal(literal, xule_context):
    """Evaluator for literal float expressions
    
    :param literal: Rule expression
    :type literal: dict
    :param xule_context: Rule processing context
    :type xule_context: XuleRuleContext
    :rtype: XuleValue
    """
    return XuleValue(xule_context, float(literal['value']), 'float')


def evaluate_void_literal(literal, xule_context):
    """Evaluator for literal void expressions
    
    :param literal: Rule expression
    :type literal: dict
    :param xule_context: Rule processing context
    :type xule_context: XuleRuleContext
    :rtype: XuleValue
    
    A void expression is either 'none' or 'skip'.
    """
    return XuleValue(xule_context, None, 'none' if literal['value'] == 'none' else 'unbound')


def evaluate_qname_literal(literal, xule_context):
    """Evaluator for literal qname expressions
    
    :param literal: Rule expression
    :type literal: dict
    :param xule_context: Rule processing context
    :type xule_context: XuleRuleContext
    :rtype: XuleValue
    """
    prefix = literal['prefix']
    return XuleValue(xule_context,
                     QName(prefix if prefix != '*' else None, literal['namespace_uri'], literal['localName']), 'qname')


def evaluate_severity(severity_expr, xule_context):
    """Evaluator for literal severity expressions
    
    :param literal: Rule expression
    :type literal: dict
    :param xule_context: Rule processing context
    :type xule_context: XuleRuleContext
    :rtype: XuleValue
    """
    return XuleValue(xule_context, severity_expr['value'], 'severity')


def evaluate_aspect_name(literal, xule_context):
    """Evaluator for literal aspect name expressions
    
    :param literal: Rule expression
    :type literal: dict
    :param xule_context: Rule processing context
    :type xule_context: XuleRuleContext
    :rtype: XuleValue
    
    An aspect name is literal is one of the build in aspects for a factset and is one of 'concept', 'unit', 'entity' or 'period'.
    """
    return XuleValue(xule_context, literal['value'], 'aspect_name')


def evaluate_string_keyword(expr, xule_context):
    """Evaluator for literal string based keywords expressions
    
    :param expr: Rule expression
    :type expr: dict
    :param xule_context: Rule processing context
    :type xule_context: XuleRuleContext
    :rtype: XuleValue
    
    Some keywords are evaluated as strings. This is used for balance types ('credit', 'debit') and period type ('instant', 'duration').
    """
    return XuleValue(xule_context, expr['value'], 'string')


def evaluate_tagged(tagged_expr, xule_context):
    """Evaluator for tagged expressions
    
    :param tagged_expr: Rule expression
    :type tagged_expr: dict
    :param xule_context: Rule processing context
    :type xule_context: XuleRuleContext
    :rtype: XuleValue
    
    A tagged expression is an expression followed by a # sign and a tag name. The evaluated value of the tagged expression
    is added to the rule processing context by its name. The tags can be used in creating messages.
    """
    try:
        tagged_value = evaluate(tagged_expr['expr'], xule_context)
    except XuleIterationStop as xis:
        xule_context.tags[tagged_expr['tagName']] = xis.stop_value.tag
        raise
    else:
        # xule_context.tags[tagged_expr.tagName] = tagged_value
        if tagged_value.tags is None:
            tagged_value.tags = {tagged_expr['tagName']: tagged_value}
        else:
            tagged_value.tags[tagged_expr['tagName']] = tagged_value

    return tagged_value


def tag_default_for_factset(aspect_filters, xule_context):
    """Get the value of the concept aspect for tagging the default None fact of a factset"""

    for aspect_info, aspect_value in aspect_filters.items():
        # aspect_inf is the aspect_info that is the key to the aspect_filters dictionary
        # aspect_info is a tuple. The 0 = type (builtin or explicit_dimension, 1 = aspect name, 2 = wildcard, 3 = operator, properties

        if aspect_info[0] == 'builtin' and aspect_info[1] == 'concept':
            if aspect_info[2] is None:  # there isn't a wildcard
                if aspect_info[3] == '=':  # the operator is '=' and it is not a wildcard
                    return str(aspect_value)
                elif aspect_info[3] == 'in':
                    # the aspect_value is a list or set of names.
                    concepts = []
                    for aspect_name in aspect_value.value:
                        if aspect_name == 'qname':
                            concepts.append(str(aspect_name.value))
                        elif aspect_name == 'concept':
                            concepts.append(str(aspect_name.value.qname))
                    if len(concetps) == 1:
                        return str(concepts[0])
                    else:
                        return 'one of (' + ', '.join(concepts) + ')'

    # If we get here, then the default tag is unknown
    return 'unknown'


def evaluate_block(block_expr, xule_context):
    """Evaluator for block expressions
    
    :param block_expr: Rule expression
    :type block_expr: dict
    :param xule_context: Rule processing context
    :type xule_context: XuleRuleContext
    :rtype: XuleValue
    
    A block expression is a series of variable declarations followed by an expression.
    """
    for var_assignment in block_expr['varDeclarations']:
        # for var_assignment in var_assignments:
        var_info = xule_context.add_var(var_assignment['varName'],
                                        var_assignment['node_id'],
                                        var_assignment['varName'],  # tagged - all variables are tagged
                                        var_assignment['body'])
        calc_var(var_info, None, xule_context)

    return evaluate(block_expr['expr'], xule_context)


def evaluate_var_ref(var_ref, xule_context):
    """Evaluator for block expressions
    
    :param var_ref: Rule expression
    :type var_ref: dict
    :param xule_context: Rule processing context
    :type xule_context: XuleRuleContext
    :rtype: XuleValue
    """
    # print(var_ref['node_id'], var_ref.varName)
    var_info = xule_context.find_var(var_ref['varName'], var_ref['var_declaration'])
    # xule_context.used_vars.append(var_ref.var_declaration)

    try:
        var_value = calc_var(var_info, var_ref, xule_context)
    except XuleIterationStop as xis:
        var_value = xis.stop_value
        raise

    return var_value


def calc_var(var_info, const_ref, xule_context):
    """Calculate the value of a variable
    
    :param var_info: A dictionary of meta data about the variable
    :type var_info: dict
    :param const_ref: The constant declaration if the variable reference is for a constant
    :type const_ref: dict
    :param xule_context: Rule processing context
    :type xule_context: XuleRuleContext
    :rtype: XuleValue
    
    This function evaluates the expression for the variable reference.
    """
    if var_info['type'] == xule_context._VAR_TYPE_ARG:
        var_value = var_info['value']
    elif var_info['type'] == xule_context._VAR_TYPE_VAR:
        if var_info['calculated'] == False:
            try:
                saved_aligned_result_only = xule_context.aligned_result_only
                saved_used_expressions = xule_context.used_expressions
                xule_context.aligned_result_only = False
                xule_context.used_expressions = set()
                try:
                    var_info['value'] = evaluate(var_info['expr'], xule_context)
                    var_info['value'].aligned_result_only = xule_context.aligned_result_only
                    var_info['value'].used_expressions = xule_context.used_expressions
                    var_info['calculated'] = True
                except XuleIterationStop as xis:
                    var_info['value'] = xis.stop_value
                    var_info['value'].aligned_result_only = xule_context.aligned_result_only
                    var_info['value'].used_expressions = xule_context.used_expressions
                    var_info['calculated'] = True
                    # raise
            finally:
                xule_context.aligned_result_only = xule_context.aligned_result_only or saved_aligned_result_only
                xule_context.used_expressions = saved_used_expressions | xule_context.used_expressions

        var_value = var_info['value']
    elif var_info['type'] == xule_context._VAR_TYPE_CONSTANT:
        # We should only end up here the first time the constant is referenced for the iteration.
        # The var_info is really the constant info from the global context
        var_value = evaluate(var_info['expr'], xule_context, override_table_id=const_ref['table_id'])
    else:
        raise XuleProcessingError(_("Internal error: unkown variable type '%s'" % var_info['type']), xule_context)

    var_value = var_value.clone()
    # if var_info['tagged']:
    if var_info['tagged'] is not None:
        xule_context.tags[var_info['tagged']] = var_value

    return var_value


def calc_constant(const_info, const_context):
    """Calculate the value of a constant
    
    :param const_info: Meta data about the constant
    :type const_info: dict
    :param const_context: Rule processing context
    :type const_context: XuleRuleContext
    :returns: The evaluated value or values
    :rtype: XuleValue or XuleValueSet
    
    Constants are evaluated in a separate table. This isolates the evaluation from the rule which is using the constant. If the
    constant produces a singleton value a single value is returned. If the constant produces multiple values, a value set is returned.
    """
    const_context.iteration_table.add_table(const_info['expr']['node_id'],
                                            const_context.get_processing_id(const_info['expr']['node_id']))

    const_values = XuleValueSet()

    while True:
        const_context.aligned_result_only = False
        const_context.used_expressions = set()
        try:
            const_value = evaluate(const_info['expr']['body'], const_context)
        except XuleIterationStop as xis:
            const_value = xis.stop_value  # XuleValue(const_context, None, 'unbound')

        const_value.facts = const_context.facts.copy()
        const_value.tags = const_context.tags.copy()
        const_value.aligned_result_only = const_context.aligned_result_only
        # const_value.used_expressions = const_context.used_expressions
        try:
            const_value.alignment = const_context.iteration_table.current_table.current_alignment
        except AttributeError:
            # This happens if there isn't a current table because it was never created.
            pass
        const_values.append(const_value)

        # const_context.iteration_table.del_current()
        if not const_context.iteration_table.is_empty:
            const_context.iteration_table.next(const_context.iteration_table.current_table.table_id)
        # if const_context.iteration_table.is_empty:
        if const_context.iteration_table.is_table_empty(const_info['expr']['node_id']):
            break
    #         else:
    #             const_context.reset_iteration()

    # reset the aligned only results.
    const_info['expr']['aligned_only_results'] = const_context.aligned_result_only

    const_info['value'] = const_values
    const_info['calculated'] = True

def override_constant_calc(const_info, xule_context):

    const_values = XuleValueSet(xule_context.constant_overrides[const_info['name']])
    const_info['value'] = const_values
    const_info['calculated'] = True

def evaluate_constant_assign(const_assign, xule_context):
    """Evaluator a constant declaration
    
    :param const_assign: Rule expression for the constant declaration
    :type const_assign: dict
    :param xule_context: Rule processing context
    :type xule_context: XuleRuleContext
    :rtype: XuleValue
    """
    const_info = xule_context.find_var(const_assign['constantName'], const_assign['node_id'], constant_only=True)
    if const_info is None:
        raise XuleProcessingError(_("Constant '%s' not found" % const_assign['constantName']), xule_context)

    if not const_info['calculated']:
        # Check if there is a xule-arg that overrides the constant
        if const_assign['constantName'] in xule_context.constant_overrides:
            override_constant_calc(const_info, xule_context)
        else: # calc the constant
            const_context = XuleRuleContext(xule_context.global_context, None,
                                            xule_context.cat_file_num)
            calc_constant(const_info, const_context)
            # Clean up
            del const_context
    if 'is_iterable' in const_assign:
        # return the entire value set
        return const_info['value']
    else:
        # retrieve the single value
        return const_info['value'].values[None][0]


def process_precalc_constants(global_context):
    """Precalculate constants
    
    :param global_context: Global processing context
    :type global_context: XuleGlobalContext
    
    This function will calculate constants that do not depend directly on the instance.
    """
    global_context.message_queue.logging("Precalcing non-instance constants")
    for constant_name, cat_constant in global_context.rule_set.catalog['constants'].items():
        if ('unused' not in cat_constant and
                not cat_constant['dependencies']['instance']):

            const_context = XuleRuleContext(global_context, constant_name, cat_constant['file'])
            const_info = const_context.find_var(constant_name, cat_constant['node_id'])
            if not const_info['calculated']:
                calc_constant(const_info, const_context)
            # Clean up
            del const_context


def evaluate_if(if_expr, xule_context):
    """Evaluator for if expressions
    
    :param if_expr: Rule expression for the constant declaration
    :type if_expr: dict
    :param xule_context: Rule processing context
    :type xule_context: XuleRuleContext
    :rtype: XuleValue    
    """
    if_thens = []
    if_thens.append((if_expr['condition'], if_expr['thenExpr']))

    for else_if in if_expr.get('elseIfExprs', []):
        if_thens.append((else_if['condition'], else_if['thenExpr']))

    for if_then in if_thens:
        condition_value = evaluate(if_then[0], xule_context)
        if condition_value.type in ('unbound', 'none'):
            return XuleValue(xule_context, None, 'unbound')
        elif condition_value.type != 'bool':
            raise XuleProcessingError(_("If condition is not a boolean, found '%s'" % condition_value.type),
                                      xule_context)
        else:
            if condition_value.value:
                return evaluate(if_then[1], xule_context)

    # This is only hit if none of the if conditions passed
    return evaluate(if_expr['elseExpr'], xule_context)


def evaluate_for(for_expr, xule_context):
    """Evaluator for for expressions
    
    :param for_expr: Rule expression for the constant declaration
    :type for_expr: dict
    :param xule_context: Rule processing context
    :type xule_context: XuleRuleContext
    :rtype: XuleValueSet    
    """
    for_values = XuleValueSet()

    saved_used_expressions = xule_context.used_expressions
    xule_context.used_expressions = set()
    try:
        for_loop_collection = evaluate(for_expr['forLoopExpr'], xule_context)
    finally:
        used_expressions = xule_context.used_expressions
        xule_context.used_expressions = saved_used_expressions | used_expressions

    if for_loop_collection.type not in ('list', 'set'):
        raise XuleProcessingError(_("For loop requires a set or list, found '{}'.".format(for_loop_collection.type)),
                                  xule_context)

    for for_loop_var in for_loop_collection.value:
        if for_loop_var.used_expressions is None:
            for_loop_var.used_expressions = used_expressions
        else:
            for_loop_var.used_expressions.update(used_expressions)
        xule_context.add_arg(for_expr['forVar'],
                             for_expr['forLoopExpr']['node_id'],
                             for_expr['forVar'],  # tagged - all variables are automatically tagged
                             for_loop_var,
                             'single')

        try:
            body_values = evaluate_for_body_detail(for_expr['forBodyExpr'],
                                                   for_expr['node_id'],
                                                   for_loop_var,
                                                   for_expr['forVar'],  # tag name
                                                   xule_context)
        finally:
            xule_context.del_arg(for_expr['forVar'], for_expr['forLoopExpr']['node_id'])
            del xule_context.tags[for_expr['forVar']]
            
        if for_loop_var.alignment is None:
            # add all
            for body_value in body_values.values.values():
                for_values.append(body_value)
        else:
            if for_loop_var.alignment in body_values.values:
                # take the aligned values
                for body_value in body_values.values[for_loop_var.alignment]:
                    for_values.append(body_value)
            else:
                # take only none aligned values and add alignment
                for body_value in body_values.values[None]:
                    body_value.alignment = for_loop_var.alignment
                    for_values.append(body_value)

    return for_values


def evaluate_for_body_detail(body_expr, table_id, for_loop_var, for_loop_tag, xule_context):
    """Evaluates the for body
    
    :param body_expr: Rule expression for the for body
    :type body_expr: dict
    :param table_id: The table id for the sub table to evaluate the for body
    :type table_id: int
    :param for_loop_var: The xuel value of the for loop variable
    :type for_loop_var: XuleValue
    :param xule_context: Rule processing context
    :type xule_context: XuleRuleContext
    :rtype: XuleValueSet        
    """
    body_values = XuleValueSet()

    aligned_result_only = False
    save_aligned_result_only = xule_context.aligned_result_only
    save_used_expressions = xule_context.used_expressions
    # for_body_table = xule_context.iteration_table.add_table(xule_context.get_processing_id(body_expr['node_id']), is_aggregation=True)

    for_body_table = xule_context.iteration_table.add_table(table_id, xule_context.get_processing_id(table_id),
                                                            is_aggregation=True)
    for_body_table.dependent_alignment = for_loop_var.alignment

    # add the loop control to the table
    # xule_context.iteration_table.add_column(rule_part, for_body_table.table_id, processing_id, values, xule_context)

    try:
        while True:
            xule_context.aligned_result_only = False
            xule_context.used_expressions = set()
            xule_context.tags[for_loop_tag] = for_loop_var
            body_value = XuleValue(xule_context, None, 'unbound')
            try:
                body_value = evaluate(body_expr, xule_context)
            except XuleIterationStop:
                pass

            aligned_result_only = aligned_result_only or xule_context.aligned_result_only
            body_value.alignment = for_body_table.current_alignment  # xule_context.iteration_table.dependent_alignment or xule_context.iteration_table.current_table.current_alignment
            body_value.aligned_result_only = aligned_result_only
            body_value.facts = xule_context.iteration_table.facts.copy()
            body_value.tags = xule_context.iteration_table.tags.copy()
            # print("for", body_expr['exprName'], body_expr['node_id'], len(xule_context.used_expressions), len(body_value.used_expressions))
            body_value.used_expressions = xule_context.used_expressions
            body_values.append(body_value)

            xule_context.iteration_table.next(for_body_table.table_id)
            if for_body_table.is_empty:
                break
    finally:
        xule_context.aligned_result_only = save_aligned_result_only
        xule_context.used_expressions = save_used_expressions
        xule_context.iteration_table.del_table(for_body_table.table_id)
    return body_values


def evaluate_unary(unary_expr, xule_context):
    """Evaluator for unary expressions
    
    :param unary_expr: Rule expression for the constant declaration
    :type unary_expr: dict
    :param xule_context: Rule processing context
    :type xule_context: XuleRuleContext
    :rtype: XuleValue   
    
    A unary expression is a plus or minus that flips the sign of a number. 
    """
    initial_value = evaluate(unary_expr['expr'], xule_context)

    if initial_value.type in ('unbound', 'none'):
        return initial_value

    if initial_value.type not in ('int', 'float', 'decimal'):
        raise XuleProcessingError(_("Unary operator requires a numeric operand, found '%s'" % initial_value.type),
                                  xule_context)

    if unary_expr['op'] == '-':
        return XuleValue(xule_context, initial_value.value * -1, initial_value.type)
    else:
        return initial_value

def evaluate_in(in_expr, xule_context):
    """Evaluator for in expressions

    :param in_expr: Rule expression for the in expression
    :type in_expr: dict
    :param xule_context: Rule processing context
    :type xule_context: XuleRuleContext
    :rtype: XuleValue
    """
    left = evaluate(in_expr['leftExpr'], xule_context)
    for right_side in in_expr['rights']:
        right = evaluate(right_side['rightExpr'], xule_context)
        if right.type in ('unbound', 'none'):
            left = XuleValue(xule_context, None, 'unbound')
        else:
            left = XuleProperties.property_contains(xule_context, right, left)

    return left

def evaluate_mult(mult_expr, xule_context):
    """Evaluator for multiplication expressions
    
    :param mult_expr: Rule expression for the constant declaration
    :type mult_expr: dict
    :param xule_context: Rule processing context
    :type xule_context: XuleRuleContext
    :rtype: XuleValue   
    
    This include multiplication and division
    """
    left = evaluate(mult_expr['leftExpr'], xule_context)

    for right_side in mult_expr['rights']:
        operator = right_side['op']
        right = evaluate(right_side['rightExpr'], xule_context)

        if left.type in ('unbound', 'none') or right.type in ('unbound', 'none'):
            left = XuleValue(xule_context, None, 'unbound')
        else:
            #             if left.type == 'unit' and right.type == 'unit':
            #                 #units have special handling
            #                 if operator == '*':
            #                     left = XuleValue(xule_context, unit_multiply(left.value, right.value), 'unit')
            #                 else:
            #                     left = XuleValue(xule_context, unit_divide(left.value, right.value), 'unit')
            #             else:
            # at this point there should only be numerics.
            if left.type not in ('int', 'float', 'decimal'):
                raise XuleProcessingError(
                    _("The left operand of '%s' is not numeric, found '%s'" % (operator, left.type)), xule_context)
            if right.type not in ('int', 'float', 'decimal'):
                raise XuleProcessingError(
                    _("The right operand of '%s' is not numeric, found '%s'" % (operator, right.type)), xule_context)

            combined_type, left_compute_value, right_compute_value = combine_xule_types(left, right, xule_context)
            '''NEED TO HANDLE CHNAGES IN UNIT ALIGNMENT'''
            if operator == '*':
                left = XuleValue(xule_context, left_compute_value * right_compute_value, combined_type)
            else:
                # This is division
                if right_compute_value == 0:
                    raise XuleProcessingError(_("Divide by zero error."), xule_context)
                left = XuleValue(xule_context, left_compute_value / right_compute_value, 'float' if combined_type == 'int' else combined_type)
    return left


def evaluate_intersect(inter_expr, xule_context):
    """Evaluator for intersection expressions
    
    :param inter_expr: Rule expression for the constant declaration
    :type inter_expr: dict
    :param xule_context: Rule processing context
    :type xule_context: XuleRuleContext
    :rtype: XuleValue   
    
    This is intersection of 2 sets.
    """
    left = evaluate(inter_expr['leftExpr'], xule_context)
    for right_side in inter_expr['rights']:
        right = evaluate(right_side['rightExpr'], xule_context)
        if left.type in ('unbound', 'none') or right.type in ('unbound', 'none'):
            left = XuleValue(xule_context, None, 'unbound')
        if left.type != 'set':
            raise XuleProcessingError(
                _("Intersection can only operatate on sets. The left side is a '{}'.".format(left.type)), xule_context)
        if right.type != 'set':
            raise XuleProcessingError(
                _("Intersection can only operatate on sets. The right side is a '{}'.".format(right.type)),
                xule_context)

        left = XuleUtility.intersect_sets(xule_context, left, right)

    return left


def evaluate_symetric_difference(sym_diff_expr, xule_context):
    """Evaluator for symetric difference expressions
    
    :param inter_expr: Rule expression for the constant declaration
    :type inter_expr: dict
    :param xule_context: Rule processing context
    :type xule_context: XuleRuleContext
    :rtype: XuleValue   
    
    This is the symetric difference of 2 sets.
    """
    left = evaluate(sym_diff_expr['leftExpr'], xule_context)
    for right_side in sym_diff_expr['rights']:
        right = evaluate(right_side['rightExpr'], xule_context)
        if left.type in ('unbound', 'none') or right.type in ('unbound', 'none'):
            left = XuleValue(xule_context, None, 'unbound')
        if left.type != 'set':
            raise XuleProcessingError(
                _("Symetric difference can only operatate on sets. The left side is a '{}'.".format(left.type)),
                xule_context)
        if right.type != 'set':
            raise XuleProcessingError(
                _("Symetric difference can only operatate on sets. The right side is a '{}'.".format(right.type)),
                xule_context)

        left = XuleUtility.symetric_difference(xule_context, left, right)

    return left


def evaluate_add(add_expr, xule_context):
    """Evaluator for add expressions
    
    :param add_expr: Rule expression for the constant declaration
    :type add_expr: dict
    :param xule_context: Rule processing context
    :type xule_context: XuleRuleContext
    :rtype: XuleValue   
    
    This includes add and subtract. These operations can be perforom on numbers, strings, sets and list. For strings
    adding wil concatenation. For lists and strings, adding will union. 
    
    In other binary operations, if an operand does not exist the operation is not performed. With add and subtract, if an
    operand is missing, it will treated as if it were zero. For example:
    
        @Assets + @Liabilities
        
    If there isn't a matching liability for an asset, the operation will return the value of assets.
    """
    left_bar = add_expr['rights'][0]['op'][0] == '<'  # the first operator
    if left_bar:
        left = evaluate(add_expr['leftExpr'], xule_context)
    else:
        # unbound is allowed, so it needs to be captured.
        try:
            left = evaluate(add_expr['leftExpr'], xule_context)
        except XuleIterationStop as xis:
            left = xis.stop_value  # XuleValue(xule_context, None, 'unbound')

    for right in add_expr['rights']:

        operator = right['op']
        right_bar = operator[-1] == '>'
        left_bar = operator[0] == '<'
        right_expr = right['rightExpr']

        if left.type not in (
        'int', 'float', 'decimal', 'string', 'uri', 'instant', 'time-period', 'set', 'list', 'unbound', 'none'):
            raise XuleProcessingError(_("Left side of a {} operation cannot be {}.".format(operator, left.type)),
                                      xule_context)

        if right_bar:
            right = evaluate(right_expr, xule_context)
        else:
            # unbound is allowed, so it needs to be captured.
            try:
                right = evaluate(right_expr, xule_context)
            except XuleIterationStop as xis:
                right = xis.stop_value

        if right.type not in (
        'int', 'float', 'decimal', 'string', 'uri', 'instant', 'time-period', 'set', 'list', 'unbound', 'none'):
            raise XuleProcessingError(_("Right side of a {} operation cannot be {}.".format(operator, right.type)),
                                      xule_context)

        # A time-period can be on the left only if the right is also a time period.
        if left.type == 'time-period' and right.type != 'time-period':
            raise XuleProcessingError(_("Incompatabile operands {} {} {}.".format(left.type, operator, right.type)),
                                      xule_context)
        do_calc = True

        if left_bar and left.type in ('unbound', 'none'):
            raise XuleIterationStop(XuleValue(xule_context, None, 'unbound'))
        if right_bar and right.type in ('unbound', 'none'):
            raise XuleIterationStop(XuleValue(xule_context, None, 'unbound'))

        if left.type in ('unbound', 'none'):
            # This is a special case for numbers. The left is none/unbound and the right is number. The new value will
            # be the negative of the right.
            if right.type in ('int', 'float', 'decimal') and '-' in operator:
                right = XuleValue(xule_context, right.value * -1, right.type)
            left = right
            do_calc = False
        if right.type in ('unbound', 'none'):
            do_calc = False

        # this ensures that if there is no value in the entire expression, the final value will be skipped.
        if left.type == 'none':
            left.type = 'unbound'

        if do_calc:
            combined_type, left_compute_value, right_compute_value = combine_xule_types(left, right, xule_context)
            if combined_type == 'unbound':
                raise XuleProcessingError(_("Incompatabile operands {} {} {}.".format(left.type, operator, right.type)),
                                          xule_context)

            if '+' in operator:
                if left.type == 'set' and right.type == 'set':
                    # use union for sets
                    # left = XuleValue(xule_context, left_compute_value | right_compute_value, 'set')
                    left = XuleUtility.add_sets(xule_context, left, right)
                else:
                    left = XuleValue(xule_context, left_compute_value + right_compute_value, combined_type)
            elif '-' in operator:
                if left.type == 'set' and right.type == 'set':
                    left = XuleUtility.subtract_sets(xule_context, left, right)
                else:
                    left = XuleValue(xule_context, left_compute_value - right_compute_value, combined_type)
            else:
                raise XuleProcessingError(
                    _("Unknown operator '%s' found in addition/subtraction operation." % operator), xule_context)

    return left

def evaluate_comp(comp_expr, xule_context):
    """Evaluator for comparison expressions
    
    :param comp_expr: Rule expression for the constant declaration
    :type comp_expr: dict
    :param xule_context: Rule processing context
    :type xule_context: XuleRuleContext
    :rtype: XuleValue   
    
    Comparison includes ==, !=, >, < >=, <=, in, not in
    """
    left = evaluate(comp_expr['leftExpr'], xule_context)

    for right in comp_expr['rights']:
        operator = right['op']
        right_expr = right['rightExpr']

        right = evaluate(right_expr, xule_context)

        interim_value = None

        combined_type, left_compute_value, right_compute_value = combine_xule_types(left, right, xule_context)

        if left.type in ('instant', 'duration') and right.type in ('instant', 'duration'):
            left_compute_value = XulePeriodComp(left_compute_value)
            right_compute_value = XulePeriodComp(right_compute_value)

        if left.type in ('list', 'set'):
            left_compute_value = left.shadow_collection
        if left.type == 'dictionary':
            left_compute_value = dict(left.shadow_collection)
        if right.type in ('list', 'set'):
            right_compute_value = right.shadow_collection
        if right.type == 'dictionary':
            right_compute_value = dict(right.shadow_collection)

        if operator == '==':
            interim_value = XuleValue(xule_context, left_compute_value == right_compute_value, 'bool')
        elif operator == '!=':
            interim_value = XuleValue(xule_context, left_compute_value != right_compute_value, 'bool')
        elif operator == 'in':
            interim_value = XuleValue(xule_context, left_compute_value in right_compute_value, 'bool')
        elif operator == 'not in':
            interim_value = XuleValue(xule_context, left_compute_value not in right_compute_value, 'bool')
        elif operator in ('<', '>'):
            if left.type == 'none' or right.type == 'none':
                interim_value = XuleValue(xule_context, None, 'none')
            elif operator == '<':
                interim_value = XuleValue(xule_context, left_compute_value < right_compute_value, 'bool')
            elif operator == '>':
                interim_value = XuleValue(xule_context, left_compute_value > right_compute_value, 'bool')
        elif operator in ('<=', '>='):
            if left.type == 'none' and right.type == 'none':
                interim_value = XuleValue(xule_context, True, 'bool')
            elif left.type == 'none' or right.type == 'none':
                interim_value = XuleValue(xule_context, None, 'none')
            elif operator == '<=':
                interim_value = XuleValue(xule_context, left_compute_value <= right_compute_value, 'bool')
            elif operator == '>=':
                interim_value = XuleValue(xule_context, left_compute_value >= right_compute_value, 'bool')
        else:
            raise XuleProcessingError(_("Unknown operator '%s'." % operator), xule_context)

        left = interim_value

    return left


def evaluate_not(not_expr, xule_context):
    """Evaluator for not expressions
    
    :param not_expr: Rule expression for the constant declaration
    :type not_expr: dict
    :param xule_context: Rule processing context
    :type xule_context: XuleRuleContext
    :rtype: XuleValue   
    """
    initial_value = evaluate(not_expr['expr'], xule_context)

    if initial_value.type in ('unbound', 'none'):
        return initial_value

    if initial_value.type != 'bool':
        raise XuleProcessingError(
            _("The operand of the 'not' expression must be boolean, found '%s'" % initial_value.type), xule_context)

    return XuleValue(xule_context, not initial_value.value, 'bool')


def evaluate_and(and_expr, xule_context):
    """Evaluator for boolean and expressions
    
    :param and_expr: Rule expression for the constant declaration
    :type and_expr: dict
    :param xule_context: Rule processing context
    :type xule_context: XuleRuleContext
    :rtype: XuleValue   
    """
    value_found = False
    has_unbound = False
    left = XuleValue(xule_context, None, 'unbound')
    # Create a single list of expressions combing the left and each of the rights.
    exprs = [and_expr['leftExpr'], ] + [x['rightExpr'] for x in and_expr['rights']]

    # This process will allow unbounds if at some point a false is found. In this case the and expression is false. Otherwise, unbounds will make the result unbound.
    for expr in exprs:
        if value_found:
            break
        else:
            try:
                right = evaluate(expr, xule_context)
            except XuleIterationStop as xis:
                right = xis.stop_value  # XuleValue(xule_context, None, 'unbound')
            if right.type in ('unbound', 'none'):
                has_unbound = True
            if left.type not in ('unbound', 'none', 'bool') or right.type not in ('unbound', 'none', 'bool'):
                raise XuleProcessingError(_(
                    "Operand of 'and' expression is not boolean. Left and right operand types are '%s' and '%s'." % (
                    left.type, right.type)), xule_context)

            if left.type == 'bool' and right.type == 'bool':
                left = XuleValue(xule_context, left.value and right.value, 'bool')
                if left.value == False:
                    value_found = True
            elif left.type in ('unbound', 'none') and right.type in ('unbound', 'none'):
                continue
            elif left.type in ('unbound', 'none') and right.type == 'bool':
                left = right
                if left.value == False:
                    value_found = True
            elif left.type == 'bool' and right.type in ('unbound', 'none'):
                if left.value == False:
                    value_found = True

    if (has_unbound and value_found) or not has_unbound:
        return left
    else:
        return XuleValue(xule_context, None, 'unbound')


def evaluate_or(or_expr, xule_context):
    """Evaluator for boolean or expressions
    
    :param or_expr: Rule expression for the constant declaration
    :type or_expr: dict
    :param xule_context: Rule processing context
    :type xule_context: XuleRuleContext
    :rtype: XuleValue   
    """
    value_found = False
    has_unbound = False
    left = XuleValue(xule_context, None, 'unbound')

    # Create a single list of expressions combing the left and each of the rights.
    exprs = [or_expr['leftExpr'], ] + [x['rightExpr'] for x in or_expr['rights']]
    for expr in exprs:
        if value_found:
            break

        else:
            try:
                right = evaluate(expr, xule_context)
            except XuleIterationStop as xis:
                right = xis.stop_value  # XuleValue(xule_context, None, 'unbound')
            if right.type in ('unbound', 'none'):
                has_unbound = True
            if left.type not in ('unbound', 'none', 'bool') or right.type not in ('unbound', 'none', 'bool'):
                raise XuleProcessingError(_(
                    "Operand of 'or' expression is not boolean. Left and right operand types are '%s' and '%s'." % (
                    left.type, right.type)), xule_context)

            if left.type == 'bool' and right.type == 'bool':
                left = XuleValue(xule_context, left.value or right.value, 'bool')
                if left.value == True:
                    value_found = True
            elif left.type in ('unbound', 'none') and right.type in ('unbound', 'none'):
                continue
            elif left.type in ('unbound', 'none') and right.type == 'bool':
                left = right
                if left.value == True:
                    value_found = True
            elif left.type == 'bool' and right.type in ('unbound', 'none'):
                if left.value == True:
                    value_found = True
    if (has_unbound and value_found) or not has_unbound:
        return left
    else:
        return XuleValue(xule_context, None, 'unbound')


def evaluate_factset(factset, xule_context):
    """Evaluator for a factset

    :param factset: Rule expression for the constant declaration
    :type factset: dict
    :param xule_context: Rule processing context
    :type xule_context: XuleRuleContext
    :rtype: XuleValueSet  
    
    There are two flavors of factsets.
    1. Starndard factset - finds facts in the instance (i.e. @Assets)
    2. Factset with inner expression - This is really an envelope that sets up aspect filters for other factsets that are inside the envelope.
    """
    if 'innerExpr' in factset:
        return evaluate_nesting_factset(factset, xule_context)
    else:
        return evaluate_factset_detail(factset, xule_context)


def evaluate_nesting_factset(factset, xule_context):
    """Evaluate a factset envolope
    
    :param factset: Rule expression for the constant declaration
    :type factset: dict
    :param xule_context: Rule processing context
    :type xule_context: XuleRuleContext
    :rtype: XuleValueSet   
    """
    aspect_filters, _x, aspect_vars = process_factset_aspects(factset, xule_context)

    # verify that there are not already filters in place
    current_filters, _x = xule_context.get_current_filters()
    current_aspects = {aspect_info[ASPECT] for aspect_info in current_filters}

    factset_aspects = {aspect_info[ASPECT] for aspect_info in aspect_filters}

    if current_aspects & factset_aspects:
        raise XuleProcessingError(_(
            "A nested factset clause cannot include aspects in an outer factset clause, found '%s'." % ", ".join(
                current_aspects & factset_aspects)), xule_context)

    # add the align aspects to the nested_filter in the context
    xule_context.filter_add('nested', aspect_filters)

    save_aligned_result_only = xule_context.aligned_result_only
    save_used_expressions = xule_context.used_expressions

    nested_table = xule_context.iteration_table.add_table(factset['node_id'],
                                                          xule_context.get_processing_id(factset['node_id']),
                                                          is_aggregation=True)
    nested_values = XuleValueSet()
    try:
        while True:
            xule_context.aligned_result_only = False
            xule_context.used_expressions = set()
            try:
                nested_value = evaluate(factset['innerExpr'], xule_context)
            except XuleIterationStop:
                nested_value = XuleValue(xule_context, None, 'unbound', tag=XuleValue(xule_context, None, 'none'))

            # if not(xule_context.iteration_table.current_table.current_alignment is None and xule_context.aligned_result_only):
            # remove the with portion of the alignment
            #if xule_context.iteration_table.current_table.current_alignment is not None:  # this should be the alignment on the with table
            remove_aspects = [(with_filter[0], with_filter[1]) for with_filter in aspect_filters]
            if  factset.get('covered', False):
                new_alignment = None
                remove_alignments(nested_value)
            elif xule_context.iteration_table.current_alignment is None:
                new_alignment = None
            else:
                new_alignment = remove_from_alignment(xule_context.iteration_table.current_alignment,
                                                  remove_aspects, xule_context)
            nested_value.alignment = new_alignment

            nested_value.facts = xule_context.facts.copy()
            nested_value.tags = xule_context.tags.copy()

            nested_values.append(nested_value)

            # xule_context.iteration_table.del_current()
            xule_context.iteration_table.next(nested_table.table_id)
            if nested_table.is_empty:
                break
    finally:
        xule_context.aligned_result_only = save_aligned_result_only
        xule_context.used_expressions = save_used_expressions
        # delete the with table (in case it is left behind from an exception)
        xule_context.iteration_table.del_table(nested_table.table_id)
        xule_context.filter_del()

    return nested_values

def remove_alignments(val):
    val.alignment = None
    val.aligned_result_only = False

    if val.type in ('list', 'set'):
        for child_val in val.value:
            remove_alignments(child_val)
    if val.type == 'dictionary':
        for key, child_val in val.value:
            remove_alignments(key)
            remove_alignments(chidl_val)

def evaluate_factset_detail(factset, xule_context):
    """Evaluate a factset
    
    :param factset: Rule expression for the constant declaration
    :type factset: dict
    :param xule_context: Rule processing context
    :type xule_context: XuleRuleContext
    :rtype: XuleValueSet   

    The factset is divided into two parts. The first part contains aspects that will be used to filter the fact and will NOT
    be used for alignment. For example: "Assets[]" or "[lineItem=Assets]". These factsets will find all the 'Assets' facts in the 
    instance, but when these facts are compared to facts in other fact sets, the 'concept' aspect will not be used to check alignment.
    
    Actual aspects of the fact that are not specified in the first part of the factset will be used for alignment.
    
    Nested alignment:
        This would be put in the context for nested factset expressions. It would cause downstream factset evaluations
        to include the filter as part of getting facts. If the filter is 'closed', it would act like a closed factset and not allow
        facts that have dimenions in fact's alignment that are not in the filter. 'open' filters wouldn't care.
        
        This provides an alternative mechanism for handling alignment. Instead of getting all results for each side of an operation (i.e. property) 
        and then aligning them, it would allow the expression to iterate over one operand result set and evaluate for each result of the other operand. 
        By pushing the filter, first, only the aligned results will come back. 
    """
    f_start = datetime.datetime.today()

    #     #The no alignment flag indicates that the results of the factset should all have none alignment. It is set by the 'values' expression.

    saved_used_expressions = xule_context.used_expressions
    xule_context.used_expressions = set()
    try:
        non_align_aspects, align_aspects, aspect_vars = process_factset_aspects(factset, xule_context)
    finally:
        used_expressions = xule_context.used_expressions
        xule_context.used_expressions = saved_used_expressions | xule_context.used_expressions

    # check if any non_align_aspects overlap with nested_filters
    nested_factset_filters, other_filters = xule_context.get_current_filters()
    # This restriction is removed to suport rules like r1923
    #     if with_aspects & factset_aspects:
    #         raise XuleProcessingError(_("The factset cannont contain any aspects in any bounding 'with' clause, found '%s'." % ", ".join(with_aspects & factset_aspects)), xule_context)

    # combine all the filtering aspects.
    all_aspect_filters = list(nested_factset_filters.items()) + list(other_filters.items()) + list(
        non_align_aspects.items())

    # If the the factset is dependent, then we only need to find facts that also match the current alignment. Create filters based on the current alignment.
    dependent_filters = list()
    if not factset.get('covered') and factset['is_dependent']:
        if xule_context.dependent_alignment is None:
            # The table may acquire the dependent alignment after evaluating the aspect filters
            xule_context.iteration_table.current_table.make_dependent()
        try:
            if xule_context.dependent_alignment is not None:
                unfrozen_alignment = {k: v for k, v in xule_context.dependent_alignment}
                dependent_filters = list(alignment_to_aspect_info(unfrozen_alignment, xule_context).items())
        except IndexError:
            pass
    all_aspect_filters += list(align_aspects.items()) + dependent_filters

    '''Match facts based on the aspects in the first part of the factset and any additional filters.
       This is done by intersecting the sets of the fact_index. The fact index is a dictionary of dictionaries.
       The outer dictionary is keyed by aspect and the inner by member. So fact_index[aspect][member] contains a 
       set of facts that have that aspect and member.'''
    pre_matched_facts = factset_pre_match(factset, all_aspect_filters, non_align_aspects, align_aspects, xule_context)

    pre_count1 = len(pre_matched_facts)
    f_pre_end = datetime.datetime.today()

    # For dependent factset, set flag to check if the iteration table becomes aligned.
    # Bassically, there is no alignment yet. During the evaluation of the where clause a first time evaluated variable can create alignment.
    # If this happens, the pre matched facts should only include those facts that have matching alignment. So a flag in the context is set to check if the table becomes aligned.
    # When this happens a XuleReEvaluate exception is raised (this happens in the main evaluator()).

    saved_look_for_alignment = xule_context.look_for_alignment
    saved_where_table_ids = xule_context.where_table_ids
    saved_where_dependent_iterables = xule_context.where_dependent_iterables

    if factset['is_dependent'] and xule_context.iteration_table.any_alignment is None:
        xule_context.look_for_alignment = True
        # xule_context.where_table_ids = list(xule_context.iteration_table._ordered_tables.keys())
        xule_context.where_table_ids = [table.table_id for table in
                                        xule_context.iteration_table._ordered_tables.values()]
        xule_context.where_dependent_iterables = [di['node_id'] for di in factset['dependent_iterables']]
    else:
        # set_look_for_alignment = False
        xule_context.look_for_alignment = False
    # print(factset['node_id'], fact_value, no_pre_where_alignment, xule_context.iteration_table.current_table.table_id)

    default_where_used_expressions = set()

    recalc = False
    recalc_none = False

    try:
        results, default_where_used_expressions = process_filtered_facts(factset,
                                                                         pre_matched_facts,
                                                                         factset.get('covered', False),
                                                                         non_align_aspects,
                                                                         align_aspects,
                                                                         nested_factset_filters,
                                                                         aspect_vars, used_expressions, xule_context)
    except XuleReEvaluate as xac:
        recalc = True
        # turn off looking for changes during the where evaluation. At this point either there is no alignment, so the result will be empty or
        # there is alignment and the pre_matched_facts will be refiltered with the alignment. In this case, we don't need to continue looking for
        # evaluating an iterable that can produce alignment.

        xule_context.iteration_table.current_table.make_dependent()

        xule_context.look_for_alignment = False
        if xac.alignment is None:
            recalc_none = True
            # there are no matching facts in the dependent iterable (that has alignments)
            results = XuleValueSet()
        else:
            # This occurs if the alignment is created while processing where clause. Re-filter the pre_matched facts with the alignment information and try the where clause again
            # Add the alignment to the all_aspect filters
            #             if xac.alignment is None:
            #                 #in this case the no facts can match because the dependency is unaligned but would normally have alignment. This is basicaly the default value of 'unbound'
            #                 #for a factset.
            #                 results = XuleValueSet()
            #             else:
            unfrozen_alignment = {k: v for k, v in xac.alignment}
            additional_aspect_filters = list(alignment_to_aspect_info(unfrozen_alignment, xule_context).items())
            pre_matched_facts = factset_pre_match(factset, additional_aspect_filters, non_align_aspects, align_aspects,
                                                  xule_context, starting_facts=pre_matched_facts)
            # try again
            try:
                results, default_where_used_expressions = process_filtered_facts(factset, pre_matched_facts,
                                                                                 not factset.get('covered'),
                                                                                 non_align_aspects,
                                                                                 align_aspects,
                                                                                 nested_factset_filters, aspect_vars,
                                                                                 used_expressions, xule_context)
            except XuleReEvaluate as xac:
                # In the second pass, the alignment change should not happen.
                raise XuleProcessingError(
                    _("Encountered 2nd alignment change while processing the 'where' clause for a factset"),
                    xule_context)
    finally:
        # if set_look_for_alignment:
        xule_context.look_for_alignment = saved_look_for_alignment
        xule_context.where_table_ids = saved_where_table_ids
        xule_context.where_dependent_iterables = saved_where_dependent_iterables

    if None not in results.values:
        expr_aspect_filters = non_align_aspects.copy()
        expr_aspect_filters.update(align_aspects)
        # default_value = XuleValue(xule_context, None, 'unbound', tag=XuleValue(xule_context, tag_default_for_factset(expr_aspect_filters, xule_context), 'empty_fact'))
        default_value = XuleValue(xule_context, None, 'unbound', tag=XuleValue(xule_context, None, 'none'))
        '''The current list of facts and tags are not inlcuded on the default None fact in a factset. This was causing problems with a exists() and missing().
           The default None fact in the missing would have the tags and facts from the first evaluation, but then these would be applied on consequent
           iterations where the tags from the first iteration would overwrite the tags on the consequent iterations.'''
        # default_value.facts = xule_context.facts
        # default_value.tags = xule_context.tags
        # default_value.used_vars = get_used_vars(xule_context, xule_context.used_vars)
        default_value.used_expressions = used_expressions | default_where_used_expressions
        # print("default fact", factset['exprName'], factset['node_id'], len(xule_context.used_expressions), len(default_value.used_expressions))
        if not factset.get('covered'):
            default_value.aligned_result_only = True
        results.append(default_value)

    f_end = datetime.datetime.today()

    return results


def factset_pre_match(factset, filters, non_aligned_filters, align_aspects, xule_context, starting_facts=None):
    """Match facts based on the factset  
       
    Match facts based on the aspects in the first part of the factset and any additional filters.
    
    This is done by intersecting the sets of the fact_index. The fact index is a dictionary of dictionaries.
    The outer dictionary is keyed by aspect and the inner by member. So fact_index[aspect][member] contains a 
    set of facts that have that aspect and member.
    """
    if starting_facts is None:
        pre_matched_facts = None
        first = True
    else:
        pre_matched_facts = copy.copy(starting_facts)
        first = False
    # first = pre_matched_facts is None

    for aspect_info, filter_member in filters:
        # Handle case where the filter only contains boolean values. Treat the filter_member as true.
        # For example: @concept.is-numeric This should be treated as @concept.is-numeric=true
        if (filter_member is None and
            aspect_info[ASPECT_OPERATOR] is None and
            aspect_info[SPECIAL_VALUE] is None and
            aspect_info[ASPECT_PROPERTY] is not None):

            aspect_info = list(aspect_info)
            aspect_info[ASPECT_OPERATOR] = '='
            filter_member = XuleValue(xule_context, True, 'bool')

        if filter_member is not None:
            # if aspect_info[ASPECT_PROPERTY] is None:
            #     index_key = (aspect_info[TYPE], aspect_info[ASPECT])
            # else:
            #     # aspect_info[ASPECT_PROPERTY][0] is the aspect property name
            #     # aspect_info[ASPECT_PROPERTY][1] is a tuple of the arguments
            #     index_key = ('property', aspect_info[ASPECT], aspect_info[ASPECT_PROPERTY][0]) + \
            #                 aspect_info[ASPECT_PROPERTY][1]
            #     if index_key not in xule_context.fact_index and index_key not in _FACT_INDEX_PROPERTIES:
            #         raise XuleProcessingError(_(
            #             "Factset aspect property '{}' is not a valid property of aspect '{}'.".format(index_key[2],
            #                                                                                           index_key[1])),
            #                                   xule_context)

            index_key = fact_index_key(aspect_info, xule_context)
            facts_by_aspect = set()

            '''THIS MIGHT BE MORE EFFICIENTLY HANDLED BY IGNORING THE ASPECT IF THE MEMBER IS None OR ELIMINATING ALL FACTS'''
            # When the aspect key is not in the fact index, then the instance doesn't use this aspect (dimension). So create an entry for the 'None' key and put all the facts in it.
            if index_key not in xule_context.fact_index:
                xule_context.fact_index[index_key][None] = xule_context.fact_index['all']

            if aspect_info[SPECIAL_VALUE] is not None:
                if aspect_info[SPECIAL_VALUE] == '*':
                    if aspect_info[ASPECT_OPERATOR] == '=':
                        if aspect_info[TYPE] == 'builtin' and aspect_info[ASPECT] in ('concept', 'period', 'entity') and aspect_info[ASPECT_PROPERTY] is None:
                            # this is all facts
                            continue
                        else:
                            # need to combine all the facts that have that aspect
                            facts_by_aspect = set(it.chain.from_iterable(
                                v for k, v in xule_context.fact_index[index_key].items() if k is not None))
                    else:  # the operator is != ('in' and 'not in' are not allowed with a special value)
                        if aspect_info[TYPE] == 'builtin' and aspect_info[ASPECT] in ('concept', 'period', 'entity'):
                            # No facts can match these aspects not equal to * (i.e. @concept != *)
                            pre_matched_facts = []
                            break
                        else:
                            facts_by_aspect = xule_context.fact_index[index_key][None]
            else:
                if aspect_info[ASPECT_OPERATOR] == 'in' and filter_member.type not in ('list', 'set'):
                    raise XuleProcessingError(_("The value for '%s' with 'in' must be a set or list, found '%s'" % (
                    index_key[ASPECT], filter_member.type)), xule_context)

                # fix for aspects that take qname members (concept and explicit dimensions. The member can be a concept or a qname. The index is by qname.
                if index_key in (('builtin', 'concept'), ('property', 'cube', 'name')):
                    if aspect_info[ASPECT_OPERATOR] in ('=', '!='):
                        member_values = {convert_value_to_qname(filter_member, xule_context), }
                    else:
                        member_values = {convert_value_to_qname(x, xule_context) for x in filter_member.value}
                elif index_key[TYPE] == 'explicit_dimension':
                    if aspect_info[ASPECT_OPERATOR] in ('=', '!='):
                        if filter_member.type == 'concept':
                            member_values = {convert_value_to_qname(filter_member, xule_context), }
                        else:
                            member_values = {filter_member.value, }
                    else:
                        member_values = {convert_value_to_qname(x, xule_context) if x.type == 'concept' else x.value for x
                                         in filter_member.value}
                # Also fix for period aspect
                elif index_key == ('builtin', 'period'):
                    if aspect_info[ASPECT_OPERATOR] in ('=', '!='):
                        member_values = {convert_value_to_model_period(filter_member, xule_context), }
                    else:
                        member_values = {convert_value_to_model_period(x, xule_context) for x in filter_member.value}
                # Allow units to be a qname or a xule 'unit'
                elif index_key == ('builtin', 'unit'):
                    conversion_function = lambda x: XuleUnit(x) if x.type == 'qname' else x.value
                    if aspect_info[ASPECT_OPERATOR] in ('=', '!='):
                        member_values = {conversion_function(filter_member), }
                    else:
                        member_values = {conversion_function(x) for x in filter_member.value}
                # Allow @table.drs-role to take a short role name
                elif index_key == ('property', 'cube', 'drs-role'):
                    if aspect_info[ASPECT_OPERATOR] in ('=', '!='):
                        member_values = {convert_value_to_role(filter_member, xule_context), }
                    else:
                        member_values = {convert_value_to_role(x, xule_context) for x in filter_member.value}
                else:
                    if aspect_info[ASPECT_OPERATOR] in ('=', '!='):
                        member_values = {filter_member.value, }
                    else:
                        member_values = {x.value for x in filter_member.value}
                        '''THIS COULD USE THE SHADOW COLLECTION
                        member_values = set(filter_member.shadow_collection)
                        '''
                if aspect_info[ASPECT_OPERATOR] in ('=', 'in'):
                    found_members = member_values & xule_context.fact_index[index_key].keys()
                else:  # aspect operator is '!=' or 'not in'
                    found_members = (xule_context.fact_index[index_key].keys() - {None, }) - member_values

                for member in found_members:
                    facts_by_aspect |= xule_context.fact_index[index_key][member]

            # intersect the facts with previous facts by aspect
            if first:
                first = False
                pre_matched_facts = facts_by_aspect
            else:
                pre_matched_facts &= facts_by_aspect

    if first:
        # there were no apsects to start the matching, so use the full set
        # pre_matched_facts = xule_context.model.factsInInstance
        pre_matched_facts = xule_context.fact_index['all']

    if starting_facts is None:
        # Check the alignment of pre matched facts to the dependent alignment
        if xule_context.dependent_alignment is not None and factset.get('is_dependent', False):
            match_aligned_facts = set()
            for fact in pre_matched_facts:
                fact_alignment = calc_fact_alignment(factset, fact, non_aligned_filters, align_aspects, True, xule_context)

                if fact_alignment == xule_context.dependent_alignment:
                    match_aligned_facts.add(fact)
            pre_matched_facts = match_aligned_facts

        '''  
        #This code reduces the pre matched facts to those that match alignment of the dependent alignment by using the fact index of dimensions that are not
        #in the dependent alignment. The method of checking the alignment used above proved to be more efficient. However, it may be that if the pre match includes a large number
        #of facts this method may be better.  
        if xule_context.dependent_alignment is not None and factset.is_dependent:
            if not hasattr(factset, 'empty_dimension_list'):            
                aligned_dimensions = [(k[0], k[1]) for k, v in aligned_filters if k[0] == 'explicit_dimension']
                empty_dimensions = [k for k in xule_context.fact_index.keys() if k[0] == 'explicit_dimension' and k not in aligned_dimensions]
                factset.empty_dimension_list = empty_dimensions
                
            for empty_dim_key in factset.empty_dimension_list:
                pre_matched_facts &= xule_context.fact_index[empty_dim_key][None]
        '''
    return pre_matched_facts

def fact_index_key(aspect_info, xule_context):
    if aspect_info[ASPECT_PROPERTY] is None:
        index_key = (aspect_info[TYPE], aspect_info[ASPECT])
    else:
        # aspect_info[ASPECT_PROPERTY][0] is the aspect property name
        # aspect_info[ASPECT_PROPERTY][1] is a tuple of the arguments
        index_key = ('property', aspect_info[ASPECT], aspect_info[ASPECT_PROPERTY][0]) + \
                    aspect_info[ASPECT_PROPERTY][1]
        if index_key not in xule_context.fact_index and index_key not in _FACT_INDEX_PROPERTIES and aspect_info[ASPECT_PROPERTY][0] != 'attribute':
            raise XuleProcessingError(_(
                "Factset aspect property '{}' is not a valid property of aspect '{}'.".format(index_key[2],
                                                                                                index_key[1])),
                                        xule_context)    
    return index_key                                            

def calc_fact_alignment(factset, fact, non_aligned_filters, align_aspects_filters, frozen, xule_context):
    if fact not in xule_context.fact_alignments[factset['node_id']]:
        unfrozen_alignment = get_alignment(fact,
                                           non_aligned_filters,
                                           align_aspects_filters,
                                           xule_context,
                                           factset.get('coveredDims', False),
                                           factset.get('covered', False))

        if len(unfrozen_alignment) == 0 and factset.get('covered', False):
            unfrozen_alignment = None
            fact_alignment = None
        else:
            fact_alignment = frozenset(unfrozen_alignment.items())
        xule_context.fact_alignments[factset['node_id']][fact] = (fact_alignment, unfrozen_alignment)
        return fact_alignment if frozen else unfrozen_alignment

    return xule_context.fact_alignments[factset['node_id']][fact][0 if frozen else 1]


def process_filtered_facts(factset, pre_matched_facts, current_no_alignment, non_align_aspects, align_aspects,
                           nested_filters, aspect_vars, pre_matched_used_expressoins_ids, xule_context):
    """Apply the where portion of the factset"""
    results = XuleValueSet()
    default_used_expressions = set()

    for model_fact in pre_matched_facts:
        # assume the fact will matach the where clause.
        matched = True

        # check if nill
        exclude_nils = (factset.get('excludeNils', False) or
                        (getattr(xule_context.global_context.options, "xule_exclude_nils", False) and not factset.get(
                            'includeNils', False))
                        )
        if exclude_nils and model_fact.isNil:
            # if not xule_context.include_nils and model_fact.isNil:
            continue

        '''The alignment is all the aspects that were not specified in the first part of the factset (non_align_aspects).'''
        # set up potential fact result
        alignment = calc_fact_alignment(factset, model_fact, non_align_aspects, align_aspects, False, xule_context)
        '''If we are in a innner factset, the alignment needs to be adjusted. Each aspect in the outer factset should be in the alignment even if
           if it is in the factset aspects (which would normally take that aspect out of the alignment).'''
        for nested_aspect_info in nested_filters:
            alignment_info = (nested_aspect_info[TYPE], nested_aspect_info[ASPECT])
            if alignment is None or alignment_info not in alignment:
                if alignment_info == ('builtin', 'concept'):
                    alignment_value = model_fact.qname
                    # alignment_value = model_fact.elementQname
                elif alignment_info == ('builtin', 'unit'):
                    if model_fact.isNumeric:
                        alignment_value = model_to_xule_unit(model_fact.unit, xule_context)
                elif alignment_info == ('builtin', 'period'):
                    alignment_value = model_to_xule_period(model_fact.context, xule_context)
                elif alignment_info == ('builtin', 'entity'):
                    alignment_value = model_to_xule_entity(model_fact.context, xule_context)
                elif alignment_info[TYPE] == 'explicit_dimension':
                    model_dimension = model_fact.context.qnameDims.get(alignment_info[ASPECT])
                    if model_dimension is None:
                        alignment_value = None
                    else:
                        if model_dimension.isExplicit:
                            alignment_value = model_dimension.memberQname
                        else:
                            alignment_value = model_dimension.typedMember.xValue
                # NEED TO CHECK WHAT THE VALUE SHOULD BE
                else:
                    raise XuleProcessingError(_(
                        "Pushing nested factset filter alignment, found unknown alignment '%s : %s'" % alignment_info),
                                              xule_context)
                if alignment is None:
                    # There was no alignment, but now an aspect is being added to the alignment
                    alignment = {} #dict
                alignment[alignment_info] = alignment_value

        '''Check closed factset'''
        if factset['factsetType'] == 'closed':
            aspect_dimensions = {aspect_info[ASPECT] for aspect_info in non_align_aspects}
            if set(model_fact.context.qnameDims.keys()) - aspect_dimensions:
                continue

        if alignment is not None:
            # if not current_no_alignment and xule_context.iteration_table.is_dependent:
            # if not current_no_alignment and factset['is_dependent']:
            if factset['is_dependent']:
                if xule_context.dependent_alignment is not None:
                    if frozenset(alignment.items()) != xule_context.dependent_alignment:
                        # If this is in a 'with' clause, the first factset to be added to the with/agg table may be empty, The current alignment will be
                        # from a higher table which will not include the with filter aspects.
                        if len(
                                nested_filters) > 0 and xule_context.iteration_table.current_table.current_alignment is None:
                            remove_aspects = [(nested_filter[0], nested_filter[1]) for nested_filter in nested_filters]
                            adjusted_alignment = remove_from_alignment(frozenset(alignment.items()), remove_aspects,
                                                                       xule_context)
                            if adjusted_alignment != xule_context.dependent_alignment:
                                continue  # try the next fact from the pre match
                        else:
                            continue  # try the next fact from the pre match

        if factset.get('nilDefault', False) and model_fact.isNil:
            # Handle nil value where the value should be defaulted.
            if (model_fact.concept.baseXbrliTypeQname == qname('http://www.xbrl.org/2003/instance',
                                                               'monetaryItemType') or
                model_fact.concept.baseXbrliTypeQname == qname('http://www.xbrl.org/2003/instance',
                                                               'decimalItemType') or
                model_fact.concept.baseXbrliTypeQname == qname('http://www.xbrl.org/2003/instance',
                                                               'sharesItemType') or
                model_fact.concept.baseXbrliTypeQname == qname('http://www.xbrl.org/2003/instance',
                                                               'pureItemType')):
                xule_type = 'decimal'
                system_value = decimal.Decimal(0)
            elif (model_fact.concept.baseXbrliTypeQname == qname('http://www.xbrl.org/2003/instance',
                                                                 'floatItemType') or
                  model_fact.concept.baseXbrliTypeQname == qname('http://www.xbrl.org/2003/instance',
                                                                 'doubleItemType')):
                xule_type = 'float'
                system_value = 0.0
            elif (model_fact.concept.baseXbrliTypeQname == qname('http://www.xbrl.org/2003/instance',
                                                                 'integerItemType') or
                  model_fact.concept.baseXbrliTypeQname == qname('http://www.xbrl.org/2003/instance',
                                                                 'nonPositiveIntegerItemType') or
                  model_fact.concept.baseXbrliTypeQname == qname('http://www.xbrl.org/2003/instance',
                                                                 'longItemType') or
                  model_fact.concept.baseXbrliTypeQname == qname('http://www.xbrl.org/2003/instance',
                                                                 'intItemType') or
                  model_fact.concept.baseXbrliTypeQname == qname('http://www.xbrl.org/2003/instance',
                                                                 'shortItemType') or
                  model_fact.concept.baseXbrliTypeQname == qname('http://www.xbrl.org/2003/instance',
                                                                 'nonNegativeIntegerItemType') or
                  model_fact.concept.baseXbrliTypeQname == qname('http://www.xbrl.org/2003/instance',
                                                                 'unsignedLongItemType') or

                  model_fact.concept.baseXbrliTypeQname == qname('http://www.xbrl.org/2003/instance',
                                                                 'unsignedIntItemType') or
                  model_fact.concept.baseXbrliTypeQname == qname('http://www.xbrl.org/2003/instance',
                                                                 'unsignedShortItemType')):
                xule_type = 'int'
                system_value = 0
            elif (model_fact.concept.baseXbrliTypeQname == qname('http://www.xbrl.org/2003/instance',
                                                               'stringItemType') or
                model_fact.concept.baseXbrliTypeQname == qname('http://www.xbrl.org/2003/instance',
                                                               'normalizedStringItemType')):
                xule_type = 'string'
                system_value = ''
            else:
                # There is no default value for the type of the fact
                system_value = model_fact
                xule_type = 'fact'
        else:
            system_value = model_fact
            xule_type = 'fact'

        fact_value = XuleValue(xule_context, system_value, xule_type,
                               alignment=None if alignment is None else frozenset(alignment.items()))
        #if not current_no_alignment:
        if alignment is not None:
            fact_value.aligned_result_only = True

        '''Where clause'''
        if 'whereExpr' in factset:

            # push the apsect variables
            ''' aspect_var_info is a tuple: 0 = aspect type, 1 = aspect name'''

            #                 aspect_vars_flat = list(aspect_vars.items())
            #                 for declaration_index, aspect_var_flat in enumerate(aspect_vars_flat, 1):
            for var_name, aspect_var_tuple in aspect_vars.items():
                aspect_type = aspect_var_tuple[0]
                aspect_name = aspect_var_tuple[1]
                # declaration_index = aspect_var_tuple[2]
                # declaration_id = (factset['node_id'], declaration_index)
                declaration_id = aspect_var_tuple[2]
                if aspect_type == 'builtin':
                    if aspect_name == 'concept':
                        xule_context.add_arg(var_name,
                                             declaration_id,
                                             None,
                                             XuleValue(xule_context, model_fact.concept, 'concept'),
                                             'single')
                    elif aspect_name == 'period':
                        if model_fact.context.isStartEndPeriod:
                            xule_context.add_arg(var_name,
                                                 declaration_id,
                                                 None,
                                                 XuleValue(xule_context, (model_fact.context.startDatetime,
                                                                          model_fact.context.endDatetime),
                                                           'duration', from_model=True),
                                                 'single')
                        elif model_fact.context.isInstantPeriod:
                            xule_context.add_arg(var_name,
                                                 declaration_id,
                                                 None,
                                                 XuleValue(xule_context, model_fact.context.instantDatetime,
                                                           'instant', from_model=True),
                                                 'single')
                        else:
                            xule_context.add_arg(var_name,
                                                 declaration_id,
                                                 None,
                                                 XuleValue(xule_context, (datetime.datetime.min, datetime.datetime.max),
                                                           'duration', from_model=True),
                                                 'single')
                    elif aspect_name == 'unit':
                        xule_context.add_arg(var_name,
                                             declaration_id,
                                             None,
                                             XuleValue(xule_context, model_to_xule_unit(model_fact.unit, xule_context),
                                                       'unit'),
                                             'single')
                    elif aspect_name == 'entity':
                        xule_context.add_arg(var_name,
                                             declaration_id,
                                             None,
                                             XuleValue(xule_context, model_fact.context.entityIdentifier,
                                                       'entity'),
                                             'single')
                    else:
                        raise XuleProcessingError(_("Unknown built in aspect '%s'" % aspect_name), xule_context)
                elif aspect_type == 'explicit_dimension':
                    model_dimension = model_fact.context.qnameDims.get(aspect_name)
                    if model_dimension is None:
                        member = XuleValue(xule_context, None, 'qname')
                    else:
                        if model_dimension.isExplicit:
                            member = XuleValue(xule_context, model_dimension.memberQname, 'qname')
                        else:
                            # This is a typed dimension
                            member = XuleValue(xule_context, model_dimension.typedMember.xValue,
                                               model_to_xule_type(xule_context, model_dimension.typedMember.xValue))

                    xule_context.add_arg(var_name,
                                         declaration_id,
                                         None,  # tagged,
                                         member,
                                         'single')

            # add the $item variable for the fact
            xule_context.add_arg('fact',
                                 # (factset['node_id'], 0),
                                 factset['whereExpr']['node_id'],
                                 None,  # tagged
                                 fact_value,
                                 'single')

            '''The where clause is evaluated in a sub table.'''
            #                 switched_alignment = False
            #                 if xule_context.dependent_alignment is None and alignment is not None:
            #                     switched_alignment = True
            #                     #xule_context.iteration_table.current_table.dependent_alignment = frozenset(alignment.items())
            save_aligned_result_only = xule_context.aligned_result_only
            # save_used_vars = xule_context.used_vars
            save_used_expressions = xule_context.used_expressions

            # pre_aggregation_table_list_size = len(xule_context.iteration_table)
            where_table = xule_context.iteration_table.add_table(factset['whereExpr']['node_id'],
                                                                 xule_context.get_processing_id(
                                                                     factset['whereExpr']['node_id']),
                                                                 is_aggregation=True)
            #                 if switched_alignment:
            #                     where_table.dependent_alignment = frozenset(alignment.items())

            try:
                while True:
                    xule_context.aligned_result_only = False
                    # xule_context.used_vars = []
                    xule_context.used_expressions = set()
                    where_matched = True
                    try:
                        where_value = evaluate(factset['whereExpr'], xule_context)
                    except XuleIterationStop as xis:
                        where_value = xis.stop_value  # XuleValue(xule_context, None, 'unbound')
                    finally:
                        #                             if xule_context.iteration_table.current_table.current_alignment is None and xule_context.aligned_result_only:
                        #                                 where_value = XuleValue(xule_context, None, 'unbound')
                        xule_context.aligned_result_only = save_aligned_result_only

                    if alignment is not None:
                        # if not current_no_alignment and xule_context.iteration_table.is_dependent:
                        # if not current_no_alignment and factset['is_dependent']:
                        if factset['is_dependent']:
                            if xule_context.dependent_alignment is not None:
                                if frozenset(alignment.items()) != xule_context.dependent_alignment:
                                    # If this is in a 'with' clause, the first factset to be added to the with/agg table may be empty, The current alignment will be
                                    # from a higher table which will not inlucde the with filter aspects.
                                    if len(
                                            nested_filters) > 0 and xule_context.iteration_table.current_table.current_alignment is None:
                                        remove_aspects = [(nested_filter[0], nested_filter[1]) for nested_filter in
                                                          nested_filters]
                                        adjusted_alignment = remove_from_alignment(frozenset(alignment.items()),
                                                                                   remove_aspects, xule_context)
                                        if adjusted_alignment != xule_context.dependent_alignment:
                                            where_matched = False
                                    else:
                                        where_matched = False

                    if where_matched:
                        default_used_expressions.update(set(xule_context.used_expressions))
                        if where_value.type in ('unbound', 'none'):
                            pass
                        elif where_value.type == 'bool':
                            if where_value.value:
                                new_fact_value = copy.copy(fact_value)
                                new_fact_value.facts = xule_context.iteration_table.facts.copy()
                                new_fact_value.tags = xule_context.iteration_table.tags.copy()
                                # new_fact_value.used_vars = get_used_vars(xule_context, pre_matched_used_var_ids + xule_context.used_vars)
                                new_fact_value.used_expressions = pre_matched_used_expressoins_ids | xule_context.used_expressions
                                results.append(new_fact_value)
                            '''It may be that the false value should also be included with an unbound value'''
                        else:
                            raise XuleProcessingError(_(
                                "Where clause in a factset did not evaluate to a boolean. Found '%s'." % where_value.type),
                                                      xule_context)

                    # xule_context.iteration_table.del_current()
                    # if len(xule_context.iteration_table) == pre_aggregation_table_list_size:
                    xule_context.iteration_table.next(where_table.table_id)
                    if where_table.is_empty:
                        break

            finally:
                # remove $item
                xule_context.del_arg('fact',  # (factset['node_id'], 0),
                                     factset['whereExpr']['node_id'], )
                # remove aspect variables
                for var_name, aspect_var_tuple in aspect_vars.items():
                    declaration_id = aspect_var_tuple[2]
                    xule_context.del_arg(var_name, declaration_id)
                # remove where table (if this is the result of an exception the where table may be left behind)
                xule_context.iteration_table.del_table(where_table.table_id)
                # restore aligned results, used_vars and used_expressoins
                # xule_context.aligned_result_only = save_aligned_result_only
                # xule_context.used_vars = save_used_vars
                xule_context.used_expressions = save_used_expressions
        else:
            # fact_value.used_vars = get_used_vars(xule_context, pre_matched_used_var_ids)
            fact_value.used_expressions = pre_matched_used_expressoins_ids
            results.append(fact_value)

    return results, default_used_expressions


# def evaluate_dict(dict_expr, xule_context):
#     result_dict = dict()
#     result_shadow = dict()
#
#     for pair in dict_expr['items']:
#         key = evaluate(pair['key'], xule_context)
#         value = evaluate(pair['value'], xule_context)
#
#         if key.type == 'dictionary':
#             raise XuleProcessingError(_("Key to a dictionary cannot be a dictionary."), xule_context)
#
#         if key.shadow_collection if key.type in ('set', 'list') else key.value not in result_shadow:
#             result_dict[key] = value
#             result_shadow[key.shadow_collection if key.type in (
#             'set', 'list') else key.value] = value.shadow_collection if value.type in (
#             'set', 'list', 'dictionary') else value.value
#
#     return XuleValue(xule_context, frozenset(result_dict.items()), 'dictionary',
#                      shadow_collection=frozenset(result_shadow.items()))
#
#
# def evaluate_list(list_expr, xule_context):
#     result = list()
#     result_shadow = list()
#     for item in list_expr['items']:
#         item_value = evaluate(item, xule_context)
#         result.append(item_value)
#         result_shadow.append(item_value.value)
#
#     return XuleValue(xule_context, tuple(result), 'list', shadow_collection=tuple(result_shadow))
#
#
# def evaluate_set(set_expr, xule_context):
#     result = list()
#     result_shadow = list()
#     for item in set_expr['items']:
#         item_value = evaluate(item, xule_context)
#         if item_value.shadow_collection if item_value.type in (
#         'set', 'list', 'dictionary') else item_value.value not in result_shadow:
#             result.append(item_value)
#             result_shadow.append(item_value.value)
#
#     return XuleValue(xule_context, frozenset(result), 'set', shadow_collection=frozenset(result_shadow))


def evaluate_filter(filter_expr, xule_context):
    collection_value = evaluate(filter_expr['expr'], xule_context)

    if collection_value.type not in ('set', 'list'):
        raise XuleProcessingError(
            _("Filter expresssion can only be used on a 'set' or 'list', found '{}'.".format(collection_value.type)),
            xule_context)

    # do nothing if there is no filtering
    if 'whereExpr' not in filter_expr and 'returnsExpr' not in filter_expr:
        return collection_value

    if collection_value.type == 'set':
        results = set()
        results_shadow = set()
    else:  # list
        results = list()
        results_shadow = list()

    for item_number, item_value in enumerate(collection_value.value):
        xule_context.add_arg('item',
                             filter_expr['expr']['node_id'],
                             None,
                             item_value,
                             'single')
        try:
            xule_context.column_prefix.append("{}-{}".format(filter_expr['node_id'], item_number))
            try:
                keep = True
                if 'whereExpr' in filter_expr:
                    keep = False
                    filter_where_result = evaluate(filter_expr['whereExpr'], xule_context)

                    if filter_where_result.type == 'bool':
                        keep = filter_where_result.value
                    elif filter_where_result.type not in ('unbound', 'none'):
                        raise XuleProcessingError(_(
                            "The where clause on a filter expression must evaluate to a boolean, found '{}'.".format(
                                filter_where_result.type)), xule_context)

                if keep:
                    if 'returnsExpr' in filter_expr:
                        keep_item = evaluate(filter_expr['returnsExpr'], xule_context)
                    else:
                        keep_item = item_value

                    if collection_value.type == 'set':
                        if (keep_item.shadow_collection if keep_item.type in (
                        'list', 'set', 'dictionary') else keep_item.value) not in results_shadow:
                            results.add(keep_item)
                            results_shadow.add(keep_item.shadow_collection if keep_item.type in (
                            'list', 'set', 'dictionary') else keep_item.value)
                        # otherwise, this a duplicate
                    else:  # list
                        results.append(keep_item)
                        results_shadow.append(keep_item.shadow_collection if keep_item.type in (
                        'list', 'set', 'dictionary') else keep_item.value)

            finally:
                # remove the args
                xule_context.del_arg('item',
                                    filter_expr['expr']['node_id'])
        finally:
            xule_context.column_prefix.pop()

    if collection_value.type == 'set':
        return XuleValue(xule_context, frozenset(results), 'set', shadow_collection=frozenset(results_shadow))
    else:  # list
        return XuleValue(xule_context, tuple(results), 'list', shadow_collection=tuple(results_shadow))


def evaluate_navigate(nav_expr, xule_context):
    # Get the taxonomy
    if 'taxonomy' in nav_expr:
        dts_value = evaluate(nav_expr['taxonomy'], xule_context)
        if dts_value.type != 'taxonomy':
            raise XuleProcessingError(
                _("Expecting a taxonomy for the 'taxonomy' clause of navigate. Found {}.".format(dts_value.type)),
                xule_context)
        dts = dts_value.value
    else:
        # Default to the taxonomy of the instance
        dts = xule_context.model

        # Set up the variables for the results of the traversal
    return_by_networks = nav_expr.get('return', dict()).get('byNetwork', False)
    if return_by_networks:
        results_by_networks = dict()
    result_items = list()

    # Determine if we are returning paths.
    paths = nav_expr.get('return', dict()).get('paths', False)

    return_names = get_return_component_names(nav_expr, xule_context)

    # Get the from and to concepts if they are supplied in the expression
    nav_from_concepts = nav_get_element(nav_expr, 'from', dts, xule_context)
    nav_to_concepts = nav_get_element(nav_expr, 'to', dts, xule_context)

    # This checks if there was 'from' concept in the expression, but no concepts were return. Same for the 'to' concept in the expression. Then there is not navigation to do
    if (nav_from_concepts is None or len(nav_from_concepts) > 0) and (
            nav_to_concepts is None or len(nav_to_concepts) > 0):
        arcrole = nav_get_role(nav_expr, 'arcrole', dts, xule_context)
        role = nav_get_role(nav_expr, 'role', dts, xule_context)
        link_qname = evaluate(nav_expr['linkbase'], xule_context).value if 'linkbase' in nav_expr else None
        arc_qname = None  # This is always none.
        dimension_arcroles = None

        # Find the relationships
        if (('arcrole' in nav_expr and arcrole is None) or
                ('role' in nav_expr and role is None) or
                ('linkbase' in nav_expr and link_qname is None)):
            # There are no networks to navigate
            relationship_sets = list()
        else:
            # get the relationships
            if nav_expr.get('dimensional'):
                drs_role = nav_get_role(nav_expr, 'drsRole', dts, xule_context)
                table_concepts = nav_get_element(nav_expr, 'cube', dts, xule_context)
                if arcrole is not None:
                    dimension_arcroles = xc.DIMENSION_PSEDDO_ARCROLES.get(arcrole, ('all', {arcrole, }))
                #                 relationship_sets = [XuleUtility.dimension_set(dts, x) for x in XuleUtility.base_dimension_sets(dts) if ((drs_role is None or x[XuleUtility.DIMENSION_SET_ROLE] == drs_role) and
                #                                                                                                                          (table_concepts is None or x[XuleUtility.DIMENSION_SET_HYPERCUBE] in table_concepts))]
                relationship_sets = [XuleDimensionCube(dts, *x) for x in XuleDimensionCube.base_dimension_sets(dts) if
                                     ((drs_role is None or x[XuleDimensionCube.DIMENSION_SET_ROLE] == drs_role) and
                                      (table_concepts is None or x[
                                          XuleDimensionCube.DIMENSION_SET_HYPERCUBE] in table_concepts))]
            else:
                relationship_set_infos = XuleProperties.get_base_set_info(dts, arcrole, role, link_qname, arc_qname)
                relationship_sets = [
                    dts.relationshipSet(
                        relationship_set_info[XuleProperties.NETWORK_ARCROLE],
                        relationship_set_info[XuleProperties.NETWORK_ROLE],
                        relationship_set_info[XuleProperties.NETWORK_LINK],
                        relationship_set_info[XuleProperties.NETWORK_ARC]
                    ) for relationship_set_info in relationship_set_infos
                ]

        direction = nav_expr['direction']
        include_start = nav_expr.get('includeStart', False)

        for relationship_set in relationship_sets:
            if nav_from_concepts is None:
                # The from was not in tne navigate expression. Use the roots
                from_concepts = relationship_set.rootConcepts
            else:
                from_concepts = nav_from_concepts

            for from_concept in from_concepts:
                #             if direction == 'self':
                #                 # include_start is always False for the self direction since the self concept is always included.
                #                 for rel in relationship_set.fromModelObject(from_concept):
                #                     result_items += nav_decorate({'relationship': rel, 'network': get_network_info(relationship_set, xule_context)}, 'from', return_names, False, xule_context)
                #                 for rel in relationship_set.toModelObject(from_concept):
                #                     result_items += nav_decorate({'relationship':rel, 'network': get_network_info(relationship_set, xule_context)}, 'to', return_names, False, xule_context)
                #                 #result_items += list(y for y in (nav_decorate(rel, 'from', nav_expr, False, xule_context) for rel in relationship_set.fromModelObject(from_concept))) + list(y for y in (nav_decorate(rel, 'to', nav_expr, xule_context) for rel in relationship_set.toModelObject(from_concept))) # This will be a list
                if direction == 'descendants':
                    for rel in nav_traverse(nav_expr, xule_context, 'down', relationship_set, from_concept,
                                            nav_to_concepts, int(nav_expr['depth']), return_names, dimension_arcroles):
                        result_items += nav_decorate(rel, 'down', return_names, include_start, paths, xule_context)
                if direction == 'children':
                    for rel in nav_traverse(nav_expr, xule_context, 'down', relationship_set, from_concept,
                                            nav_to_concepts, 1, return_names, dimension_arcroles):
                        result_items += nav_decorate(rel, 'down', return_names, include_start, paths, xule_context)
                if direction == 'ancestors':
                    for rel in nav_traverse(nav_expr, xule_context, 'up', relationship_set, from_concept,
                                            nav_to_concepts, int(nav_expr['depth']), return_names, dimension_arcroles):
                        result_items += nav_decorate(rel, 'up', return_names, include_start, paths, xule_context)
                if direction == 'parents':
                    for rel in nav_traverse(nav_expr, xule_context, 'up', relationship_set, from_concept,
                                            nav_to_concepts, 1, return_names, dimension_arcroles):
                        result_items += nav_decorate(rel, 'up', return_names, include_start, paths, xule_context)
                if direction == 'siblings':
                    for parent_rel in nav_traverse(nav_expr, xule_context, 'up', relationship_set, from_concept, None,
                                                   1, list(), dimension_arcroles):
                        for sibling_rel in nav_traverse(nav_expr, xule_context, 'down', relationship_set,
                                                        parent_rel['relationship'].fromModelObject, nav_to_concepts, 1,
                                                        return_names, dimension_arcroles):
                            if include_start or sibling_rel['relationship'] is not parent_rel['relationship']:
                                result_items += nav_decorate(sibling_rel, 'down', return_names, False, paths,
                                                             xule_context)
                if direction == 'previous-siblings':
                    for parent_rel in nav_traverse(nav_expr, xule_context, 'up', relationship_set, from_concept, None,
                                                   1, list(), dimension_arcroles):
                        for sibling_rel in nav_traverse(nav_expr, xule_context, 'down', relationship_set,
                                                        parent_rel['relationship'].fromModelObject, nav_to_concepts, 1,
                                                        return_names, dimension_arcroles):
                            if include_start or sibling_rel['relationship'] is not parent_rel['relationship']:
                                result_items += nav_decorate(sibling_rel, 'down', return_names, False, paths,
                                                             xule_context)
                            if sibling_rel['relationship'] is parent_rel['relationship']:
                                break  # We are done.
                if direction == 'following-siblings':
                    for parent_rel in nav_traverse(nav_expr, xule_context, 'up', relationship_set, from_concept, None,
                                                   1, list(), dimension_arcroles):
                        start_rel_found = False
                        for sibling_rel in nav_traverse(nav_expr, xule_context, 'down', relationship_set,
                                                        parent_rel['relationship'].fromModelObject, nav_to_concepts, 1,
                                                        return_names, dimension_arcroles):
                            if sibling_rel['relationship'] is parent_rel['relationship']:
                                start_rel_found = True
                            if start_rel_found:
                                if include_start or sibling_rel['relationship'] is not parent_rel['relationship']:
                                    result_items += nav_decorate(sibling_rel, 'down', return_names, False, paths,
                                                                 xule_context)

            if return_by_networks:
                if len(result_items) > 0:
                    results_by_networks[get_network_info(relationship_set, xule_context)] = result_items
                result_items = list()

    if return_by_networks:
        return nav_finish_results(nav_expr, results_by_networks, 'result-order' in return_names, xule_context)
    else:
        return nav_finish_results(nav_expr, result_items, 'result-order' in return_names, xule_context)


def nav_traverse(nav_expr, xule_context, direction, network, parent, end_concepts, remaining_depth, return_names,
                 dimension_arcroles=None, previous_concepts=None, nav_depth=1, result_order=0,
                 arc_attribute_names=None):
    """Traverse a network
    
    Arguments:
        direction (string): Either 'down' or 'up'
        network (ModelRelationshipSet): The network of relationships.
        parent (ModelConcept): The parent concept
        end_concepts (set of ModelConcepts): A set of concepts if encountered the traversal should stop
        depth (int): How many levels to traverse. -1 is infinite depth.
        previous_concepts (set of ModelConcepts): List concepts already traversed. Used to prevent loops in the traversal
        include_start (boolean): Indicates that the starting concept should be included in the results
    
    Return:
        list of tuples of (ModelRelationship, top)
    """
    # Initialize previous_concepts
    if previous_concepts is None:  # this only happens on the intial call.
        previous_concepts = {parent, }
        arc_attribute_names = {x for x in return_names if isinstance(x, QName)}
        first_time = True
    else:
        first_time = False

    if end_concepts is None:
        end_concepts = set()

    # initialize depth
    if remaining_depth == -1:
        depth = float('inf')

    if remaining_depth == 0:
        return list()

    paths = nav_expr.get('return', dict()).get('paths', False)

    # 'children' are parents if the direction is up.
    children = list()

    if parent in end_concepts:
        # This should only happen if in the inital call to nav_traverse the parent is in the list of 
        # end concepts. In this case there is no navigation.
        return children

    children_method = network.fromModelObject if direction == 'down' else network.toModelObject
    for rel_number, rel in enumerate(sorted(children_method(parent), key=lambda x: x.order or 1), 1):
        inner_children = list()

        child = rel.toModelObject if direction == 'down' else rel.fromModelObject
        rel_info = {'relationship': rel}

        if first_time:
            rel_info['first'] = True
        if 'network' in return_names:
            rel_info['network'] = get_network_info(network, xule_context)
        if 'navigation-order' in return_names:
            rel_info['navigation-order'] = rel_number
        if 'navigation-depth' in return_names:
            rel_info['navigation-depth'] = nav_depth
        #         if 'result-order' in return_names:
        #             rel_info['result-order'] = result_order
        for arc_attribute_name in arc_attribute_names:
            rel_info[arc_attribute_name] = rel.arcElement.get(arc_attribute_name.clarkNotation)

        # Decide if the child will be in the results. If the child is not in the results, the navigation does not stop.
        if not (
                nav_traverse_where(nav_expr, 'whereExpr', rel, xule_context) and
                (
                        dimension_arcroles is None or
                        'dimensional' not in nav_expr or
                        ('dimensional' in nav_expr and rel.arcrole in dimension_arcroles[
                            xc.DIMENSION_PSEUD0_ARCROLE_PART] and
                         (
                                 dimension_arcroles[xc.DIMENSION_PSEUD0_SIDE] == 'all' or
                                 rel.side == dimension_arcroles[xc.DIMENSION_PSEUD0_SIDE]
                         )
                        )
                )
               ):
            rel_info['relationship'] = None

        keep_rel = rel_info

        if child not in previous_concepts:

            if child in end_concepts:
                # This is the end of the traversal because the child is a 'to' concept.
                if paths:
                    inner_children.append([keep_rel, ])
                else:
                    inner_children += [keep_rel, ]
            else:
                if nav_traverse_where(nav_expr, 'stopExpr', rel, xule_context):
                    next_children = list()
                else:
                    next_children = nav_traverse(nav_expr,
                                                 xule_context,
                                                 direction,
                                                 network,
                                                 child,
                                                 end_concepts,
                                                 remaining_depth - 1,
                                                 return_names,
                                                 dimension_arcroles,
                                                 previous_concepts | {child, },
                                                 nav_depth + 1,
                                                 result_order,
                                                 arc_attribute_names)

                if len(next_children) == 0 and len(end_concepts) > 0:  # The to concept was never found
                    # Reset the inner_child list. This will throw away all reseults that lead to this moment.
                    inner_children = list()
                else:
                    if paths:
                        if len(next_children) == 0:
                            # On a leaf. This is where a path is initially created.
                            inner_children.append([keep_rel, ])
                        else:
                            # There are children of the current child (keep_rel), add the current child to each of the paths from the current childs children
                            for i in next_children:
                                inner_children.append([keep_rel, ] + i)
                    else:
                        inner_children += [keep_rel, ] + next_children
        else:
            if keep_rel['relationship'] is not None:
                # indicates a cycle
                keep_rel['cycle'] = True
            if paths:
                inner_children.append([keep_rel, ])
            else:
                inner_children.append(keep_rel)

        children += inner_children
        # This only allows the first child of the initial call to nav_traverse to be marked as first.The first is used to indicate when to use
        # the from side of the relationship for 'ionclude start'.
        if not paths:
            first_time = False
    return children


def nav_traverse_where(nav_expr, clause_name, relationship, xule_context):
    if clause_name not in nav_expr:
        if clause_name == 'whereExpr':
            return True
        else:  # 'stopExpr'
            return False
    else:
        xule_context.add_arg('relationship',
                             nav_expr[clause_name]['node_id'],
                             None,
                             XuleValue(xule_context, relationship, 'relationship'),
                             'single')

        try:
            nav_where_results = evaluate(nav_expr[clause_name], xule_context)
        finally:
            # remove the args
            xule_context.del_arg('relationship',
                                 nav_expr[clause_name]['node_id'])

        if nav_where_results.type == 'bool':
            return nav_where_results.value
        elif nav_where_results.type in ('unbound', 'none'):
            return False
        elif filter_where_result.type not in ('unbound', 'none'):
            raise XuleProcessingError(_(
                "The {} clause on a navigation expression must evaluate to a boolean, found '{}'.".format(
                    clause_name[:clause_name.find('Expr')], nav_where_results.type)), xule_context)


def nav_get_role(nav_expr, role_type, dts, xule_context):
    """Get the full role from the navigation expression.
    
    A role in the navigation expressions is either a string, uri or a non prefixed qname. If it is a string or uri, it is a full arcrole. If it is
    a non prefixed qname, than the local name of the qname is used to match an arcrole that ends in 'localName'. If more than one arcrole is found then
    and error is raise. This allows short form of an arcrole i.e parent-child.
    """
    if role_type in nav_expr:
        role_value = evaluate(nav_expr[role_type], xule_context)
        if role_value.type in ('string', 'uri'):
            return role_value.value
        elif role_value.type == 'qname':
            return XuleUtility.resolve_role(role_value, role_type, dts, xule_context)
        elif role_value.type == 'role':
            return role_value.value.roleURI
        else:
            raise XuleProcessingError(_("Navigation is expecting a role (role, string, uri, or short role name), found '{}'.".format(role_value.type)), xule_context)
    else:
        return None  # There is no arcrole on the navigation expression


def nav_get_element(nav_expr, side, dts, xule_context):
    """Get the element or set of elements on the from or to side of a navigation expression'
    
    This determines the from/to elements of a navigation expression. If the navigation expression includes the from/to component, this will be evaluated.
    The result can be a qname, concept or a set/list of qname or concepts.
    
    Arguments:
        nav_expr (dictionary): The navigation expression AST node
        side (string): Either 'from' or 'to'.
        xule_context (XuleRuleContext): The processing context
        
    Returns:
        None - indicates that the side is not in the navigation expression
        set of concepts - the set of the concepts if the side evaluates to a set or list of concept/concepts
    """

    if side in nav_expr:
        side_value = evaluate(nav_expr[side], xule_context)
        if side_value.type == 'qname':
            concept = XuleProperties.get_concept(dts, side_value.value)
            if concept is None:
                return set()
            else:
                return {concept, }
        elif side_value.type == 'concept':
            return {side_value.value, }
        elif side_value.type in ('set', 'list'):
            concepts = set()
            for item in side_value.value:
                if item.type == 'qname':
                    concept = XuleProperties.get_concept(dts, item.value)
                    if concept is not None:
                        concepts.add(concept)
                elif item.type == 'concept':
                    concepts.add(item.value)
                else:
                    raise XuleProcessingError(_(
                        "In navigation, expecting a collection of concepts or concepts, but found {}.".format(
                            item.type)))
            return concepts
        else:
            raise XuleProcessingError(
                _("In navigation, expecting a concept or qname, but found {}.".format(side_value.type)))
    else:
        return None  # The side is not in the navigation expression


def nav_decorate(rel, direction, return_names, include_start, paths, xule_context):
    """Determine what will be outputted for a single navigation item.
    
    Arguments:
        rel (dict): A dition of the relationship and additional information from the traversal
        direction (string): 'up' or 'down'. Direction of the traversal
        return_names (list of strings): List of the return components to decoreate the relationship.
        include_start (boolean or 'start_only'): Indicates if the start concept should be returned.
        xule_context (XuleRuleContext): Processing context
        
    Returns:
        A tuple of tuples of the return components for the relationship. The tuple is composed of:
        0. value
        1. xule type
        2. return component name
    """
    result = list()
    if paths:
        # In this case, rel is a list of relatioships in the path.
        path = list()
        for i in rel:
            if include_start and i.get('first', False):
                path.append(nav_decorate_gather_components(i, direction, return_names, True, xule_context))
            path.append(nav_decorate_gather_components(i, direction, return_names, False, xule_context))
        result.append(path)
    else:
        if rel['relationship'] is not None:
            if include_start and rel.get('first', False):
                result.append(nav_decorate_gather_components(rel, direction, return_names, True, xule_context))
            result.append(nav_decorate_gather_components(rel, direction, return_names, False, xule_context))

    return result


def get_return_component_names(nav_expr, xule_context):
    component_names = list()

    if 'return' in nav_expr:
        if 'returnComponents' in nav_expr['return']:
            for component in nav_expr['return']['returnComponents']:
                if isinstance(component, dict):
                    # This is an expression which should evluate to a qname. This is an arc attribute name.
                    component_name_value = evaluate(component, xule_context)
                    if component_name_value.type != 'qname':
                        raise XuleProcessingError(_(
                            "Expression in return components of a navigate expression did not evaluate to a qname. Expecting a qname for the name of a arc attribute. Found {}").format(
                            component_name_value.type), xule_context)
                    component_names.append(component_name_value.value)
                else:
                    component_names.append(component)
        else:
            component_names.append('target')
    else:
        component_names.append('target')
    return component_names

    # nav_expr.get('return', {'returnComponents': ('target',)}).get('returnComponents', ('target',))


def nav_decorate_gather_components(rel, direction, component_names, is_start, xule_context):
    """Get the values for all the return components for a relationship.
    
    Arguments:
        rel (dict): A dition of the relationship and additional information from the traversal
        direction (string): 'up' or 'down'. Direction of the traversal
        component_names (list of strings): The list of return components to get for the relationship.
        is_start (boolean): Indicates if the relationship should be treated as a starting relationship. This is used if the 'include start' keyword is
                            is included in the navigation expression and the relationship is from the start of the navigation. In this case there is
                            an extra result for the relationships for the starting concept.
        xule_context (XuleRuleContext): The processing context.
    Returns:
        A tupple of return component values. Each value is a tuple of:
            1. component value
            2. xule type for the value
            3. component name (used for ease of debugging)
    """
    result = list()

    for component_name in component_names:
        if component_name == 'result-order':
            result.append('result-order')  # This will be handled in the finishing step
        else:
            result.append(nav_decorate_component_value(rel, direction, component_name, is_start, xule_context))
    return result


def nav_decorate_component_value(rel, direction, component_name, is_start, xule_context):
    """Get the return component value for a relationship and a single return component.
    
    Arguments:
        rel (dict): A dition of the relationship and additional information from the traversal
        direction (string): 'up' or 'down'. Direction of the traversal
        component_name (string): Component name
        is_start (boolean): Indicates if the relationship should be treated as a starting relationship. This is used if the 'include start' keyword is
                            is included in the navigation expression and the relationship is from the start of the navigation. In this case there is
                            an extra result for the relationships for the starting concept.
        xule_context (XuleRuleContext): The processing context.
    Returns:
        A tuple of:
            1. component value
            2. xule type for the value
            3. component name (used for ease of debugging)
    """

    if component_name in NAVIGATE_RETURN_COMPONENTS:
        if rel['relationship'] is None:
            return (None, 'none', component_name)

        if NAVIGATE_RETURN_COMPONENTS[component_name][NAVIGATE_ALLOWED_ON_START]:
            if rel['relationship'] is None:
                return (None, 'none', component_name)
            else:
                return NAVIGATE_RETURN_COMPONENTS[component_name][NAVIGATE_RETURN_FUCTION](rel, direction,
                                                                                           component_name, is_start,
                                                                                           xule_context)
        else:
            if is_start:
                return (None, 'none', component_name)
            else:
                if rel['relationship'] is None:
                    return (None, 'none', component_name)
                else:
                    return NAVIGATE_RETURN_COMPONENTS[component_name][NAVIGATE_RETURN_FUCTION](rel, direction,
                                                                                               component_name,
                                                                                               xule_context)
    else:
        # Could be an arc attribute name (qname)
        if isinstance(component_name, QName):
            if rel['relationship'] is None:
                return (None, 'none', component_name)
            else:
                attribute_value = rel[component_name]
                if attribute_value is None:
                    return (None, 'none', component_name)
                else:
                    return (attribute_value, 'string', component_name)
        else:
            raise XuleProcessingError(_("Component {} is not currently supported.".format(component_name)),
                                      xule_context)


def nav_decorate_component_target(rel, direction, component_name, is_start, xule_context):
    if is_start:
        # If it is the start concept, then get the opposide side of the relationship. 
        if component_name == 'target':
            if direction == 'up':
                return (rel['relationship'].toModelObject, 'concept', component_name)
            else:
                return (rel['relationship'].fromModelObject, 'concept', component_name)
        elif component_name == 'target-name':
            if direction == 'up':
                return (rel['relationship'].toModelObject.qname, 'qname', component_name)
            else:
                return (rel['relationship'].fromModelObject.qname, 'qname', component_name)
    else:
        if component_name == 'target':
            if direction == 'up':
                return (rel['relationship'].fromModelObject, 'concept', component_name)
            else:
                return (rel['relationship'].toModelObject, 'concept', component_name)
        if component_name == 'target-name':
            if direction == 'up':
                return (rel['relationship'].fromModelObject.qname, 'qname', component_name)
            else:
                return (rel['relationship'].toModelObject.qname, 'qname', component_name)


def nav_decorate_component_source(rel, direction, component_name, xule_context):
    if component_name == 'source':
        if direction == 'up':
            return (rel['relationship'].toModelObject, 'concept', component_name)
        else:
            return (rel['relationship'].fromModelObject, 'concept', component_name)
    elif component_name == 'source-name':
        if direction == 'up':
            return (rel['relationship'].toModelObject.qname, 'qname', component_name)
        else:
            return (rel['relationship'].fromModelObject.qname, 'qname', component_name)


def nav_decorate_component_order(rel, direction, component_name, xule_context):
    return (rel['relationship'].orderDecimal, 'decimal', component_name)


def nav_decorate_component_weight(rel, direction, component_name, xule_context):
    if rel['relationship'].weightDecimal is None:
        return (None, 'none', component_name)
    else:
        return (rel['relationship'].weightDecimal, 'decimal', component_name)


def nav_decorate_component_preferred_label_role(rel, direction, component_name, xule_context):
    if rel['relationship'].preferredLabel is not None:
        #return (rel['relationship'].preferredLabel, 'uri', component_name)

        return (XuleUtility.role_uri_to_model_role(rel['relationship'].modelXbrl, rel['relationship'].preferredLabel), 'role', component_name)
    else:
        return (None, 'none', component_name)


def nav_decorate_component_preferred_label(rel, direction, component_name, xule_context):
    if rel['relationship'].preferredLabel is not None:
        label = XuleProperties.get_label(xule_context, rel['relationship'].toModelObject, rel['relationship'].preferredLabel, None)
        if label is None:
            return (None, 'none', component_name)
        else:
            return (label, 'label', component_name)
    else:
        return (None, 'none', component_name)


def nav_decorate_component_relationship(rel, direction, component_name, xule_context):
    return (rel['relationship'], 'relationship', component_name)


def nav_decorate_component_role(rel, direction, component_name, xule_context):
    role = get_role(rel['relationship'], xule_context)
    return (role, 'role', component_name)


def get_role(relationship, xule_context):
    role_uri = relationship.linkrole
    if role_uri in xule_context.model.roleTypes:
        return xule_context.model.roleTypes[role_uri][0]
    else:
        return XuleRole(role_uri)


def nav_decorate_component_role_uri(rel, direction, component_name, xule_context):
    role_uri = rel['relationship'].linkrole

    return (role_uri, 'uri', component_name)


def nav_decorate_component_role_description(rel, direction, component_name, xule_context):
    role = get_role(rel['relationship'], xule_context)

    return (role.definition, 'string', component_name)


def nav_decorate_component_arcrole(rel, direction, component_name, xule_context):
    arcrole = get_arcrole(rel['relationship'], xule_context)
    return (arcrole, 'role', component_name)


def get_arcrole(relationship, xule_context):
    arcrole_uri = relationship.arcrole
    if arcrole_uri in xule_context.model.arcroleTypes:
        return xule_context.model.arcroleTypes[arcrole_uri][0]
    else:
        return XuleArcrole(arcrole_uri)


def nav_decorate_component_arcrole_uri(rel, direction, component_name, xule_context):
    return (rel['relationship'].arcrole, 'uri', component_name)


def nav_decorate_component_arcrole_description(rel, direction, component_name, xule_context):
    arcrole = get_arcrole(rel['relationship'], xule_context)
    return (arcrole.definition, 'string', component_name)


def nav_decorate_component_cycles_allowed(rel, direction, component_name, xule_context):
    arcrole = get_arcrole(rel['relationship'], xule_context)
    return (arcrole.cyclesAllowed, 'string', component_name)


def nav_decorate_component_link_name(rel, direction, component_name, xule_context):
    return (rel['relationship'].linkQname, 'qname', component_name)


def nav_decorate_component_arc_name(rel, direction, component_name, xule_context):
    return (rel['relationship'].qname, 'qname', component_name)


def nav_decorate_component_network(rel, direction, component_name, xule_context):
    return (rel['network'], 'network', component_name)


def get_network_info(network, xule_context):
    network_info = (network.arcrole, network.linkrole, network.arcqname, network.linkqname, False)
    return (network_info, network)


def nav_decorate_component_cycle(rel, direction, component_name, is_start, xule_context):
    return (False if is_start else rel.get('cycle', False), 'bool', component_name)

def nav_decorate_component_navigation_order(rel, direction, component_name, is_start, xule_context):
    if is_start:
        return (0, 'int', component_name)
    else:
        return (rel['navigation-order'], 'int', component_name)


def nav_decorate_component_navigation_depth(rel, direction, component_name, is_start, xule_context):
    if is_start:
        return (0, 'int', component_name)
    else:
        return (rel['navigation-depth'], 'int', component_name)


def nav_decorate_component_result_order(rel, direction, component_name, is_start, xule_context):
    if is_start:
        return (0, 'int', component_name)
    else:
        return (rel['result-order'], 'int', component_name)


def nav_decorate_component_drs_role(rel, direction, component_name, is_start, xule_context):
    # if hasattr(rel['relationship'], 'dimension_set'):
    if isinstance(rel['relationship'], DimensionRelationship):
        return (rel['relationship'].dimension_set.drs_role, 'role', component_name)
    else:
        return (None, 'none', component_name)


def nav_decorate_component_dimension_type(rel, direction, component_name, is_start, xule_context):
    if isinstance(rel['relationship'], DimensionRelationship):
        if (is_start and direction == 'down') or (not is_start and direction == 'up'):
            dim_type = rel['relationship'].fromDimensionType
        else:
            dim_type = rel['relationship'].toDimensionType

        if dim_type is None:
            return (None, 'none', component_name)
        else:
            return (dim_type, 'string', component_name)
    else:
        return (None, 'none', component_name)


def nav_decorate_component_dimension_sub_type(rel, direction, component_name, is_start, xule_context):
    if isinstance(rel['relationship'], DimensionRelationship):
        if (is_start and direction == 'down') or (not is_start and direction == 'up'):
            dim_type = rel['relationship'].fromDimensionSubType
        else:
            dim_type = rel['relationship'].toDimensionSubType

        if dim_type is None:
            return (None, 'none', component_name)
        else:
            return (dim_type, 'string', component_name)
    else:
        return (None, 'none', component_name)


def nav_decorate_component_usable(rel, direction, component_name, is_start, xule_context):
    if isinstance(rel['relationship'], DimensionRelationship):
        if (is_start and direction == 'down') or (not is_start and direction == 'up'):
            concept = rel['relationship'].fromModelObject
        else:
            concept = rel['relationship'].toModelObject

        if rel['relationship'].dimension_set.isUsable(concept) is None:
            return (None, 'none', component_name)
        else:
            return (rel['relationship'].dimension_set.isUsable(concept), 'bool', component_name)
    else:
        return (None, 'none', component_name)


# Navigation return component tuple locations
NAVIGATE_RETURN_FUCTION = 0
NAVIGATE_ALLOWED_ON_START = 1

NAVIGATE_RETURN_COMPONENTS = {'source': (nav_decorate_component_source, False),
                              'source-name': (nav_decorate_component_source, False),
                              'target': (nav_decorate_component_target, True),
                              'target-name': (nav_decorate_component_target, True),
                              'order': (nav_decorate_component_order, False),
                              'weight': (nav_decorate_component_weight, False),
                              'preferred-label-role': (nav_decorate_component_preferred_label_role, False),
                              'preferred-label': (nav_decorate_component_preferred_label, False),
                              'relationship': (nav_decorate_component_relationship, False),
                              'role': (nav_decorate_component_role, False),
                              'role-uri': (nav_decorate_component_role_uri, False),
                              'role-description': (nav_decorate_component_role_description, False),
                              'arcrole': (nav_decorate_component_arcrole, False),
                              'arcrole-uri': (nav_decorate_component_arcrole_uri, False),
                              'arcrole-description': (nav_decorate_component_arcrole_description, False),
                              'arcrole-cycles-allowed': (nav_decorate_component_cycles_allowed, False),
                              'link-name': (nav_decorate_component_link_name, False),
                              'arc-name': (nav_decorate_component_arc_name, False),
                              'network': (nav_decorate_component_network, False),
                              'cycle': (nav_decorate_component_cycle, True),
                              'navigation-order': (nav_decorate_component_navigation_order, True),
                              'navigation-depth': (nav_decorate_component_navigation_depth, True),
                              'result-order': (nav_decorate_component_result_order, True),
                              'drs-role': (nav_decorate_component_drs_role, True),
                              'dimension-type': (nav_decorate_component_dimension_type, True),
                              'dimension-sub-type': (nav_decorate_component_dimension_sub_type, True),
                              'usable': (nav_decorate_component_usable, True),
                              }


def nav_finish_results(nav_expr, return_items, add_result_order, xule_context):
    """Format the results of navigation.
    
    This function processes the list of results and puts them in their final form.
    The options for the final forma are if the results are:
     1. a list of relationships
     2. a set of relations
     3. a dictionary organzed by network of relationships
     4. a nested list of paths of the traversal. The outer list is a path and the inner list contains the relationships that make up the path.

    Arguments:
        nav_expr (dictionary): The navigation expression AST node
        return_items (list): The list of the decorated return items. 
        add_result_order (bool): An indicator if the result order should be added to the results. This is calculated as the return_items are processed.
        xule_context (XuleRuleContext): The processing context.
        
    Returns a XuleValue which is the final result of the navigation.
    """

    if nav_expr.get('return', dict()).get('byNetwork', False):
        by_network = dict()
        by_network_shadow = dict()
        for network, network_return_items in return_items.items():
            processed_items = nav_finish_return_items(nav_expr, network_return_items, add_result_order, xule_context)
            by_network[XuleValue(xule_context, network, 'network')] = processed_items
            by_network_shadow[network] = processed_items.shadow_collection
        return XuleValue(xule_context, frozenset(by_network.items()), 'dictionary',
                         shadow_collection=frozenset(by_network_shadow.items()))
    else:
        return nav_finish_return_items(nav_expr, return_items, add_result_order, xule_context)


def nav_finish_return_items(nav_expr, return_items, add_result_order, xule_context):
    paths = nav_expr.get('return', dict()).get('paths', False)

    if 'return' in nav_expr:
        return_type = nav_expr['return'].get('returnType', 'list')
    else:
        return_type = 'list'

    # The return_component_type determins if the return concompents are a list or a dictionary keyed by the component name.
    return_component_type = nav_expr.get('return', dict()).get('returnComponentType', 'list')

    cur_order = 1

    final_results = list()
    final_shadow = list()

    def handle_return_item(return_item, cur_order):

        if add_result_order:
            # replace reuslt-order
            return_item = [x if x != 'result-order' else (cur_order, 'int', 'result-order') for x in return_item]
            # return_item.append((cur_order, 'int', 'result-order'))
            cur_order += 1

        if return_component_type == 'list':
            if len(return_item) == 1:
                # A list of single items is returned. 
                # The return item only has one return component
                return XuleValue(xule_context, return_item[0][0], return_item[0][1]), return_item[0][0], cur_order
            #
            #                 if return_type == 'list' or (return_type == 'set' and return_item[0][0] not in results_shadow):
            #                     if return_component_type == 'list':
            #                         results.append(XuleValue(xule_context, return_item[0][0], return_item[0][1]))
            #                         results_shadow.append(return_item[0][0])
            else:
                # A list of list of components is returned.
                # The return_item has multiple return componenets
                multi_result = list()
                multi_shadow = list()
                for return_component in return_item:
                    multi_result.append(XuleValue(xule_context, return_component[0], return_component[1]))
                    multi_shadow.append(return_component[0])
                multi_shadow_tuple = tuple(multi_shadow)

                return XuleValue(xule_context, tuple(multi_result), 'list',
                                 shadow_collection=tuple(multi_shadow)), tuple(multi_shadow_tuple), cur_order

        #                 if return_type == 'list' or (return_type == 'set' and  multi_shadow_tuple not in results_shadow):
        #                     results.append(XuleValue(xule_context, tuple(multi_result), 'list', shadow_collection=tuple(multi_shadow)))
        #                     results_shadow.append(multi_shadow_tuple)
        else:  # the return_component_type is a dictionary
            multi_result = dict()
            multi_shadow = dict()
            for return_component in return_item:
                multi_result[XuleValue(xule_context, return_component[2], 'string')] = XuleValue(xule_context,
                                                                                                 return_component[0],
                                                                                                 return_component[1])
                multi_shadow[return_component[2]] = return_component[0]

            return XuleValue(xule_context, frozenset(multi_result.items()), 'dictionary'), frozenset(
                multi_shadow.items()), cur_order

    #
    #             if return_type == 'list' or (return_type == 'set' and frozenset(multi_shadow.items()) not in results_shadow):
    #                 results.append(XuleValue(xule_context, frozenset(multi_result.items()), 'dictionary'))
    #                 results_shadow.append(frozenset(multi_shadow.items()))
    #
    #         return results, results_shadow

    for return_item in return_items:
        if paths:
            path_result = list()
            path_shadow = list()
            # The return item is a list of the items that make up a path. Process each item in the path.
            for path_item in return_item:
                path_item_result, path_item_shadow, cur_order = handle_return_item(path_item, cur_order)
                path_result.append(path_item_result)
                path_shadow.append(path_item_shadow)
            # Now the path is complete
            item_result = XuleValue(xule_context, tuple(path_result), 'list', shadow_collection=tuple(path_shadow))
            item_shadow = tuple(path_shadow)

        else:
            item_result, item_shadow, cur_order = handle_return_item(return_item, cur_order)

        if return_type == 'list':
            final_results.append(item_result)
            final_shadow.append(item_shadow)
        else:  # Set
            if item_shadow not in final_shadow:
                final_results.append(item_result)
                final_shadow.append(item_shadow)

    if return_type == 'list':
        return XuleValue(xule_context, tuple(final_results), 'list', shadow_collection=tuple(final_shadow))
    else:
        return XuleValue(xule_context, frozenset(final_results), 'set', shadow_collection=frozenset(final_shadow))


def evaluate_function_ref(function_ref, xule_context):
    if function_ref['functionName'] in BUILTIN_FUNCTIONS:
        function_info = BUILTIN_FUNCTIONS.get(function_ref['functionName'])
        if function_info[FUNCTION_TYPE] == 'aggregate':
            return evaluate_aggregate_function(function_ref, function_info, xule_context)
        elif function_info[FUNCTION_TYPE] == 'regular':
            return regular_function(xule_context, function_ref, function_info)
        else:
            raise XuleProcessingError(_("Unknown function type '{}'.".format(function_info[FUNCTION_TYPE])),
                                      xule_context)
    elif function_ref['functionName'] in XuleProperties.PROPERTIES:
        return property_as_function(xule_context, function_ref)
    else:
        # xule defined function
        return user_defined_function(xule_context, function_ref)


def property_as_function(xule_context, function_ref):
    """Evaluate a function that is a property.
    
    Some functions are just a function version of a property. In these cases, the first argument is the object of the property and the rest of the args are
    arguments to the property. 
    
    Example:
        -10.abs is the same as abs(-10)
    """
    # Get the property information
    property_info = XuleProperties.PROPERTIES[function_ref['functionName']]

    # Check that there is at least one argument. This is the property object
    if len(function_ref['functionArgs']) == 0:
        raise XuleProcessingError(
            _("The '{}' function must have at least one argumenrt, found none.".format(function_ref['functionName'])),
            xule_context)

    # Check that the first argument is the right type
    property_object = evaluate(function_ref['functionArgs'][0], xule_context)

    if len(property_info[XuleProperties.PROP_OPERAND_TYPES]) > 0:
        if not (property_object.type in property_info[XuleProperties.PROP_OPERAND_TYPES] or
                property_object.is_fact and 'fact' in property_info[XuleProperties.PROP_OPERAND_TYPES] or
                any([xule_castable(property_object, allowable_type, xule_context) for allowable_type in
                     property_info[XuleProperties.PROP_OPERAND_TYPES]])):
            raise XuleProcessingError(
                _("The first argument of function '{}' must be {}, found '{}'.".format(function_ref['functionName'],
                                                                                       ', '.join(property_info[
                                                                                                     XuleProperties.PROP_OPERAND_TYPES]),
                                                                                       property_object.type)),
                xule_context)

    if property_info[XuleProperties.PROP_ARG_NUM] is not None:
        property_args = function_ref['functionArgs'][1:]
        if property_info[XuleProperties.PROP_ARG_NUM] >= 0 and len(property_args) != property_info[
            XuleProperties.PROP_ARG_NUM]:
            raise XuleProcessingError(
                _("Property '%s' must have %s arguments. Found %i." % (function_ref['functionName'],
                                                                       property_info[XuleProperties.PROP_ARG_NUM],
                                                                       len(property_args))),
                xule_context)
        elif len(property_args) > property_info[XuleProperties.PROP_ARG_NUM] * -1 and property_info[
            XuleProperties.PROP_ARG_NUM] < 0:
            raise XuleProcessingError(
                _("Property '%s' must have no more than %s arguments. Found %i." % (function_ref['functionName'],
                                                                                    property_info[
                                                                                        XuleProperties.PROP_ARG_NUM] * -1,
                                                                                    len(property_args))),
                xule_context)
    # prepare the arguments
    arg_values = []
    for arg_expr in property_args:
        arg_value = evaluate(arg_expr, xule_context)
        arg_values.append(arg_value)

    if len(property_info) > 4:
        return property_info[XuleProperties.PROP_FUNCTION](xule_context, property_object,
                                                           property_info[XuleProperties.PROP_DATA], *arg_values)
    else:
        return property_info[XuleProperties.PROP_FUNCTION](xule_context, property_object, *arg_values)


def regular_function(xule_context, function_ref, function_info):
    if function_info[FUNCTION_ARG_NUM] is not None:
        # if the number of argument is none, then the function can have any number of arguments
        if function_info[FUNCTION_ARG_NUM] >= 0:
            if function_info[FUNCTION_TYPE] == 'regular' and len(function_ref['functionArgs']) != function_info[
                FUNCTION_ARG_NUM]:
                raise XuleProcessingError(
                    _("The '%s' function must have only %i argument, found %i." % (function_ref['functionName'],
                                                                                   function_info[FUNCTION_ARG_NUM],
                                                                                   len(function_ref['functionArgs']))),
                    xule_context)
        else:
            # The function can have no more than the specified number of arguments.
            if function_info[FUNCTION_TYPE] == 'regular' and len(function_ref['functionArgs']) > (
                    function_info[FUNCTION_ARG_NUM] * -1):
                raise XuleProcessingError(
                    _("The '%s' function must have no more than %i arguments, found %i." % (function_ref['functionName'],
                                                                                            function_info[
                                                                                                FUNCTION_ARG_NUM] * -1,
                                                                                            len(function_ref[
                                                                                                    'functionArgs']))),
                    xule_context)

    function_args = []
    for function_arg in function_ref['functionArgs']:
        # for i in range(len(function_ref.functionArgs)):
        if function_info[FUNCTION_ALLOW_UNBOUND_ARGS]:
            try:
                arg = evaluate(function_arg, xule_context)
            except XuleIterationStop as xis:
                arg = xis.stop_value
        else:
            arg = evaluate(function_arg, xule_context)

        function_args.append(arg)

    return function_info[FUNCTION_EVALUATOR](xule_context, *function_args)


def user_defined_function(xule_context, function_ref):
    # check fucntion cache - The function cache is very basic. It only caches on functions that have no args.
    if len(function_ref['functionArgs']) == 0 and function_ref[
        'functionName'] in xule_context.global_context.function_cache:
        return xule_context.global_context.function_cache[function_ref['functionName']]

    function_info = xule_context.find_function(function_ref['functionName'])
    if function_info is None:
        raise XuleProcessingError("Function '%s' not found" % function_ref['functionName'], xule_context)
    else:
#        # Get the list of variables and their values. This will put the current single value for the variable as an argument
#        for var_ref in sorted(function_ref['var_refs'], key=lambda x: x[1]):
#            '''NOT SURE THIS IS NEEDED. THE ARGUMENTS WILL BE EXVALUTED WHEN THE for arg in matched_args IS PROCESSED'''
#            # 0 = var declaration id, 1 = var name, 2 = var_ref, 3 = var type (1 = var/arg, 2 = constant)
#            var_value = evaluate(var_ref[2], xule_context)

        matched_args = match_function_arguments(function_ref, function_info['function_declaration'], xule_context)
        for arg in matched_args:
            try:
                arg_value = evaluate(arg['expr'], xule_context)
            except XuleIterationStop as xis:
                arg_value = xis.stop_value
            xule_context.add_arg(arg['name'],
                                 arg['node_id'],
                                 arg['tagged'],
                                 arg_value,
                                 'single')

            # add the node_id of the function reference to the prefix used for calculating the processing node id
        # This is done before adding the args so the id prefix is set with the function delcaration id before the args are added as varaiables.
        xule_context.id_prefix.append(function_ref['node_id'])

        body_expr = function_info['function_declaration']['body']
        save_aligned_result_only = xule_context.aligned_result_only

        def cleanup_function():
            # remove the args
            for arg in matched_args:
                xule_context.del_arg(arg['name'],
                                     arg['node_id'])

            # pop the function reference node id off the prefix
            xule_context.id_prefix.pop()
            # reset the aligned only results.
            xule_context.aligned_result_only = save_aligned_result_only
            # xule_context.used_expressions = save_used_expressions

        function_result_values = isolated_evaluation(xule_context,
                                                     function_info['function_declaration']['node_id'],
                                                     body_expr,
                                                     cleanup_function=cleanup_function  # ,
                                                     # iteration_reset_function=iteration_reset,
                                                     )
        if 'is_iterable' in function_ref:
            function_results = function_result_values
        else:
            if None in function_result_values.values:
                function_results = function_result_values.values[None][0]
            else:
                function_results = XuleValue(xule_context, None, 'unbound')

        # Cache fucntion results that don't have any arguments.
        if len(function_ref['functionArgs']) == 0:
            xule_context.global_context.function_cache[function_ref['functionName']] = function_results
        #             if function_ref.get('cacheable') == True:
        #                 xule_context.global_context.function_cache[cache_key] = function_results
        #
        return function_results


def isolated_evaluation(xule_context, node_id, expr, setup_function=None, cleanup_function=None,
                        iteration_reset_function=None):
    save_aligned_result_only = xule_context.aligned_result_only
    save_used_expressions = xule_context.used_expressions
    # pre_aggregation_table_list_size = len(xule_context.iteration_table)
    isolated_table = xule_context.iteration_table.add_table(node_id, xule_context.get_processing_id(node_id),
                                                            is_aggregation=True)
    try:
        if setup_function is not None:
            setup_function()

        return_values = XuleValueSet()

        while True:
            xule_context.aligned_result_only = False
            xule_context.used_expressions = set()
            try:
                return_value = evaluate(expr,
                                        xule_context)  # , glob_cache_key=body_expr['node_id'] if len(matched_args)==0 else None)
            except XuleIterationStop as xis:
                return_value = xis.stop_value  # XuleValue(xule_context, None, 'unbound')

            return_value.facts = xule_context.facts.copy()
            return_value.tags = xule_context.tags.copy()
            return_value.aligned_result_only = xule_context.aligned_result_only
            return_value.used_expressions = xule_context.used_expressions
            return_value.alignment = xule_context.iteration_table.current_table.current_alignment
            # return_value.alignment = isolated_table.current_alignment
            return_values.append(return_value)

            # xule_context.iteration_table.del_current()
            xule_context.iteration_table.next(isolated_table.table_id)
            if iteration_reset_function is not None:
                iteration_reset_function()
            # if len(xule_context.iteration_table) == pre_aggregation_table_list_size:
            if isolated_table.is_empty:
                break
    finally:
        # ensure that the isolated table is removed if there is an exception.
        xule_context.iteration_table.del_table(isolated_table.table_id)
        # reset the aligned only results.
        xule_context.aligned_result_only = save_aligned_result_only
        xule_context.used_expressions = save_used_expressions
        if cleanup_function is not None:
            cleanup_function()

    return return_values

def evaluate_aggregate_function(function_ref, function_info, xule_context):
    '''Aggregation functions

    Aggregation functions perform 2 types of aggregation. The first is to collapse iterations generated from evaluating
    the arguments of the aggregation fucntion. This is essentially the opposite of a for loop. The second is to combine
    the values generated from each argument.
    '''

    # Evaluate each argument
    values_by_argument = list()
    for function_arg in function_ref['functionArgs']:
        values_by_argument.append(isolated_evaluation(xule_context, function_ref['node_id'], function_arg))

    # Combine the value sets created from each argument
    # Get all alignments
    all_alignments = set()
    for arg_value_set in values_by_argument:
        for alignment in arg_value_set:
            all_alignments.add(alignment)

    # Go through each alignment and pull the values from each of the arguments
    values_by_alignment = collections.defaultdict(list)
    # The aligned_result_only and used_expressions need to be aggregated
    aligned_result_only_by_alignment = collections.defaultdict(lambda: False)
    used_expressions_by_alignment = collections.defaultdict(set)

    for alignment in all_alignments:
        values_by_alignment[alignment] = list()
        for arg_value_set in values_by_argument:
            if alignment in arg_value_set:
                arg_alignment = alignment
            else:
                # This will match none aligned values to aligned values (i.e. 1 and @Assets)
                arg_alignment = None

            for arg_value in arg_value_set.values[arg_alignment]:
                if arg_value.type != 'unbound':
                    values_by_alignment[alignment].append(arg_value)
                aligned_result_only_by_alignment[alignment] = aligned_result_only_by_alignment[alignment] or arg_value.aligned_result_only
                used_expressions_by_alignment[alignment].update((arg_value.used_expressions))

    # Go through each alignment and apply the aggregation function
    agg_values = XuleValueSet()
    # add default value if there are no None aligned results and the aggregation has a default value.
    if None not in values_by_alignment and function_info[FUNCTION_DEFAULT_VALUE] is not None:
        agg_values.append(
            XuleValue(xule_context, function_info[FUNCTION_DEFAULT_VALUE], function_info[FUNCTION_DEFAULT_TYPE]))

    for alignment in values_by_alignment:
        if len(values_by_alignment[alignment]) > 0:
            agg_value = function_info[FUNCTION_EVALUATOR](xule_context, values_by_alignment[alignment])
        else:
            # Add the default value if there is one
            if function_info[FUNCTION_DEFAULT_VALUE] is not None:
                agg_value = XuleValue(xule_context, function_info[FUNCTION_DEFAULT_VALUE],
                                      function_info[FUNCTION_DEFAULT_TYPE])
            else:
                agg_value = None

        if agg_value is not None:
            #if (aligned_result_only_by_alignment[alignment] and 
            #    alignment is None and
            #    xule_context.iteration_table.current_table.current_alignment is None):
            #    agg_value = XuleValue(xule_context, None, 'unbound')

            #if (aligned_result_only_by_alignment[alignment] and 
            #    alignment is None ):
            #    agg_value = XuleValue(xule_context, None, 'unbound')

            agg_value.alignment = alignment
            agg_value.aligned_result_only = aligned_result_only_by_alignment[alignment]
            # print("agg", function_ref['exprName'], function_ref['node_id'], len(xule_context.used_expressions), len(used_expressions))
            agg_value.used_expressions = used_expressions_by_alignment[alignment]
            agg_values.append(agg_value)

    return agg_values


def evaluate_property(property_expr, xule_context):
    # The object_value is the left side of the property expression
    object_value = evaluate(property_expr['expr'], xule_context)

    # The properties expression is an object and then a chain of properties (i.e. Assets[]::concept::name::local-part)
    for current_property_expr in property_expr['properties']:
        # Check that this is a valid property
        if current_property_expr['propertyName'] not in XuleProperties.PROPERTIES:
            raise XuleProcessingError(_("'%s' is not a valid property." % current_property_expr['propertyName']),
                                      xule_context)

        property_info = XuleProperties.PROPERTIES[current_property_expr['propertyName']]

        # Check if the property can operate on a set or list.
        if object_value.type not in ('set', 'list') or (object_value.type in ('set', 'list') and (
            len({'set', 'list'} & set(property_info[XuleProperties.PROP_OPERAND_TYPES])) > 0) or
            (object_value.is_fact and 'fact' in property_info[XuleProperties.PROP_OPERAND_TYPES])
        ):
            object_value = process_property(current_property_expr, object_value, property_info, xule_context)
        else:
            # This is a set or list. The property is not for a set or list, so try to create a new set or list after applying the property to the members.
            if object_value.type == 'set':
                new_list = set()
                new_shadow = set()
            else:
                new_list = list()
                new_shadow = list()
            for item in object_value.value:
                new_value = process_property(current_property_expr, item, property_info, xule_context)
                if object_value.type == 'set':
                    if (new_value.shadow_collection if new_value.type in (
                    'set', 'list', 'dictionary') else new_value.value) not in new_shadow:
                        new_list.add(new_value)
                        new_shadow.add(new_value.shadow_collection if new_value.type in (
                        'set', 'list', 'dictionary') else new_value.value)
                else:  # list
                    new_list.append(new_value)
                    new_shadow.append(new_value.shadow_collection if new_value.type in (
                    'set', 'list', 'dictionary') else new_value.value)

            if object_value.type == 'set':
                object_value = XuleValue(xule_context, frozenset(new_list), 'set',
                                         shadow_collection=frozenset(new_shadow))
            else:  # list
                object_value = XuleValue(xule_context, tuple(new_list), 'list', shadow_collection=frozenset(new_shadow))

    return object_value


def process_property(current_property_expr, object_value, property_info, xule_context):
    # Check that the left object is the right type
    # if the left object is unbound then return unbound
    if not property_info[XuleProperties.PROP_UNBOUND_ALLOWED] and object_value.type in ('unbound', 'none'):
        return object_value
    else:
        # check the left object is the right type
        if len(property_info[XuleProperties.PROP_OPERAND_TYPES]) > 0:
            if not (object_value.type in property_info[XuleProperties.PROP_OPERAND_TYPES] or
                    object_value.is_fact and 'fact' in property_info[XuleProperties.PROP_OPERAND_TYPES] or
                    any([xule_castable(object_value, allowable_type, xule_context) for allowable_type in
                         property_info[XuleProperties.PROP_OPERAND_TYPES]]) or
                    (object_value.type in ('none', 'unbound') and property_info[XuleProperties.PROP_UNBOUND_ALLOWED])):
                # print(current_property_expr['node_id'])
                raise XuleProcessingError(
                    _("Property '%s' is not a property of a '%s'.") % (current_property_expr['propertyName'],
                                                                       object_value.type),
                    xule_context)

                # property_info = XuleProperties.PROPERTIES[current_property_expr['propertyName']]

    if property_info[XuleProperties.PROP_ARG_NUM] is not None:
        property_args = current_property_expr.get('propertyArgs', [])
        if property_info[XuleProperties.PROP_ARG_NUM] >= 0 and len(property_args) != property_info[
            XuleProperties.PROP_ARG_NUM]:
            raise XuleProcessingError(
                _("Property '%s' must have %s arguments. Found %i." % (current_property_expr['propertyName'],
                                                                       property_info[XuleProperties.PROP_ARG_NUM],
                                                                       len(property_args))),
                xule_context)
        elif len(property_args) > property_info[XuleProperties.PROP_ARG_NUM] * -1 and property_info[
            XuleProperties.PROP_ARG_NUM] < 0:
            raise XuleProcessingError(_(
                "Property '%s' must have no more than %s arguments. Found %i." % (current_property_expr['propertyName'],
                                                                                  property_info[
                                                                                      XuleProperties.PROP_ARG_NUM] * -1,
                                                                                  len(property_args))),
                                      xule_context)
    # prepare the arguments
    arg_values = []
    for arg_expr in property_args:
        arg_value = evaluate(arg_expr, xule_context)
        arg_values.append(arg_value)

    if len(property_info) > 4:  # There is property data
        object_value = property_info[XuleProperties.PROP_FUNCTION](xule_context, object_value,
                                                                   property_info[XuleProperties.PROP_DATA], *arg_values)
    else:
        object_value = property_info[XuleProperties.PROP_FUNCTION](xule_context, object_value, *arg_values)

    if 'tagName' in current_property_expr:
        xule_context.tags[current_property_expr['tagName']] = object_value

    return object_value

def evaluate_index(index_expr, xule_context):
    # evaluate the left side of the expression
    left_value = evaluate(index_expr['expr'], xule_context)

    for index in index_expr['indexes']:
        index_value = evaluate(index, xule_context)
        # An index expression is used for lists and dictionaries.
        left_value = XuleProperties.property_index(xule_context, left_value, index_value)

    return left_value

def evaluate_tag_ref(tag_ref, xule_context):
    if tag_ref['varName'] in xule_context.tags:
        # When tags are evaluated for message production, the tags associated with the tagged value
        # should overwrite the the current tags. Making a copy of the value and removing the tags (and likewise for facts)
        tag_value =  copy.copy(xule_context.tags[tag_ref['varName']])
        tag_value.tags = dict()
        tag_value.facts = collections.OrderedDict()
        return tag_value
    else:
        # The reference may be to a constant
        cat_const = xule_context.global_context.catalog['constants'].get(tag_ref['varName'])
        if cat_const is not None:
            ast_const = xule_context.global_context.rule_set.getItem(cat_const)
            # If the constant is iterable and it was never used in the rule body, it cannot be calculated for the message. 
            # There would be no way to determing which value to use.
            if ast_const['number'] == 'single':
                const_info = xule_context.find_var(tag_ref['varName'], ast_const['node_id'])
                if const_info['type'] == xule_context._VAR_TYPE_CONSTANT:
                    if not const_info.get('calculated'):
                        var_value = evaluate(ast_const, xule_context)

                    return const_info['value'].values[None][0]
    # If here the tag could not be found
    return XuleValue(xule_context, None, 'none')


# aspect info indexes
TYPE = 0
ASPECT = 1
SPECIAL_VALUE = 2
ASPECT_OPERATOR = 3
ASPECT_PROPERTY = 4

EVALUATOR = {
    # rules
    "assertion": evaluate_assertion,
    "outputRule": evaluate_output_rule,

    # literals
    "boolean": evaluate_bool_literal,
    "integer": evaluate_int_literal,
    "float": evaluate_float_literal,
    "string": evaluate_string_literal,
    "period": evaluate_period_literal,
    "qname": evaluate_qname_literal,
    # "skip": evaluate_void_literal,
    "none": evaluate_void_literal,

    # atomic expressions
    "constantDeclaration": evaluate_constant_assign,
    "ifExpr": evaluate_if,
    "forExpr": evaluate_for,
    # "forControl": evaluate_for_control,
    # "forLoop": evaluate_for_loop,
    # "forBodyExpr": evaluate_for_body,
    # "withExpr": evaluate_with,

    "blockExpr": evaluate_block,
    "varRef": evaluate_var_ref,
    "tagRef": evaluate_tag_ref,
    "functionReference": evaluate_function_ref,
    "taggedExpr": evaluate_tagged,
    "propertyExpr": evaluate_property,
    "indexExpr": evaluate_index,

    "factset": evaluate_factset,
    "navigation": evaluate_navigate,
    "filter": evaluate_filter,
    #"dictExpr": evaluate_dict,
    #"listExpr": evaluate_list,
    #"setExpr": evaluate_set,

    # expressions with order of operations
    "unaryExpr": evaluate_unary,
    "inExpr": evaluate_in,
    "multExpr": evaluate_mult,
    "addExpr": evaluate_add,
    "intersectExpr": evaluate_intersect,
    "symetricDifferenceExpr": evaluate_symetric_difference,
    "compExpr": evaluate_comp,
    "notExpr": evaluate_not,
    "andExpr": evaluate_and,
    "orExpr": evaluate_or,

    # severity
    'severity': evaluate_severity,

    # aspect name literal
    'aspectName': evaluate_aspect_name,

    # balance
    'balance': evaluate_string_keyword,
    'periodType': evaluate_string_keyword,

}

# the position of the function information
FUNCTION_TYPE = 0
FUNCTION_EVALUATOR = 1
FUNCTION_ARG_NUM = 2
# aggregate only
FUNCTION_DEFAULT_VALUE = 3
FUNCTION_DEFAULT_TYPE = 4
# non aggregate only
FUNCTION_ALLOW_UNBOUND_ARGS = 3
FUNCTION_RESULT_NUMBER = 4


def built_in_functions():
    return XuleFunctions.BUILTIN_FUNCTIONS


BUILTIN_FUNCTIONS = XuleFunctions.BUILTIN_FUNCTIONS


def process_factset_aspects(factset, xule_context):
    """Build list of aspects as descried in the factset
    
    This function returns 3 dictionaries. 
    1. A dictionary of aspect filters that will not be included in the alignment. These are indicated with @ (single) in the factset expression.
    2. A dictionary of aspect filters that will be included in the alginment. These are indicated with @@ (double) in the factset expression.
    3. A dictionary of variables based on aspect aliases.
    
    The aspect filters dictionaries (the first 2 dictionaries) are keyed by a tuple of 4 items:    
    1. aspect type - This is either 'builtin' or 'explicit_dimension'
    2. aspect name - For built in aspects it is one of 'concept', 'entity', 'period', 'unit' or 'cube'
                     For dimensional aspects it is the qname of the dimension
    3. special value - If the aspect uses a wildcard, this will contain the wildcard character '*'. Otherwise it is None.
    4. aspect operator - This is the operator used for the filter. It is one of '=', '!=', 'in' or 'not in'. If there is not aspect operator
                         the value is None.
    5. aspect properties - This is a tuple. The first time is the property name and second item is a list of evaluated tuple of arguments.
    
    The value of the key is the evaluated expression on the right of the aspect operator. If there is no operator, then the value is None.                     
    
    The dictionary of aspect variables is key by a the alias name. The value is a tuple of 3 items:
    1. aspect type - This is either 'builtin' or 'explicit_dimension'
    2. aspect name - For built in aspects it is one of 'concept', 'entity', 'period', 'unit' or 'cube'
                     For dimensional aspects it is the qname of the dimension
    3. aspect index - This is the node_id of the aspect filter.

    """
    non_align_aspects = {}
    align_aspects = {}
    aspect_vars = {}
    alternate_notation = False

    '''COULD CHECK FOR DUPLICATE ASPECTS IN THE FACTSET'''
    for aspect_filter in factset.get('aspectFilters', list()):
        # Set the dictionary to use based on if the aspect is covered (single @ - non aligned) vs. uncoverted (double @@ - aligned)
        aspect_dictionary = non_align_aspects if aspect_filter['coverType'] == 'covered' else align_aspects
        aspect_var_name = aspect_filter.get('alias')

        # evaluate the aspectName
        aspect_name = evaluate(aspect_filter['aspectName'], xule_context)

        if aspect_name.type == 'aspect_name':
            # This is a built in aspect - one of concept, period, entity, unit or table
            add_aspect_var(aspect_vars, 'builtin', aspect_name.value, aspect_var_name,
                           aspect_filter['node_id'], xule_context)
            if aspect_name.value == 'concept' and alternate_notation:
                raise XuleProcessingError(_(
                    "The factset specifies the concept aspect as both @{0} and @concept={0}. Only one method should be used".format(
                        aspect_name.value)), xule_context)
            aspect_info, aspect_value = process_aspect_expr(aspect_filter, 'builtin', aspect_name.value, xule_context)
            if aspect_info is not None:
                aspect_dictionary[aspect_info] = aspect_value
        elif aspect_name.type == 'qname':
            # This is either a dimension aspect or the default concept aspect. The aspect name is determined by evaluating the aspectDimensionName
            # Get the model concept to determine if the aspect is a dimension
            aspect_filter_model_concept = xule_context.model.qnameConcepts.get(aspect_name.value)
            if aspect_filter_model_concept is None:
                raise XuleProcessingError(
                    _("Error while processing factset aspect. Concept %s not found." % aspect_name.value.clarkNotation),
                    xule_context)
            if aspect_filter_model_concept.isDimensionItem:
                # This is a dimension aspect
                add_aspect_var(aspect_vars, 'explicit_dimension', aspect_name.value, aspect_var_name,
                               aspect_filter['node_id'], xule_context)
                aspect_info, aspect_value = process_aspect_expr(aspect_filter, 'explicit_dimension', aspect_name.value,
                                                                xule_context)
                if aspect_info is not None:
                    aspect_dictionary[aspect_info] = aspect_value
            else:
                # This is a concept aspect and the filter name is really the aspect value (i.e. @Assets)
                if aspect_in_filters('builtin', 'concept', aspect_dictionary):
                    raise XuleProcessingError(_(
                        "The factset specifies the concept aspect as both @{0} and @concept={0}. Only one method should be used".format(
                            aspect_name.value)), xule_context)
                alternate_notation = True  # Indicate that the concept aspect is provided
                aspect_dictionary[('builtin', 'concept', None, '=', None)] = aspect_name
                add_aspect_var(aspect_vars, 'builtin', 'concept', aspect_var_name, aspect_filter['node_id'],
                               xule_context)
        else:
            raise XuleProcessingError(_(
                "An aspect name must be one of 'concept', 'unit', 'period', 'entity' or a dimension qname, found '{}'.".format(
                    aspect_name.type)), xule_context)

    #         aspect_filter_qname = evaluate(aspect_filter.aspectName.qName, xule_context).value
    #         #verify that lineItem is not used in both forms of the notation, i.e. Assets[lineItem=Liabilities].
    #         aspect_var_name = aspect_filter.get('aspectVar')
    #         if aspect_filter_qname.prefix is None and aspect_filter_qname.localName in BUILTIN_ASPECTS:
    #             #the aspect is builtin
    #             if aspect_filter_qname.localName == 'concept' and alternate_notation:
    #                 XuleProcessingError(_("The factset specifies the lineItem both outside and inside the factset."), xule_context)
    #
    #             if aspect_filter.get('all'):
    #                 aspect_info = ('builtin', aspect_filter_qname.localName, aspect_filter.all, aspect_filter.aspectOperator)
    #                 non_align_aspects[aspect_info] = XuleValue(xule_context, None, 'none')
    #                 add_aspect_var(aspect_vars, 'builtin', aspect_filter_qname.localName, aspect_var_name, aspect_filter['node_id'], xule_context)
    #             elif aspect_filter.get('void'):
    #                 non_align_aspects[('builtin', aspect_filter_qname, 'none', aspect_filter.aspectOperator)] = XuleValue(xule_context, None, 'none')
    #                 add_aspect_var(aspect_vars, 'builtin', aspect_filter_qname.localName, aspect_var_name, aspect_filter['node_id'], xule_context)
    #             else:
    #                 aspect_info = ('builtin', aspect_filter_qname.localName, None, aspect_filter.aspectOperator)
    #                 non_align_aspects[aspect_info] = evaluate(aspect_filter.aspectExpr[0], xule_context)
    #                 add_aspect_var(aspect_vars, 'builtin', aspect_filter_qname.localName, aspect_var_name, aspect_filter['node_id'], xule_context)
    #         else:
    #             #This is a dimensional aspect.
    #             if aspect_filter.get('all'):
    #                 non_align_aspects[('explicit_dimension', aspect_filter_qname, aspect_filter.all, aspect_filter.aspectOperator)] = XuleValue(xule_context, None, 'none')
    #                 add_aspect_var(aspect_vars, 'explicit_dimension', aspect_filter_qname, aspect_var_name, aspect_filter['node_id'], xule_context)
    #             elif aspect_filter.get('void'):
    #                 non_align_aspects[('explicit_dimension', aspect_filter_qname, 'none', aspect_filter.aspectOperator)] = XuleValue(xule_context, None, 'none')
    #                 add_aspect_var(aspect_vars, 'explicit_dimension', aspect_filter_qname, aspect_var_name, aspect_filter['node_id'], xule_context)
    #             else:
    #                 if not(aspect_filter.get('aspectExpr')):
    #                     #There is no member. In this case the aspect may have varname, but it dones not participate in the non_align.
    #                     add_aspect_var(aspect_vars, 'explicit_dimension', aspect_filter_qname, aspect_var_name, aspect_filter['node_id'], xule_context)
    #                 else:
    #                     member_rs = evaluate(aspect_filter.aspectExpr[0], xule_context)
    #                     non_align_aspects[('explicit_dimension', aspect_filter_qname, None, aspect_filter.aspectOperator)] = member_rs
    #                     add_aspect_var(aspect_vars, 'explicit_dimension', aspect_filter_qname, aspect_var_name, aspect_filter['node_id'], xule_context)

    return (non_align_aspects, align_aspects, aspect_vars)


def aspect_in_filters(aspect_type, aspect_name, filters):
    """Checks if an aspect is in the existing set of filters
    
    Arguments:
    aspect_type (string): Either 'builtin' or 'dimension'
    aspect_name (string or qname): if 'builtin' this will be a string with values of 'concept', 'unit', 'period', 'entity' or 'cube', otherwise it is a qname
                                   of the dimensional aspect name.
    filters (dictionary): Dictionary of aspect filters.
    """
    for filter_type, filter_name, _x, _y, _z in filters:
        if filter_type == aspect_type and filter_name == aspect_name:
            return True
    # This will only hit if the aspect was not found in the filters.
    return False


def process_aspect_expr(aspect_filter, aspect_type, aspect_name, xule_context):
    """Process the expression on the right side of an aspect filter.
    
    This looks at the aspectExpr for the aspect filter (if there is on). This will return a 2 item tuple of the aspect_info key and 
    the evaluated aspect expression value.
    
    Arguments:
        aspect_filter (dict): AST node for the aspect filter
        aspect_type (string): Either 'builtin' or 'explicit_dimension'
        xule_context (XuleContext): The processing context
    """
    aspect_info = None
    aspect_value = None
    prop = None

    # Properties 
    if 'propertyName' in aspect_filter:
        prop = (aspect_filter['propertyName'],
                tuple(evaluate(arg, xule_context).value for arg in aspect_filter.get('propertyArgs', tuple())))

    if 'wildcard' in aspect_filter:
        if aspect_filter['aspectOperator'] not in ('=', '!='):
            raise XuleProcessingError(_("In a factset a '*' can only be used with '=' or '!=', found '{}'".format(
                aspect_filter['aspectOperator'] + ' *')), xule_context)
        if aspect_filter['aspectOperator'] == '=':
            aspect_info = (aspect_type, aspect_name, aspect_filter['wildcard'], aspect_filter['aspectOperator'], prop)
            aspect_value = XuleValue(xule_context, None, 'none')
        else:
            # This is aspect_name != *. Really this is the fact does not have this aspect (this aspect is in the default)
            aspect_info = (aspect_type, aspect_name, None, '=', prop)
            aspect_value = XuleValue(xule_context, None, 'none')
    else:
        # Not a wildcard
        aspect_info = (aspect_type, aspect_name, None, aspect_filter.get('aspectOperator'), prop)
        if 'aspectExpr' in aspect_filter:
            aspect_value = evaluate(aspect_filter['aspectExpr'], xule_context)
            if aspect_type == 'explicit_dimension':
                aspect_value = fix_for_default_member(aspect_name, aspect_value, xule_context)
        else:
            aspect_value = None # There is nothing to filter, but the aspect info will be used for handling alignment

    return (aspect_info, aspect_value)

def fix_for_default_member(dim, aspect_value, xule_context):
    ''' If the member for an explicit dimension is the default member, change the value to none'''
    default_name = XuleDimensionCube.dimension_defaults_by_name(xule_context.model).get(dim)
    if default_name is None:
        return aspect_value
    new_values = list()
    for mem in aspect_value.value if aspect_value.type in ('list', 'set') else (aspect_value,):
        if mem.type == 'concept':
            mem_qname = mem.value.qname
        elif mem.type == 'qname':
            mem_qname = mem.value
        else:
            new_values.append(mem)
            continue

        if mem_qname == default_name:
            new_values.append(XuleValue(xule_context, None, 'none'))
        else:
            new_values.append(mem)

    if aspect_value.type == 'set':
        return XuleValue(xule_context, frozenset(new_values), 'set')
    elif aspect_value.type == 'list':
        return XuleValue(xule_context, tuple(new_values), 'list')
    else:
        return new_values[0]




def add_aspect_var(aspect_vars, aspect_type, aspect_name, var_name, aspect_index, xule_context):
    if var_name:
        if var_name in aspect_vars:
            raise XuleProcessingError(
                _("Found multiple aspects with same variable name '%s' in a factset." % (var_name)), xule_context)
        else:
            aspect_vars[var_name] = (aspect_type, aspect_name, aspect_index)


def convert_value_to_qname(value, xule_context):
    if value.type == 'concept':
        return value.value.qname
    elif value.type == 'qname':
        return value.value
    elif value.type in ('unbound', 'none'):
        return None
    else:
        raise XuleProcessingError(
            _("The value for a line item or dimension must be a qname or concept, found '%s'." % value.type),
            xule_context)

def convert_value_to_role(value, xule_context):
    if value.type in ('string', 'uri'):
        return value.value
    elif value.type == 'qname':
        return XuleUtility.resolve_role(value, 'role', xule_context.model, xule_context)
    elif value.type == 'role':
        return value.value.roleURI
    elif value.type in ('unbound', 'none'):
        return None
    else:
        raise XuleProcessingError(
            _("The value for a role or arc role must be a string, uri or short role name, found '%s'." % value.type),
            xule_context)

def convert_value_to_model_period(value, xule_context):
    if value.type in ('unbound', 'none'):
        return None

    if value.from_model:
        return value.value
    else:
        # need to adjust instant and end_date. The model has instant and end dates of the next day because python treats midnight as the begining of the day.
        if value.type == 'instant':
            return value.value + datetime.timedelta(days=1)
        elif value.type == 'duration':
            if value.value[0] == datetime.datetime.min and value.value[1] == datetime.datetime.max:
                # this is forever, don't do anything
                return value.value
            else:
                return (value.value[0], value.value[1] + datetime.timedelta(days=1))
        else:
            raise XuleProcessingError(
                _("Converting result to a period, expected 'instant' or 'duration' but found '%s'" % value.type),
                xule_context)


def convert_value_to_model_unit(value, xule_context):
    if value.type == 'unit':
        return value.value
    elif value.type == 'qname':
        # A xule 'unit' is a tuple 
        return ((value.value,), tuple())


# def get_used_vars(xule_context, var_ids):    
#     return {var_id: xule_context.vars.get(var_id) for var_id in var_ids}

def match_function_arguments(reference, declaration, xule_context):
    ''' This function matches the arguments on the function reference (call) to the function declaration.
        It returns a list of matched arguments as a dictionary.
    '''
    if len(reference['functionArgs']) != len(declaration['functionArgs']):
        raise XuleProcessingError(_("Function call for '%s' has mismatched arguments." % reference['functionName']),
                                  xule_context)
    else:
        matched = []
        for i in range(len(reference['functionArgs'])):
            arg_name = declaration['functionArgs'][i]['argName']

            matched.append({"name": arg_name,
                            "node_id": declaration['functionArgs'][i]['node_id'],
                            "expr": reference['functionArgs'][i],
                            "tagged": declaration['functionArgs'][i].get('tagged', False)})

    return matched


def remove_from_alignment(alignment, remove_aspects, xule_context):
    unfrozen_alignment = {k: v for k, v in alignment}
    for aspect_key in remove_aspects:
        if aspect_key in unfrozen_alignment:
            del unfrozen_alignment[aspect_key]
    new_alignment = frozenset(unfrozen_alignment.items())
    return new_alignment


def alignment_to_aspect_info(alignment, xule_context):
    aspect_dict = {}
    for align_key, align_value in alignment.items():
        aspect_info = (align_key[0], align_key[1], None, '=', None)

        if align_key[0] == 'builtin':
            if align_key[1] == 'concept':
                aspect_value = XuleValue(xule_context, align_value, 'qname')
            elif align_key[1] == 'unit':
                aspect_value = XuleValue(xule_context, align_value, 'unit')

            elif align_key[1] == 'period':
                period_value = align_value
                if isinstance(period_value, tuple):
                    if period_value[1] == datetime.datetime.max:
                        # this is forever
                        aspect_value = XuleValue(xule_context, period_value, 'duration', from_model=True)
                    else:
                        # need to adjust the end date
                        #                         aspect_value = XuleResultSet(XuleResult((period_value[0],
                        #                                                                  period_value[1] - datetime.timedelta(days=1))
                        #                                                                 ,'duration'))
                        aspect_value = XuleValue(xule_context, (period_value[0],
                                                                period_value[1])
                                                 , 'duration',
                                                 from_model=True)
                else:
                    # need to adjust the date. This is from the model which handles midnight (end of day) as beginning of next day.
                    #                     aspect_value = XuleResultSet(XuleResult(period_value - datetime.timedelta(days=1), 'instant'))
                    aspect_value = XuleValue(xule_context, period_value, 'instant', from_model=True)

            elif align_key[1] == 'entity':
                aspect_value = XuleValue(xule_context, align_value, 'entity')

            else:
                raise XuleProcessingError(_("Unknown built in aspect '%s'" % align_key[1]), xule_context)
        elif align_key[0] == 'explicit_dimension':
            aspect_value = XuleValue(xule_context, align_value, model_to_xule_type(xule_context, align_value))

        else:
            raise XuleProcessingError(_("Unknown aspect type '%s'" % align_key[0]), xule_context)

        aspect_dict[aspect_info] = aspect_value

    return aspect_dict


def sugar_trace(value, rule_part, xule_context):
    part_name = rule_part['exprName']
    if part_name == 'forExpr':
        return (rule_part['forLoopExpr']['forVar'],)
    elif part_name == 'varRef':
        return (rule_part['varName'],)
    elif part_name == 'functionReference':
        function_info = xule_context.find_function(rule_part['functionName'])
        if function_info is None:
            return (rule_part['functionName'], tuple())
        else:
            args = tuple([x.argName for x in function_info['function_declaration']['functionArgs']])
            return (rule_part['functionName'], args)
    elif part_name == 'factset':
        return (value,)
    else:
        return tuple()


def format_trace(xule_context):
    trace_string = ""
    for step in xule_context.trace:
        trace_string += "  " * step[0] + step[3].format_value() + format_trace_info(step[1], step[2], {},
                                                                                    xule_context) + "\n"
    return trace_string


def format_trace_info(expr_name, sugar, common_aspects, xule_context):
    trace_info = ""

    if expr_name == 'forExpr':
        trace_info += 'for ($%s)' % sugar[0]
    elif expr_name == 'ifExpr':
        trace_info += 'if'
    elif expr_name == 'varRef':
        trace_info += 'var ($%s)' % sugar[0]
    elif expr_name == 'functionReference':
        if len(sugar[1]) == 0:
            args = "..."
        else:
            args = ",".join(sugar[1])
        trace_info += '%s(%s)' % (sugar[0], args)
    elif expr_name == 'addExpr':
        trace_info += 'add/subtract'
    elif expr_name == 'multExpr':
        trace_info += 'multiply/divide'
    elif expr_name == 'compExpr':
        trace_info += 'comparison'
    elif expr_name == 'andExpr':
        trace_info += 'and'
    elif expr_name == 'orExpr':
        trace_info += 'or'
    elif expr_name == 'property':
        trace_info += "::%s" % sugar[0]
    elif expr_name == 'factset':
        if sugar[0].fact is not None:
            fact_context = get_uncommon_aspects(sugar[0].fact, common_aspects, xule_context)
            trace_info = 'factset '
            if ('builtin', 'concept') not in fact_context:
                trace_info += str(sugar[0].qname) + " "
            trace_info += format_alignment(fact_context, xule_context)
    else:
        trace_info += expr_name

    if len(trace_info) > 0:
        trace_info = " - " + trace_info

    return trace_info


def result_message(rule_ast, result_ast, xule_value, xule_context):
    # validate_result_name(result_ast, xule_context)
    message_context = xule_context.create_message_copy(rule_ast['node_id'], xule_context.get_processing_id(rule_ast['node_id']))
    message_context.tags['rule-value'] = xule_value

    try:
        # Caching does not work for expressions with tagRefs. The The results portion of a rule will have a tagRef for each varRef. This conversion is
        # done during the post parse step. So it is neccessary to turn local caching off when evaluating the result expression. There is a command line option
        # for doing this. This code will turn this command line option on.
        saved_no_cache = getattr(message_context.global_context.options, 'xule_no_cache', False)
        #         if hasattr(message_context.global_context.options, 'xule_no_cache'):
        #             xule_context.global_context.options.xule_no_cache = True
        xule_context.global_context.options.xule_no_cache = True

        message_value = evaluate(result_ast['resultExpr'], message_context)
    except XuleIterationStop as xis:
        raise XuleProcessingError(_("Cannot produce message. An expression in the message has a skip value."),
                                  xule_context)
    finally:
        #         if hasattr(message_context.global_context.options, 'xule_no_cache'):
        #
        xule_context.global_context.options.xule_no_cache = saved_no_cache

    if result_ast['resultName'] == 'rule-focus':
        # This is a special case. rule-focus requires some kind of a ModelObject. This will be passed to the logger as the modelObject argument.
        # Xule will allow a ModelFact or a ModelConcept
        if message_value.type == 'concept':
            message = message_value.value
        elif message_value.is_fact:
            message = message_value.fact
        elif message_value.type in ('list','set'):
            # The rule focus is a list/set of concepts or facts. The list/set cannot be nested
            message = []
            for rule_focus_item in message_value.value:
                if rule_focus_item.type == 'concept':
                    message.append(rule_focus_item.value)
                elif rule_focus_item.is_fact:
                    message.append(rule_focus_item.fact)
                elif rule_focus_item.type in ('unbound', 'none'):
                    message.append(None)
                else:
                    raise XuleProcessingError(
                        _("The rule-focus of a rule must be a concept or a fact, found {}".format(rule_focus_item.type)),
                        xule_context)
        elif message_value.type in ('unbound', 'none'):
            message = None
        else:
            raise XuleProcessingError(
                _("The rule-focus of a rule must be a concept or a fact, found {}".format(message_value.type)),
                xule_context)
    elif result_ast['resultName'] == 'message':
        if message_value.type == 'unbound':
            message = XuleValue(xule_context, '', 'string')
        else:
            message = message_value
    else:
        if message_value.type == 'unbound':
            message = ''
        else:
            message = str(message_value.value)

    return message


def validate_result_name(result, xule_context):
    if result['resultName'] not in ('message', 'severity', 'rule-suffix', 'rule-focus'):
        if not xule_context.rule_set.hasOutputAttribute(result['resultName']):
            raise XuleProcessingError(_(
                "Rule '{}' uses result name '{}' which does not have an output-attribute declaration.".format(
                    xule_context.rule_name, result['resultName'])))


def get_all_aspects(model_fact, xule_context):
    '''This function gets all the apsects of a fact'''
    return get_alignment(model_fact, {}, {}, xule_context)


def get_alignment(model_fact, non_align_aspects, align_aspects, xule_context, covered_dims=False, covered=False):
    '''The alignment contains the aspect/member pairs that are in the fact but not in the non_align_aspects.
       The alignment is done in two steps. First check each of the builtin aspects. Then check the dimesnions.'''

    '''non_align_aspect - dictionary
            Key is a tuple with the following parts:
                0 = TYPE -'builtin' or 'explicit_dimension', 
                1 = ASPECT - aspect, 
                2 = SPECIALVALUE - 'all' or 'allWithDefault', 
            value = MEMBER (None if there is a SPECIAL_VALUE)'''

    alignment = {}
    # builtin alignment
    if covered:
        # Don't need the non_align_builtins, so don't bother creating them.
        non_align_builtins = None
    else:
        non_align_builtins = {aspect_info[ASPECT] for aspect_info in non_align_aspects if aspect_info[TYPE] == 'builtin'}

    align_builtins = {aspect_info[ASPECT] for aspect_info in align_aspects if aspect_info[TYPE] == 'builtin'}

    # Only need to go through the builtins if they are not covered or they are covered and there are
    # aligned builtins
    if not covered or len(align_builtins) > 0:

        # lineItem
        if (not covered and 'concept' not in non_align_builtins) or 'concept' in align_builtins:
            alignment[('builtin', 'concept')] = model_fact.qname
            # alignment[('builtin', 'concept')] = model_fact.elementQname

        # unit
        if model_fact.isNumeric:
            if (not covered and 'unit' not in non_align_builtins) or 'unit' in align_builtins:
                alignment[('builtin', 'unit')] = model_to_xule_unit(model_fact.unit, xule_context)

        # period
        if (not covered and 'period' not in non_align_builtins) or 'period' in align_builtins:
            alignment[('builtin', 'period')] = model_to_xule_period(model_fact.context, xule_context)

        # entity
        if (not covered and 'entity' not in non_align_builtins) or 'entity' in align_builtins:
            alignment[('builtin', 'entity')] = model_to_xule_entity(model_fact.context, xule_context)

    # dimensional apsects
    if covered_dims or covered:
        # Non algined dimensions don't matter.
        non_align_dimesnions = set()
    else:
        non_align_dimensions = {aspect_info[ASPECT] for aspect_info in non_align_aspects if
                                aspect_info[TYPE] == 'explicit_dimension'}

    align_dimensions = {aspect_info[ASPECT] for aspect_info in align_aspects if
                                aspect_info[TYPE] == 'explicit_dimension'}

    # Only need to run through the dimensions if they are included or if they are not included there are
    # aligned dimensions
    if (not covered_dims and not covered) or len(align_dimensions) > 0:
        for fact_dimension_qname, dimension_value in model_fact.context.qnameDims.items():
            if (not covered_dims and not covered and fact_dimension_qname not in non_align_dimensions) or fact_dimension_qname in align_dimensions:
                alignment[('explicit_dimension', # This will included typed dimensions as well as explicit.
                           fact_dimension_qname)] = dimension_value.memberQname if dimension_value.isExplicit else dimension_value.typedMember.xValue

    return alignment

def get_uncommon_aspects(model_fact, common_aspects, xule_context):
    uncommon_aspects = {}

    fact_aspects = get_all_aspects(model_fact, xule_context)
    for aspect_info, aspect_value in fact_aspects.items():
        if aspect_info == ('builtin', 'concept'):
            uncommon_aspects[aspect_info] = aspect_value
        elif aspect_info not in common_aspects:
            uncommon_aspects[aspect_info] = aspect_value

    return uncommon_aspects


def format_alignment(aspects, xule_context):
    if len(aspects) == 0:
        return ''

    aspect_strings = []
    line_item_string = ""

    # built in aspects
    if ('builtin', 'concept') in aspects:
        line_item_string = format_qname(aspects[('builtin', 'concept')], xule_context)

    if ('builtin', 'period') in aspects:
        period_info = aspects[('builtin', 'period')]
        if isinstance(period_info, tuple):
            if period_info[0] == datetime.datetime.min and period_info[1] == datetime.datetime.max:
                aspect_strings.append("period=forever")
            else:
                aspect_strings.append("period=duration('%s', '%s')" % (period_info[0].strftime("%Y-%m-%d"), (
                            period_info[1] - datetime.timedelta(days=1)).strftime("%Y-%m-%d")))
        else:
            aspect_strings.append(
                "period=instant('%s')" % (period_info - datetime.timedelta(days=1)).strftime("%Y-%m-%d"))

    if ('builtin', 'unit') in aspects:
        model_unit = aspects[('builtin', 'unit')]
        aspect_strings.append(str(model_unit))
    #         if len(model_unit[1]) == 0:
    #             #no denominator
    #             aspect_strings.append("unit=%s" % " * ".join([x.localName for x in model_unit[0]]))
    #         else:
    #             aspect_strings.append("unit=%s/%s" % (" * ".join([x.localName for x in model_unit[0]]),
    #                                                   " * ".join([x.localName for x in model_unit[1]])))

    if ('builtin', 'entity') in aspects:
        entity_info = aspects[('builtin', 'entity')]
        aspect_strings.append("entity=(%s) %s" % (entity_info[0], entity_info[1]))

        # dimensions
    dimension_aspects = [(aspect_info[ASPECT], aspect_info, aspect_member) for aspect_info, aspect_member in
                         aspects.items() if aspect_info[TYPE] == 'explicit_dimension']
    # sort by the dimension qname
    dimension_aspects.sort(key=lambda tup: tup[0])

    # for aspect_info, aspect_member in aspects.items():
    for dimension_aspect in dimension_aspects:
        aspect_info = dimension_aspect[1]
        aspect_member = dimension_aspect[2]
        if aspect_info[TYPE] == 'explicit_dimension':
            aspect_member = aspects[aspect_info]
            '''THE formatted_member SHOULD HANDLE FORMATTING OF NON QNAME VALUES'''
            formatted_member = format_qname(aspect_member, xule_context) if type(
                aspect_member) == QName else aspect_member
            aspect_strings.append("%s=%s" % (format_qname(aspect_info[ASPECT], xule_context), formatted_member))

    if len(aspect_strings) > 0:
        aspect_string = "[" + ",\n".join(aspect_strings) + "]"
    else:
        aspect_string = ""

    return line_item_string + aspect_string


def format_fact_line_item(xule_context, xule_fact):
    return format_qname(xule_fact.fact.concept.qname, xule_context)


def format_fact_period(xule_context, xule_fact):
    if xule_fact.fact.context.isStartEndPeriod:
        period_string = xule_fact.fact.context.startDatetime.strftime("%m/%d/%Y") + " - " + (
                    xule_fact.fact.context.endDatetime - datetime.timedelta(days=1)).strftime("%m/%d/%Y")
    elif xule_fact.fact.context.isInstantPeriod:
        period_string = (xule_fact.fact.context.endDatetime - datetime.timedelta(days=1)).strftime("%m/%d/%Y")
    else:
        period_string = "Forever"

    return period_string


def format_fact_unit(xule_context, xule_fact):
    if xule_fact.fact.isNumeric:
        numerator = tuple(sorted(xule_fact.fact.unit.measures[0]))
        denominator = tuple(sorted(xule_fact.fact.unit.measures[1]))

        if len(denominator) == 0:
            # no denominator
            return " * ".join([x.localName for x in numerator])
        else:
            return "%s/%s" % (" * ".join([x.localName for x in numerator]),
                              " * ".join([x.localName for x in denominator]))
    else:
        return None


def format_fact_all_aspects(xule_context, xule_fact):
    aspect_strings = ["Line Item: " + format_fact_line_item(xule_context, xule_fact), ]
    aspect_strings.append("Period: " + format_fact_period(xule_context, xule_fact))
    unit = format_fact_unit(xule_context, xule_fact)
    if unit is not None:
        aspect_strings.append("Unit: " + unit)
    dimensions = format_fact_dimensions(xule_context, xule_fact)
    if dimensions is not None:
        aspect_strings.append("Dimensions:\n" + dimensions)
    return "\n".join(aspect_strings)


def format_fact_dimensions(xule_context, xule_fact):
    if len(xule_fact.fact.context.qnameDims) > 0:
        dim_pairs = []
        for axis_qname in sorted(xule_fact.fact.context.qnameDims):
            dim_pairs.append(format_qname(axis_qname, xule_context) + " = " + format_qname(
                xule_fact.fact.context.qnameDims[axis_qname].memberQname, xule_context))
        return "\n".join(dim_pairs)
    else:
        return None


def format_fact_label(xule_context, fact):
    label = property_label(xule_context, fact)
    if label.type in ('unbound', 'none'):
        return "missing"
    else:
        return label.value.textValue


def format_qname(qname, xule_context):
    cat_namespace = xule_context.rule_set.getNamespaceInfoByUri(qname.namespaceURI)
    if cat_namespace:
        if cat_namespace['prefix'] == '*':
            return qname.localName
        else:
            return cat_namespace['prefix'] + ":" + qname.localName
    else:
        return str(qname)


MESSAGE_TAG_SUB_PARTS = (('context', format_alignment),
                         ('label', format_fact_label),
                         ('concept', format_fact_line_item),
                         ('period', format_fact_period),
                         ('unit', format_fact_unit),
                         ('aspects', format_fact_all_aspects),
                         ('dimensions', format_fact_dimensions)
                         )


def write_trace_count_string(trace_count_file, rule_name, traces, rule_part, total_iterations, total_time):
    display_string = display_trace_count(traces, rule_part, total_iterations, total_time)

    with open(trace_count_file + ".txt", 'a', newline='') as o:
        o.write(display_string)


def display_trace_count(traces, rule_part, total_iterations, total_time, level=0, display_string=""):
    if isinstance(rule_part, ParseResults):
        additional = ''
        if rule_part['exprName'] == 'varRef':
            if rule_part.is_constant:
                additional = " ($" + rule_part.varName + " declaration: " + str(
                    rule_part.var_declaration) + ") - constant)"
            else:
                additional = " ($" + rule_part.varName + " declaration: " + str(rule_part.var_declaration) + ")"
        elif rule_part['exprName'] == 'varAssign':
            additional = " (" + rule_part.varName + ")" + (" NOT USED" if rule_part.get('not_used') == True else "")
        elif rule_part['exprName'] == 'constantAssign':
            additional = " (" + rule_part.constantName + ")"
        elif rule_part['exprName'] == 'functionArg':
            additional = " (" + rule_part.argName + ")"
        elif rule_part['exprName'] == 'forExpr':
            additional = " (" + rule_part.forControl.forVar + ")"
        elif rule_part['exprName'] == 'reportDeclaration':
            additional = " (" + rule_part.reportName + ")"
        elif rule_part['exprName'] == 'raiseDeclaration':
            additional = " (" + rule_part.raiseName + ")"
        elif rule_part['exprName'] == 'formulaDeclaration':
            additional = " (" + rule_part.formulaName + ")"
        #         elif rule_part['exprName'] in ('functionDeclaration', 'functionReference'):
        #             additional = " (" + rule_part.functionName + ")"  + (" CACHEABLE" if rule_part.get('cacheable') == True else "")

        if rule_part.number != '':
            additional += (" [" +
                           ('i, ' if rule_part.get('instance') else '') +
                           ('r, ' if rule_part.get('rules-taxonomy') else '') +
                           ('1' if rule_part.number == 'single' else "*") +
                           (", Align" if rule_part.has_alignment else ", NoAlign") +
                           ((", " + ("D" if rule_part.is_dependent else "I")) if 'is_dependent' in rule_part else "") +
                           # ((", " + str(parse_res.var_refs)) if len(parse_res.var_refs) > 0 else "") +
                           #                            ((", v" + str({(x[0], x[1]) for x in rule_part.dependent_vars})) if len(rule_part.dependent_vars) > 0 else "") +
                           #                            ((", V" + str({(x[0], x[1]) for x in rule_part.var_refs})) if len(rule_part.var_refs) > 0 else "") +
                           #                            ((", VIds" + str(rule_part.var_ref_ids)) if 'var_ref_ids' in rule_part else "")  +
                           ((", i" + str({dep['node_id'] for dep in rule_part.dependent_iterables})) if len(
                               rule_part.dependent_iterables) > 0 else "") +
                           #                            ((", di" + str({dep['node_id'] for dep in rule_part.downstream_iterables})) if len(rule_part.downstream_iterables) > 0 else "") +
                           (", Values" if rule_part.get('values_expression') == True else "") +
                           (", Table %i" % rule_part.table_id if rule_part.get('table_id') is not None else "") +
                           "]")

        if 'is_iterable' in rule_part:
            additional += " iterable"
        if 'in_loop' in rule_part:
            additional += " LOOP"
        display_string += ("  " * level) + str(rule_part['node_id']) + ":" + rule_part['exprName'] + additional + "\n"
        if rule_part['node_id'] in traces:
            trace = traces[rule_part['node_id']]
            total_count = 0
            # display_string += ", ".join(trace.keys()) + "\n"
            for key in ('iterations', 'U', 'E', 'c', 'T', 'e', 'R', 'r', 'isE', 'ise', 'isu', 'ex'):
                if trace[key] > 0:
                    if key == 'iterations':
                        display_string += "{}{} {} {}\n".format("  " * (level + 1),
                                                                key,
                                                                trace[key],
                                                                (trace[
                                                                     key] / total_iterations) if total_iterations > 0 else 0)
                        # add step values
                        children_time, child_nodes = trace_count_next_time(rule_part, traces)
                        step_time = trace['iterations-t'] - children_time
                        display_string += "{}{} {} {} {}\n".format("  " * (level + 1),
                                                                   "Step",
                                                                   step_time.total_seconds(),
                                                                   (
                                                                               step_time / total_time) if total_time.total_seconds() > 0 else 0,
                                                                   str(child_nodes)[1:-1])
                    else:
                        try:
                            display_string += "{}{} {} - Avg: {}  Tot: {} - Avg: {:%}  Tot: {:%}\n".format(
                                "  " * (level + 2),
                                key,
                                trace[key],
                                trace[key + '-t'].total_seconds() / trace[key] if trace[key] > 0 else 0,
                                trace[key + '-t'].total_seconds(),
                                ((trace[key + '-t'].total_seconds() / trace[key] if trace[
                                                                                        key] > 0 else 0) / total_iterations) if total_iterations > 0 else 0,
                                (trace[key + '-t'] / total_time) if total_time.total_seconds() > 0 else 0)
                        except:
                            print("key", key, "key time", trace[key + '-t'])
                            raise
                    if key != 'iterations':
                        total_count += trace[key]
            if total_count != trace['iterations']:
                display_string += "%sCalc Total %i\n" % ("  " * (level + 1), total_count)
            display_string += "%sTime %f Average %f\n\n" % ("  " * (level + 1), trace['iterations-t'].total_seconds(), (
                        trace['iterations-t'].total_seconds() / total_count) if total_count > 0 else 0)
        for next_part in rule_part:
            display_string = display_trace_count(traces, next_part, total_iterations, total_time, level + 1,
                                                 display_string)
    return display_string


def write_trace_count_csv(trace_count_file, rule_name, traces, rule_part, total_iterations, total_time):
    import csv

    trace_count = calc_trace_count(rule_name, traces, rule_part, total_iterations, total_time)
    with open(trace_count_file + ".csv", 'a', newline='') as o:
        csv_writer = csv.writer(o)
        csv_writer.writerows(trace_count)


def calc_trace_count(rule_name, traces, rule_part, total_iterations, total_time, level=0, rows=None):
    if rows is None:
        rows = [['', '', '', '', '', '', '', '', '', '', ''
                    , 'Total', '', '', '', '', ''  # total iteraions
                    , 'Step', '', '', '', ''  # Step time
                    , 'Evaluations', '', '', '', '', ''  # Evaluations
                    , 'Table', '', '', '', '', ''  # Table
                    , 'Cache', '', '', '', '', ''  # cache
                    , 'Recalc', '', '', '', '', ''  # Recalc
                    , 'Stop', '', '', '', '', ''  # Iteration Stop
                 ],
                ['Rule', 'Id', 'Name', 'Notes', 'Instance', 'Rule Taxonomy', 'Number', 'Aligned', 'Dependent',
                 'Dependent Iterables', 'Iterable'
                    , 'it', 'it %', 'secs', 'secs %', 'avg', 'avg %'  # total iteraions
                    , 'secs', 'secs %', 'avg', 'avg %', 'nodes'  # step times
                    , 'it', 'it %', 'secs', 'secs %', 'avg', 'avg %'  # Evaluations
                    , 'it', 'it %', 'secs', 'secs %', 'avg', 'avg %'  # Table
                    , 'it', 'it %', 'secs', 'secs %', 'avg', 'avg %'  # cache
                    , 'it', 'it %', 'secs', 'secs %', 'avg', 'avg %'  # Recalc
                    , 'it', 'it %', 'secs', 'secs %', 'avg', 'avg %'  # Iteration Stop
                 ]]

    # Rows: name, notes, inst, rule tax, number, aligned, dependency, dependent iterables, iterable,
    #      For each count includes: iterations, percent, time, percent, avg time, percent
    #          total, E, T, c, R, is

    if isinstance(rule_part, ParseResults):
        additional = ''
        if rule_part['exprName'] == 'varRef':
            if rule_part.is_constant:
                additional = "$" + rule_part.varName + " declaration: " + str(
                    rule_part.var_declaration) + " - constant)"
            else:
                additional = "$" + rule_part.varName + " declaration: " + str(rule_part.var_declaration)
        elif rule_part['exprName'] == 'varAssign':
            additional = rule_part.varName + (" NOT USED" if rule_part.get('not_used') == True else "")
        elif rule_part['exprName'] == 'constantAssign':
            additional = rule_part.constantName
        elif rule_part['exprName'] == 'functionArg':
            additional = rule_part.argName
        elif rule_part['exprName'] == 'forExpr':
            additional = rule_part.forControl.forVar
        elif rule_part['exprName'] == 'reportDeclaration':
            additional = rule_part.reportName
        elif rule_part['exprName'] == 'raiseDeclaration':
            additional = rule_part.raiseName
        elif rule_part['exprName'] == 'formulaDeclaration':
            additional = rule_part.formulaName
        elif rule_part['exprName'] in ('functionDeclaration', 'functionReference'):
            additional = rule_part.functionName + (" CACHEABLE" if rule_part.get('cacheable') == True else "")

        row = [rule_name
            , rule_part['node_id']
            , ('  ' * level) + rule_part['exprName']  # name
            , additional  # notes
            , True if rule_part.get('instance') else False  # instance
            , True if rule_part.get('rules-taxonomy') else False  # rule taxonomy
            , rule_part.number == 'single'  # nubmer
            , True if rule_part.has_alignment else False  # aligned
            , ("D" if rule_part.is_dependent else "I") if 'is_dependent' in rule_part else ""  # dependency
            , str({dep['node_id'] for dep in rule_part.dependent_iterables}) if len(
                rule_part.dependent_iterables) > 0 else ""  # dependent iterables
            , 'is_iterable' in rule_part  # iterable
               ]

        if rule_part['node_id'] in traces:
            trace = traces[rule_part['node_id']]

            # add total values to the row
            row += trace_count_by_type('iterations', trace, total_iterations, total_time)

            # add step values
            children_time, child_nodes = trace_count_next_time(rule_part, traces)
            step_time = trace['iterations-t'] - children_time
            row += [step_time.total_seconds()
                , ((
                               step_time.total_seconds() / total_time.total_seconds()) if total_time.total_seconds() > 0 else 0) * 100
                , (step_time.total_seconds() / trace['iterations']) if trace['iterations'] > 0 else 0
                , ((((step_time.total_seconds() / trace['iterations']) if trace[
                                                                              'iterations'] > 0 else 0) / total_iterations) if total_iterations > 0 else 0) * 100
                , str(child_nodes)[1:-1]]

            # row += ['','','','','']

            # add values by evaluation type
            calc_total = 0
            for count_codes in [['E', 'e'], ['T'], ['c'], ['R', 'r'], ['isE', 'ise']]:
                if len(count_codes) == 1:
                    count_code = count_codes[0]
                else:
                    count_code = count_codes[0] if trace[count_codes[0]] != 0 else count_codes[1]
                calc_total += trace[count_code]
                row += trace_count_by_type(count_code, trace, total_iterations, total_time)

            if calc_total != trace['iterations']:
                row.append("ITERATION COUNT DOES NOT TOTAL. Calc total is", calc_total)

        rows.append(row)

        for next_part in rule_part:
            rows = calc_trace_count(rule_name, traces, next_part, total_iterations, total_time, level + 1, rows)
    return rows


def trace_count_by_type(count_code, trace, total_iterations, total_time):
    time_code = count_code + '-t'
    return [trace[count_code]
        , ''
        , trace[time_code].total_seconds()
        , (trace[time_code].total_seconds() / total_time.total_seconds() * 100) if total_time.total_seconds() > 0 else 0
        , (trace[time_code].total_seconds() / trace[count_code]) if trace[count_code] > 0 else 0
        , (((trace[time_code].total_seconds() / trace[count_code] if trace[
                                                                         count_code] > 0 else 0) / total_iterations) if total_iterations > 0 else 0) * 100
            ]


def trace_count_next_time(rule_part, traces):
    total_child_times = datetime.timedelta()
    total_child_nodes = []

    if isinstance(rule_part, ParseResults):
        for child in rule_part:

            if isinstance(child, ParseResults):
                if child['exprName'] != 'varAssign':
                    if child['node_id'] in traces:
                        total_child_times += traces[child['node_id']]['iterations-t']
                        total_child_nodes.append(child['node_id'])
                        # return (traces[child['node_id']]['iterations-t'], child['node_id'])
                    else:
                        child_info = trace_count_next_time(child, traces)
                        total_child_times += child_info[0]
                        total_child_nodes += child_info[1]
    return (total_child_times, total_child_nodes)

def fact_is_complete(model_fact):
    if model_fact.xValid < VALID:
        return False
    if model_fact.context is None or not context_has_period(model_fact.context):
        return False
    if model_fact.isNumeric and model_fact.unit is None:
        return False
    return True


def context_has_period(model_context):
    return model_context.isStartEndPeriod or model_context.isInstantPeriod or model_context.isForeverPeriod<|MERGE_RESOLUTION|>--- conflicted
+++ resolved
@@ -21,11 +21,7 @@
 See the License for the specific language governing permissions and
 limitations under the License.
 
-<<<<<<< HEAD
-$Change: 23219 $
-=======
 $Change: 23301 $
->>>>>>> a76c7f78
 DOCSKIP
 """
 from .XuleContext import XuleGlobalContext, XuleRuleContext  # XuleContext
