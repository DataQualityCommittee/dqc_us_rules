--- conflicted
+++ resolved
@@ -21,11 +21,7 @@
 See the License for the specific language governing permissions and
 limitations under the License.
 
-<<<<<<< HEAD
-$Change: 22665 $
-=======
 $Change: 22712 $
->>>>>>> 2c0982c2
 DOCSKIP
 """
 from .XuleContext import XuleGlobalContext, XuleRuleContext  # XuleContext
