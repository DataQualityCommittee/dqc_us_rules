"""XuleContext

Xule is a rule processor for XBRL (X)brl r(ULE). 

The XuleContext module defines classes for managing the processing context. The processing context manages the rule set and stores data
for keeping track of the processing (including the iterations that are created when processing a rule).

DOCSKIP
See https://xbrl.us/dqc-license for license information.  
See https://xbrl.us/dqc-patent for patent infringement notice.
Copyright (c) 2017 - 2021 XBRL US, Inc.

Licensed under the Apache License, Version 2.0 (the "License");
you may not use this file except in compliance with the License.
You may obtain a copy of the License at

    http://www.apache.org/licenses/LICENSE-2.0

Unless required by applicable law or agreed to in writing, software
distributed under the License is distributed on an "AS IS" BASIS,
WITHOUT WARRANTIES OR CONDITIONS OF ANY KIND, either express or implied.
See the License for the specific language governing permissions and
limitations under the License.

<<<<<<< HEAD
$Change: 23184 $
=======
$Change: 23204 $
>>>>>>> 7131d86b
DOCSKIP
"""
from .XuleRunTime import XuleProcessingError
from .XuleValue import XuleValue, XuleValueSet
from . import XuleUtility as xu
from arelle import FileSource
from arelle import ModelManager
from queue import Queue
from multiprocessing import Queue as M_Queue, Manager, cpu_count
import datetime
from time import sleep
import copy
import collections
from math import floor
from io import StringIO
import csv
import itertools
#tabulate is used for debugging reports.
try:
    import tabulate
    _has_tablulate = True
except ImportError:
    _has_tablulate = False

class XuleMessageQueue():
    """Message handler
    
    The XuleMessageQueue handles Arelle logging messages. When the processor is run in multiprocessing mode on a server, the messages are not directly 
    sent to Arelle. Instead they are sent on a message queue to handled by the master process. When the plugin is run in stand alone mode, the messages are
    sent to the Arelle logger.
    """
    _queue = None
    _model = None
    _multi = False
    _is_async = False
    _printlist = None
    
    '''
    use self.log to print to the queue
    use self._model to print directly
    '''
    def __init__(self, model, multi=False, is_async=False, cid=None):
        if multi:
            self._queue = M_Queue()
        if model is not None:
            self._model = model
        self._multi = multi
        self._is_async = is_async
        self._cid = cid
        self._printlist = []
        #if not hasattr(self._model, "logger"):
        #    print("Error during XuleMessageQueue init.  No logger available")
        
    def info(self, codes, msg, **args):
        self.log('INFO', codes, msg, **args)

    def warning(self, codes, msg, **args):
        self.log('WARNING', codes, msg, **args)

    def error(self, codes, msg, **args):
        self.log('ERROR', codes, msg, **args)
    
    def log(self, level, codes, msg, **args):
        if self._multi and self._queue is not None:
            # In multi processing mode, the log() call does not call the arelle logger but instead puts the arguments
            # on a queue. The process listening on the other end of the queue pulls the arguments off and does the
            # arelle logging. In order to send something on the queue, it must be pickleable. Arelle objects based on lxml
            # are not pickleable. The modelObject in the args is not picklable. So instead, we send the the objectIndex.
            # This is used on the other side of the queue (see def output) to translate the objectIndex back to a
            # modelObject. The objectIndex is the position in the modelXbrl.modelObjects list.
            if 'modelObject' in args:
                if hasattr(args['modelObject'], 'objectIndex'):
                    args['xuleObjectIndex'] = args['modelObject'].objectIndex
                del args['modelObject']

            self._queue.put((level, codes, msg, args))
        else:
            self.output(level, codes, msg, **args)

    def logging(self, msg):
        ''' Logging statements for any text '''
        self.print(msg)
        
    def print(self, msg):
        print(msg)

    def file(self, msg):
        pass

    def stop(self):
        self.log('STOP', None, None)
        
    def clear(self):
        ''' clears what's in the queue '''
        for level, codes, msg, args in self._printlist:
            self.output(level, codes, msg, **args)
       
    def loopoutput(self):
        keep = True
        (level, codes, msg, args) = self._queue.get()

        if level == 'STOP':
            ''' Break Loop '''
            if self.size > 0:
                print("aborting message break")
            else:
                keep = False
        #    return keep
        elif not self._is_async:
            self._printlist.append((level, codes, msg, args))
        else:
            self.output(level, codes, msg, **args)
        
        return keep

    def output(self, level, codes, msg, **args): 
        ''' output loop.
            haslogger determined by hasattr(xule_context.global_context, "logger")
        '''
        # handle 'extra' variable if exists
        #if "extra" in args:
        #    for name in args["extra"]:
        #        args[name] = args["extra"][name]
        args["cid"] = self._cid

        # restore the modelObject (lxml object) to args for access
        #   to detailed information for logging
        if 'xuleObjectIndex' in args:
            args['modelObject'] = self._model.modelObjects[args['xuleObjectIndex']]
            del args['xuleObjectIndex']

        if self._model is None:
            print("[%s] [%s] %s" % (level, codes, msg))
        elif level == "ERROR":
            self._model.error(codes, msg, **args)
        elif level == "INFO":
            self._model.info(codes, msg, **args)
        elif level == "WARNING":
            self._model.warning(codes, msg, **args)
        else:
            self._model.log(level, codes, msg, **args)


    @property
    def size(self):
        return self._queue.qsize()
    

class XuleGlobalContext(object):
    """Global Context
    
    The processing context is divided into 2 parts: global context and the rule context. The global context manages the information for the processor
    that is not specific to rule. This includes:
        * command line options
        * the rule set
        * the model of the instance document
        * models for additional taxonomies
        * caching constants and functions
    """
    def __init__(self, rule_set, model_xbrl=None, cntlr=None, options=None):
        """Global Context constructor
        
        :param rule_set: The rule set
        :type rule_set: XuleRuleSet
        :param model_xbrl: The model for the instance document
        :type model_xbrl: ModelXbrl
        :param cntlr: The Arelle controller
        :type cntlr: cntlr
        :param options: The Arelle command line options used when Arelle was invoked
        :type options: optparse
        """
        self.options = options      
        self.cntlr = cntlr
        self.model = model_xbrl
        self.rules_model = None
        self.rule_set = rule_set
        #self.fact_index = None
        self.include_nils = getattr(self.options, "xule_include_nils", False)
        self._constants = {}
        self.preconditions = {}
        self.expression_cache = {}
        self.show_trace = False
        self.show_trace_count = False
        self.trace_count_file = None
        self.show_timing = False
        self.show_debug = False
        self.crash_on_error = False
        self.function_cache = {}
        self.no_cache = False
        self.precalc_constants = False
        self.expression_trace = dict()
        self.other_taxonomies = dict()
        
        # Set up various queues
        self.message_queue = XuleMessageQueue(self.model, getattr(self.options, "xule_multi", False), getattr(self.options, "xule_async", False), cid=id(self.cntlr))
        self.calc_constants_queue = Queue()
        self.rules_queue = M_Queue()    

        self.all_constants = None
        self.all_rules = None

        ## enable only tracking timings        
        # Set up list to track timings.  Each item should include a tuple of
        #   (type, name, time) where type = (constant, rules); name is name 
        #   of the type; time is the time taken for the defined to run
        
        if getattr(self.options, "xule_timing", False):
            self.times = Manager().list()
        
        # Determines the number of threads available for calculating a filing.  If undefined it should be the 
        #   number of processors available to the server divided by the number of threads.
        # If defined it should be that number (treated as an override)
        cpunum = getattr(self.options, "xule_cpu", None)
        if cpunum is None:
            self.num_processors = floor(cpu_count() / getattr(self.options, "xule-numthreads", 1))
            if self.num_processors < 1:
                self.num_processors = 1
        else:
            self.num_processors = int(cpunum)

        '''
        # determine number of processors to use. The number of cpus should be one 
        #   less that what's available or 3 max
        cpunum = getattr(self.options, "xule_cpu", False)
        if cpunum is None:
            self.num_processors = 2 if cpu_count() > 3 else cpu_count() - 2
            if self.num_processors < 0:
                self.num_processors = 0
        else:
            self.num_processors = int(cpunum) - 1
        '''

    @property
    def catalog(self):
        """The rule set catalog"""
        return self.rule_set.catalog
 
    def get_other_taxonomies(self, taxonomy_url):
        """Load a taxonomy

        :param taxonomy_url: Url for the taxonomy to load
        :type taxonomy_url: str
        :returns: A model of the loaded taxonomy
        :rtype: ModelXbrl
        
        Loads a taxonomy into an Arelle model from a url. The taxonomy is stored in the global context. On subsequent requests, will return the stored
        model for the taxonomy.
        """
        if taxonomy_url not in self.other_taxonomies:
            start = datetime.datetime.today()
            rules_taxonomy_filesource = FileSource.openFileSource(taxonomy_url, self.cntlr)            
            modelManager = ModelManager.initialize(self.cntlr)
            modelXbrl = modelManager.load(rules_taxonomy_filesource)
            if 'IOerror' in modelXbrl.errors:
                raise XuleProcessingError(_("Taxonomy {} not found.".format(taxonomy_url)))
            end = datetime.datetime.today()
            
            self.other_taxonomies[taxonomy_url] = modelXbrl                     

            if getattr(self.rules_model, "log", None) is not None:
                self.rules_model.log("INFO",
                                   "other-taxonomy", 
                                   "Load taxonomy time %s from '%s'" % (end - start, taxonomy_url))
            else:
                print("Taxonomy Loaded. Load time %s from '%s' " % (end - start, taxonomy_url))            
        
        return self.other_taxonomies[taxonomy_url]

    @property
    def constant_store(self):
        """Cache for storing constant values"""
        return self._constants
    
    @constant_store.setter
    def constant_store(self, value):
        self._constants = value

    @property
    def fact_index(self):
        if self.model is None:
            None
        else:
            return getattr(self.model, 'xuleFactIndex', dict())

    @fact_index.setter
    def fact_index(self, value):
        if self.model is not None:
            self.model.xuleFactIndex = value

class XuleRuleContext(object):
    """Rule Context
    
    The processing context is divided into 2 parts: global context and the rule context. The rule context manages the information specific to processing a
    rule. This includes:
        * variables
        * local expression cache
        * iteration table
        * facts used during processing of an iteration of a rule
        * tags created during processing of an iteration
        * processing flags
        
    A new rule context is created before processing a rule.
    """
    #CONSTANTS
    SEVERITY_ERROR = 'error'
    SEVERITY_WARNING = 'warning'
    SEVERITY_INFO = 'info'
    SEVERITY_PASS = 'pass'
    STATIC_SEVERITIES = [SEVERITY_ERROR, SEVERITY_WARNING, SEVERITY_INFO, SEVERITY_PASS]
    SEVERITY_TYPE_STATIC = 'STATIC'
    SEVERITY_TYPE_FUNCTION = 'FUNCTION'
    SEVERITY_TYPE_DYNAMIC = 'DYNAMIC'
    _VAR_TYPE_VAR = 1
    _VAR_TYPE_CONSTANT = 2
    _VAR_TYPE_ARG = 3

    def __init__(self, global_context, rule_name=None, cat_file_num=None):
        """Rule Context constructor
        
        :param global_context: The global context
        :type global_context: XuleGlobalContext
        :param rule_name: The name of the rule being processed
        :type rule_name: str
        :param cat_file_num: The file number from the rule set
        """
        self.global_context = global_context
        self.rule_name = rule_name
        self.cat_file_num = cat_file_num
        
        self.iteration_table = XuleIterationTable(self)
        self.vars = collections.defaultdict(list)
        self.id_prefix = []  
        self.column_prefix = []   
        self.no_alignment = False
        self.ignore_vars = []
        self.nested_factset_filters = []
        self.other_filters = []
        self.alignment_filters = []
        self.trace_level = 0      
        self.trace = collections.deque()
        self.in_where_alignment = None
        self.build_table = False
        self.local_cache = {}
        self.look_for_alignment = False
        self.where_table_ids = None
        self.where_dependent_iterables = None
        self._constant_overrides = None
        
        self.iter_count = 0
        self.iter_pass_count = 0
        self.iter_message_count = 0
        self.iter_misaligned_count = 0
        self.iter_except_count = 0
        
        self.fact_alignments = collections.defaultdict(dict)

    @property
    def tags(self):
        return self.iteration_table.tags
    @tags.setter
    def tags(self, value):
        self.iteration_table.tags = value
        
    @property
    def facts(self):
        return self.iteration_table.facts
    @facts.setter
    def facts(self, value):
        self.iteration_table.facts = value
        
    @property
    def aligned_result_only(self):
        return self.iteration_table.aligned_result_only
    @aligned_result_only.setter
    def aligned_result_only(self, value):
        self.iteration_table.aligned_result_only = value

    @property
    def used_expressions(self):
        return self.iteration_table.used_expressions
    
    @used_expressions.setter
    def used_expressions(self,value):
        self.iteration_table.used_expressions = value

    @property
    def dependent_alignment(self):
        return self.iteration_table.dependent_alignment
    
    @property
    def constant_overrides(self):
        if self._constant_overrides is None:
            overrides = dict()
<<<<<<< HEAD
            for arg in getattr(self.global_context.options,'xule_arg') or tuple():
=======
            for arg in getattr(self.global_context.options,'xule_arg', None) or tuple():
>>>>>>> 7131d86b
                arg_parts = arg.split('=')
                name = arg_parts[0]
                if len(name) > 0:
                    if len(arg_parts) > 1:
                        val = XuleValue(self, ''.join(arg_parts[1:]), 'string')
                    else:
                        val = XuleValue(self, None, 'none')
                    overrides[name] = val
            self._constant_overridess = overrides

        return self._constant_overridess

    def create_message_copy(self, table_id, processing_id):
        new_context = copy.copy(self)
        new_context.iteration_table = XuleIterationTable(self)
        new_context.iteration_table.add_table(table_id, processing_id)
        new_context.iteration_table.current_table.current_alignment= self.iteration_table.current_table.current_alignment
        new_context.facts = self.facts.copy()
        new_context.tags = self.tags.copy()

        # Convert tagged 'unbound' values to 'none' values. This can happen if there is a factset that does not bind
        # but still a message is produced. i.e. output x @a#a + @b#b message '{$a} + {$b}'. In this case if @b does not
        # bind the value of $b will be 'unbound'. When this is processed in the message, it will cause a stop iteration.
        for tag_name, tag_value in new_context.tags.items():
            if tag_value.type == 'unbound':
                new_tag_value = tag_value.clone()
                # Change the unbound to a none
                new_tag_value.type = 'none'
                new_context.tags[tag_name] = new_tag_value
        return new_context

    def add_tag(self, tag, value):
        self.tags[tag] = value

    def reset_iteration(self):
        """Reset the rule context for the next iteration of a rule"""
        self.vars = collections.defaultdict(list)
        self.id_prefix = []
        self.column_prefix = []
        self.aligned_result_only = False
        self.ignore_vars = []

        self.nested_factset_filters = []
        self.other_filters = []
        self.alignment_filters = []

        self.trace_level = 0
        self.trace = collections.deque()
        
        self.in_where_alignment = None
        self.build_table = False
        
        self.formula_left = None
        self.formula_right = None
        self.formula_difference = None

        self.iteration_table.used_expressions = set()

    def get_processing_id(self, node_id):
        return tuple(self.id_prefix) + (node_id,)   

    def get_column_id(self, node_id):
        if len(self.column_prefix) == 0:
            return node_id
        else:
            return tuple(self.column_prefix) + (node_id,)

    def potential_column_ids(self, node_id):
        for i in range(len(self.column_prefix), -1, -1):
            if i == 0:
                column_id = node_id
            else:
                column_id = tuple(self.column_prefix[:i]) + (node_id,)

            yield column_id

    def add_var(self, name, node_id, tag, expr):
        """Add a variable to the rule context
        
        :param name: The name of the vaiable
        :type name: str
        :param node_id: The expression node_id of the variable declaration. This is used to identify the variable.
        :type node_id: int
        :param tag: Identifies if the variable should also define a tag
        :type tag: bool
        :param expr: The expression which calculates the value for the variable
        :type expr: xule expression as a dict
                
        This only adds the variable declaration to the rule context. It does not calculate the variable or store the value of the variable.
        """
        var_info = {"name": name,
                    "tagged": tag,
                    "type": self._VAR_TYPE_VAR,
                    "expr": expr,
                    "calculated": False
                    }

        self.vars[node_id].append(var_info)
                  
        return var_info
        
    def add_arg(self, name, node_id, tag, value, number):
        """Add an argument (variable) to the rule context
        
        Arguments are just like variables, but they don't have an expression and they are already calculated.
        
        :param name: The name of the vaiable
        :type name: str
        :param node_id: The expression node_id of the variable declaration. This is used to identify the variable.
        :type node_id: int
        :param tag: Identifies if the variable should also define a tag
        :type tag: bool
        :param value: The value of the argument
        :type value: XuleValue
        :param number: Indicates if the argument is a single or multi value
        :type number: str
        """   
        var_info = {"name": name,
                    "tagged": tag,
                    "type": self._VAR_TYPE_ARG,
                    "calculated": True,
                    "value": value,
                    }

        self.vars[node_id].append(var_info)
        if tag is not None:
            self.tags[tag] = value
    
    def del_arg(self, name, node_id):
        """Removes an argument from the variable stack"""
        self.vars[node_id].pop()
        if len(self.vars[node_id]) == 0:
            del self.vars[node_id]

    def find_var(self, var_name, node_id, constant_only=False):
        """Finds a variable in the variable stack
        
        :param var_name: Name of the variable
        :type var_name: str
        :param node_id: The expression node_id of the variable declaration. This is used to identify the variable.
        :type node_id: int
        :param constant_only: A flag if only the constants should be searched
        :type constant_only: bool
        
        A variable can be one of:
            * declared variable
            * built in variable from an expression (i.e. $fact in a fact set expression)
            * a for loop variable
            * a function argument
            * a constant
        """
        if constant_only:
            var_info = None
        else:
            #var_processing_id = self.get_processing_id(node_id)
            var_processing_id = node_id
            var_stack = self.vars.get(var_processing_id)
            var_info = var_stack[-1] if var_stack is not None else None
        if var_info is None:
            #this is a constant
            if var_name in self._BUILTIN_CONSTANTS:
                cat_const =  self.global_context.catalog['constants'].get(var_name)
                if not cat_const:
                    #the variable reference is not in the catalog for constants and it is not in the list of declared variables
                    raise XuleProcessingError(_("Constant declaration for built in constant not found for '$%s'" % var_name), self)
                else:
                    var_info = self.global_context._constants.get(node_id)
                    if var_info is None:
                        ast_const = self.global_context.rule_set.getItem(cat_const)
                        var_value = self._BUILTIN_CONSTANTS[var_name](self)
                        var_info = {"name": var_name,
                                    "tagged": var_name,
                                    "type": self._VAR_TYPE_CONSTANT,
                                    "expr": ast_const,
                                    "calculated": True,
                                    "value": var_value,
                                    }
                        self.global_context._constants[node_id] = var_info
            else:
                var_info = self.global_context._constants.get(node_id)
                if not var_info:
                    #this is the first time for the constant. Need to retrieve it from the catalog
                    cat_const =  self.global_context.catalog['constants'].get(var_name)
                    if not cat_const:
                        #the variable reference is not in the catalog for constants and it is not in the list of declared variables
                        print("Looking for %s - %s - %s" % (var_name, node_id, var_processing_id))
                        print(self.iteration_table.to_csv())
                        raise XuleProcessingError(_("Variable declaration not found for '$%s'" % var_name), self)
                    else:
                        ast_const = self.global_context.rule_set.getItem(cat_const)
                        var_info = {"name": var_name,
                                    "tagged": var_name,
                                    "type": self._VAR_TYPE_CONSTANT,
                                    "expr": ast_const,
                                    "calculated": False,
                                    }
                        self.global_context._constants[node_id] = var_info
                        
        return var_info                
    
    def filter_add(self, filter_type, filter_dict):
        """Add a factset filter to the filter stack
        
        :param filter_type: The type of filter being added.
        :type filter_type: str
        :param filter_dict: The aspect filters being added to the stack
        :type filter_dict: dict
        
        Factset filters are used for nested factsets. When the outer factset is evaluated, the aspect filters are added to the filter stack in the 
        rule context. Then the inner factset is evaluated, these filters are used to determine the facts that match the inner factset.
        """
        self.nested_factset_filters.append((filter_type, filter_dict))

    def filter_del(self):   
        """Pops a factset filter from the filter stack"""        
        self.nested_factset_filters.pop()
        
    def get_current_filters(self):
        """Returns the factset filters currently onthe filter stack
        
        :returns: A 2 item tuple:
                    1. A dictionary of nested factset filters
                    2. A dictionary of other factset filters.
        :rtype: dict
        """
        filter_aspects = set()
        nested_factset_filters = dict()
        other_filters = dict()
        
        for filter_tup in reversed(self.nested_factset_filters):
            filter_type = filter_tup[0]
            filter_dict = filter_tup[1]
            
            for filter_info, filter_member in filter_dict.items():
                # 1 = the aspect name
                if filter_info[1] not in filter_aspects:
                    filter_aspects.add(filter_info[1])
                    if filter_type == 'nested':
                        nested_factset_filters[filter_info] = filter_member
                    else:
                        other_filters[filter_info] = filter_member
                    
        return nested_factset_filters, other_filters    
    
    def find_function(self, function_name):
        """Find a function from the rule set
        
        :param function_name: The name of the function to find
        :type function_name: str
        :returns: A function information dictionary.
        :rtype: dict
        
        The functions in the rule set are xule defined functions created in the rules by the rule author. This method looks up the function
        in the rule set and returns the function expression.
        """
        cat_function = self.global_context.rule_set.catalog['functions'].get(function_name)
        if not cat_function:
            return None
        
        ast_function = self.global_context.rule_set.getItem(cat_function)
        function_info = {"name": function_name,
                         "function_declaration": ast_function}
        return function_info   
    
    def get_other_taxonomies(self, taxonomy_url):
        """Load a taxonomy
        
        See :func:`XuleGlobalContext.get_other_taxonomies`
        """
        return self.global_context.get_other_taxonomies(taxonomy_url)
    
    # The build in constants are commented out. They were originally here for performance reasons when getting the extension namespace.
    # However, when the .entry-point-namespace property was implemented the performance problem was no longer an issue by defining
    # the constant $extension_ns = taxonomy().entry-point-namespace.

    #built in constants
    # def _const_extension_ns(self):
    #     for doc in self.model.modelDocument.hrefObjects:
    #         if doc[0].elementQname.localName == 'schemaRef' and doc[0].elementQname.namespaceURI == 'http://www.xbrl.org/2003/linkbase':
    #             values = XuleValueSet()
    #             values.append(XuleValue(self, doc[1].targetNamespace, 'uri'))
    #             return values
        
    #     values = XuleValueSet()
    #     values.append(XuleValue(self, None, 'unbound'))
    #     return values
    
    # def _const_ext_concepts(self):
    #     extension_ns_value_set = self._const_extension_ns()
    #     if len(extension_ns_value_set.values) > 0:
    #         extension_ns = extension_ns_value_set.values[None][0].value
    #     else:
    #         raise XuleProcessingError(_("Cannot determine extension namespace."), self)
        
    #     concepts = set(XuleValue(self, x, 'concept') for x in self.model.qnameConcepts.values() if (x.isItem or x.isTuple) and x.qname.namespaceURI == extension_ns)
        
    #     return XuleValueSet(XuleValue(self, frozenset(concepts), 'set'))

    # def _const_ext_concept_local_name(self):
    #     extension_ns_value_set = self._const_extension_ns()
    #     if len(extension_ns_value_set.values) > 0:
    #         extension_ns = extension_ns_value_set.values[None][0].value
    #     else:
    #         raise XuleProcessingError(_("Cannot determine extension namespace."), self)
        
    #     base_local_names = list(XuleValue(self, local_part, 'string') for local_part in set(concept.qname.localName for concept in self.model.qnameConcepts.values() if (concept.isItem or concept.isTuple) and concept.qname.namespaceURI == extension_ns))
        
    #     return XuleValueSet(XuleValue(self, tuple(base_local_names), 'list'))

    _BUILTIN_CONSTANTS = {#'extension_ns': _const_extension_ns,
                          #'ext_concepts': _const_ext_concepts,
                          #'EXT_CONCEPT_LOCAL_NAMES': _const_ext_concept_local_name
                          }    

    #properties from the global_context   
    @property
    def model(self):
        return self.global_context.model
        
    @property
    def rules_model(self):
        return self.global_context.rules_model
    
    @property
    def rule_set(self):
        return self.global_context.rule_set
    
    @property
    def fact_index(self):
        return self.global_context.fact_index
    
    @property
    def include_nils(self):
        return self.global_context.include_nils
 
    @property
    def show_trace(self):
        return getattr(self.global_context.options, "xule_trace", False)
        #return self.global_context.show_trace

    @property
    def show_trace_count(self):
        return getattr(self.global_context.options, "xule_trace_count", False)
        #return self.global_context.show_trace_count
    
    @property
    def function_cache(self):
        return self.global_context.function_cache
  
    @property
    def expression_trace(self):
        return self.global_context.expression_trace

class XuleIterationTable:
    """Iteration table
    
    The iteration table keeps track of iterations for a single rule. Iterations are created from evaluating iterable expressions. These include:
        * factsets
        * for loops
        * aggregation functions
        * potentially built in functions
        
    The iteration table is in fact a collection of :class:`XuleContext.XuleIterationSubTable`s. During the processing of a rule, sub tables are created 
    to isolate certain expression evaluations. One of the sub table is always identified as the current table. When operations are performed on the iteration
    table, it will perform the operation on the current sub table.
    """
    def __init__(self, xule_context):
        """Iteration Table Constructor
        
        :param xule_context: The rule context
        :type xule_context: XuleContext
        """
        self._ordered_tables = collections.OrderedDict()
        
        #This is a dictionary of which table the column is in.
        #self._columns = collections.defaultdict(list)
        self._columns = {}
        self.xule_context = xule_context
        #self.add_table(0)
        self.main_table_id = None

    @property
    def current_table(self):
        if self.is_empty:
            return None
        else:
            #return self._tables[-1]
            table_processing_id = next(reversed(self._ordered_tables))
            return self._ordered_tables[table_processing_id]
    
    @property
    def current_alignment(self):
        for table_processing_id in reversed(self._ordered_tables):
            if not self._ordered_tables[table_processing_id].is_empty:
                return self._ordered_tables[table_processing_id].current_alignment
        return None
        
        '''
        for i in range(len(self._tables) - 1, -1, -1):
            if not self._tables[i].is_empty:
                return self._tables[i].current_alignment
        return None
        '''

    @property
    def any_alignment(self):
        for table_processing_id in reversed(self._ordered_tables):
            if not self._ordered_tables[table_processing_id].is_empty and self._ordered_tables[table_processing_id].current_alignment is not None:
                return self._ordered_tables[table_processing_id].current_alignment
        return None
    
    @property
    def is_empty(self):
        return len(self._ordered_tables) == 0

    @property
    def tags(self):
        if self.is_empty:
            return {}
        else:
            return self.current_table.tags
    @tags.setter
    def tags(self, value):
        self.current_table.tags = value
        
    @property
    def facts(self):
        if self.is_empty:
            return collections.OrderedDict()
        else:
            return self.current_table.facts
    @facts.setter
    def facts(self, value):
        self.current_table.facts = value    

    @property
    def aligned_result_only(self):
        if self.is_empty:
            return False
        else:
            return self.current_table.aligned_result_only
        
    @aligned_result_only.setter
    def aligned_result_only(self, value):
        if self.is_empty:
            pass
        else:
            self.current_table.aligned_result_only = value

    @property
    def used_expressions(self):
        if self.is_empty:
            return []
        else:
            return self.current_table.used_expressions
        
    @used_expressions.setter
    def used_expressions(self, value):
        if self.is_empty:
            pass
        else:
            self.current_table.used_expressions = value

    @property
    def is_dependent(self):
        if self.is_empty:
            return False
        else:
            return self.current_table.is_dependent
    
    @property
    def dependent_alignment(self):
        if self.is_empty:
            return None
        else:
            return self.current_table.dependent_alignment

    def __len__(self):
        return len(self._tables)
    
    def current_value(self, processing_id, xule_context):
        """Get current value for a column
        
        :param processing_id: The processing id of the colum. This is based on the node_id of the expression that generates the values for the column
        :type processing_id: tuple
        :param xule_context: The rule context
        :type xule_context: XuleContext
        
        This method gets the current value for a column on the current sub table. If the column is not on the table it will return Nonee.
        """
        if processing_id in self._columns:
            #return self._columns[processing_id][-1].current_value(processing_id, xule_context)
            return self._columns[processing_id].current_value(processing_id, xule_context)
        else:
            return None    

    def next(self, table_id):
        """Next iteration
        
        :param table_id: The id of the sub table
        :type table_id: int
        """
        table_processing_id = self.xule_context.get_processing_id(table_id)
        if table_processing_id in self._ordered_tables:
            if not self._ordered_tables[table_processing_id].is_empty:
                deleted_cols = self._ordered_tables[table_processing_id].next(self.xule_context)
                #remove dependent columns that were deleted
                if deleted_cols is not None and len(deleted_cols) > 0:
                    for del_col in deleted_cols:
                        try:
                            del self._columns[del_col]
                        except KeyError:
                            pass                    
                        '''
                        self._columns[del_col].pop()
                        if len(self._columns[del_col]) == 0:
                            del self._columns[del_col]
                        '''
                       
                '''THIS IS NEEDED SO THE TOP TALBE BECOMES EMPTY, BUT IS IT POSSIBLE THAT A SUB TABLE CAN BE EMPTY BUT THE COLUMN SHOULD BE THERE????'''
                if self._ordered_tables[table_processing_id].is_empty:
                    self.del_table(table_id)
    
                if getattr(self.xule_context.global_context.options, "xule_debug_table", False):
                #if self.xule_context.global_context.show_debug_table:
                    print("After Next")
                    print(self.to_csv())

    def add_column(self, ast_node, table_id, processing_id, values, xule_context):
        """Add a column to a table
        
        :param ast_node: The rule expression for the column
        :type ast_node: xule expression as a dict
        :param table_id: The table id to add the column to
        :type table_id: int
        :param processing_id: The processing id of the colum. This is based on the node_id of the expression that generates the values for the column
        :type processing_id: tuple
        :param values: The values that are being added as the column
        :type values: XuleValueSet
        :param xule_context: The rule context
        :type xule_context: XuleContext  
        """
        if getattr(self.xule_context.global_context.options, "xule_debug_table", False):
            print(ast_node['exprName'] + " " + str(ast_node['node_id']))
            print("node id", ast_node['node_id'])
            print("Before Add (table: %i)" % table_id)
            print(self.to_csv())
            
        table_processing_id = self.xule_context.get_processing_id(table_id)
        if table_processing_id not in self._ordered_tables:
            for k, v in self._ordered_tables.items():
                print("table", k, v.table_id)
            raise XuleProcessingError(_("Table %i has not been created. Processing id: %s. Adding node: %s (id:%s)" % (table_id, table_processing_id, ast_node['exprName'], ast_node['node_id'])), self.xule_context)
            #self.add_table(table_id, processing_id)
        
        sub_table = self._ordered_tables[table_processing_id]

        if processing_id not in self._columns:
            #self._columns[processing_id].append(sub_table)
            self._columns[processing_id] = sub_table
        else:
            print(processing_id)
            raise XuleProcessingError(_("Internal error: adding a column for '%s'(%s) that is already on the table," % (ast_node.getName(), ast_node.node_id)), self.xule_context)

        sub_table.add_column(ast_node, processing_id, values, xule_context)

        if getattr(self.xule_context.global_context.options, "xule_debug_table", False):
        #if self.xule_context.global_context.show_debug_table:
            print(ast_node['exprName'] + " " + str(ast_node['node_id']))
            print("After Add (table: %i)" % table_id)
            print(self.to_csv())


    def add_table(self, table_id, processing_id, is_aggregation=False):
        """Creat a new sub table
        
        :param table_id: The table id for the new table
        :type table_id: int
        :param processing_id: The processing id of the colum. This is based on the node_id of the expression that generates the values for the column
        :type processing_id: tuple
        :param is_aggregation: An indicator if the new sub table is for calculating an aggregation
        :type is_aggregation: bool
        
        DOCSKIP
        THE is_aggregation ARGUMENT IS NO LONGER NEED. THIS CAN BE REMOVED.
        DOCSKIP
        """
        #the table is always dependent if the current table is dependent 
        parent_table = None       
        if not self.is_empty:
            parent_table = self.current_table      

        child_table = XuleIterationSubTable(table_id, self, processing_id, is_aggregation=is_aggregation)
        # copy the tags down to the sub table
        child_table.tags = self.tags.copy()
        table_processing_id = self.xule_context.get_processing_id(table_id)
        self._ordered_tables[table_processing_id] = child_table

        if parent_table is not None:
            child_table.dependent_alignment = parent_table.dependent_alignment
        else:
            self.main_table_id = table_id
            
        return child_table

    def del_table(self, table_id):
        """Delete sub table
        
        :param table_id: The table_id of the sub table to delete
        :type table_id: int
        """
        table_processing_id = self.xule_context.get_processing_id(table_id)
        if table_processing_id not in self._ordered_tables:
            #there is no table, so just return
            return
        
        #remove the columns from the manager for the table that is being deleted
        for column_key in self._ordered_tables[table_processing_id]._columns:
            try:
                del self._columns[column_key]
            except KeyError:
                pass
            '''
            self._columns[column_key].pop()
            if len(self._columns[column_key]) == 0:
                del self._columns[column_key]
            '''
        #remove the table
        del self._ordered_tables[table_processing_id]        
    
    def is_table_empty(self, table_id):
        table_processing_id = self.xule_context.get_processing_id(table_id)
        return table_processing_id not in self._ordered_tables or self._ordered_tables[table_processing_id].is_empty

    def to_csv(self):
        table_strings = [self.xule_context.rule_name]
        if not self.is_empty:
            print("Columns: " + (" | ".join([str((str(t.processing_id), k)) for k, t in self._columns.items()])))
            for table_id, table in self._ordered_tables.items():
                table_strings.append(table.to_csv())
        else:
            print("NO TABLES")
        
        return "\n".join(table_strings)

class XuleIterationSubTable:
    """Iteration sub table
    
    An iteration sub table contains a set of columns of values. The values are the result of evaluating iterable 
    expressions in a rule. The columns are organized by alignemnt. The alignment is the value pairs of aspect 
    name and aspect value for the aspects that are implicitly matched. The alignment is determined when evaluating 
    a factset. Factsets are the only expressions that produce aligned valeus. Other iterable expressions will have 'none' 
    aligned values. Alignment is stored as a dictionary keyed by the aspect name. For the 'none' alignment, the key is None.
    
    The sub table is processed for each alignment. Within an alignment, there may be multiple iterations. The sub table keeps track of a 
    current iteration. The current iteration identifies for each column which value to use. The current iteration is stored as
    a dictionary keyed by column id. The value is the index to the current item in the column. When a table is 'nexted' the 
    current iteration is updated to select the appropiate values in each column.
    
    The sub table keeps track of which alignments and iterations have been processed. When the 'next' operation is at the end, the current iteration 
    will be None which marks the table as empty.
    """    
    def __init__(self, table_id, iteration_table, processing_id=None, is_dependent=False, is_aggregation=False):
        """Iteration sub table constructor
        
        :param table_id: The table id of the new sub table
        :type table_id: int
        :param iteration_table: The iteration table object that creates this sub table
        :type iteration_table: XuleIterationTable
        :param processing_id: The processing id of the operation that is creating this table
        :type processing_id: tuple
        :param is_dependent: Indicator if this table is from an expression that is dependent on another expression
        :type is_dependent: bool
        :param is_aggregation: Indicator if the sub table is being created for an aggregation function
        :type is_aggregation: bool        
        """
        self.is_aggregation = is_aggregation
        #self.is_dependent = is_dependent
        self.processing_id = processing_id
        self.table_id = table_id
        
        self._table = dict()
        self._columns = dict()
        
        self.current_alignment = None
        #These properties keep track of which alignments have been processed and which are waiting to be processed
        self._unprocessed_alignments = set()
        self._processed_alignments = set()
        self._unprocessed_none_alignment = False
        #saved_alignment_queue is a copy of the alignment queues when the current alignment is changed when adding a dependent colum
        self._saved_alignment_queues = None
        #dependent_alignment_switch identifies the master column for a dependent column when alignment was switched.
        self._dependent_alignment_switch = None
        
        self._ordered_columns = []
        self._column_dependencies = collections.defaultdict(set)

        self._current_iteration = dict()
        self._column_data = dict()
        self._used_columns = set()
        
        self.tags = dict()
        #self.facts = []
        self.facts = collections.OrderedDict()
        self.aligned_result_only = False
        self.used_expressions = set()
        
        self.processed_alignments = set()
        
        self.dependent_alignment = None
        
        self._iteration_table = iteration_table
        
    @property
    def is_empty(self):
        #return len(self._table) == 0
              
        return len(self._current_iteration) == 0

    @property
    def is_dependent(self):
        return self.dependent_alignment is not None

    def del_current(self):
        return self.next()

    def make_dependent(self):
        if self.dependent_alignment is None:
            self.dependent_alignment = self.current_alignment

    def current_value(self, processing_id, xule_context):
        """Get current value for a column
        
        :param processing_id: The processing id of the colum. This is based on the node_id of the expression that generates the values for the column
        :type processing_id: tuple
        :param xule_context: The rule context
        :type xule_context: XuleContext
        """        
        if processing_id in self._columns:
            self._used_columns.add(processing_id)
            row_alignment, row_index = self._current_iteration[processing_id]
            if row_index is None:
                return XuleValue(xule_context, None, 'unbound')
            else:
                return self._column_data[processing_id].values[row_alignment][row_index]
        else:
            return None

    def next(self, xule_context):   
        """Next iteration
        
        :param xule_context: The rule context
        :type xule_context: XuleContext
        """        
        deleted_cols = set()
           
        if not self.is_empty:
            no_more_iterations = True
            
            #advance the next iterations
            for col_id in reversed(self._ordered_columns):
                row_alignment, row_index = self._current_iteration[col_id]
                if row_index is None:
                    #This column has no data for the current iteration
                    
                    #print("NEXT", self.table_id, "COLUMN IS EMPTY", col_id)
                    
                    continue
                #if col_id in self._used_columns:
                #if col_id in xule_context.used_expressions:
                if col_id in self.used_expressions:
                    if (self._dependent_alignment_switch is None or
                        col_id not in self._column_dependencies or
                        self._dependent_alignment_switch not in self._column_dependencies[col_id] or
                        (len(self._unprocessed_alignments) == 0 and not self._unprocessed_none_alignment)):
                        
                        if (self._dependent_alignment_switch is not None and
                            (len(self._unprocessed_alignments) == 0 and not self._unprocessed_none_alignment)):
                            #need to reset the alignment queues and turn off the dependent alignment switch. 
                            #These properties were set during the add of the dependent column
                            self.current_alignment = None
                            self._processed_alignments = self._saved_alignment_queues[1]
                            self._unprocessed_alignments = self._saved_alignment_queues[2]
                            self._unprocessed_none_alignment = self._saved_alignment_queues[3]
                            self._saved_alignment_queues = None
                            self._dependent_alignment_switch = None
                            
                            #print("NEXT", self.table_id, "RESET ALIGNMENT DURING ALIGNMENT SWITCH")
            
                        #normal column increment
                        if row_index == len(self._column_data[col_id].values[row_alignment]) - 1:
                            #the current iteration is on the last value
                            #reset to the begining
                            self._current_iteration[col_id] = (row_alignment, 0)
                            deleted_cols |= self.remove_dependent_columns(col_id)
                            
                            #print("NEXT", self.table_id, "ON LAST VALUE", col_id)
                            
                            continue
                        else:
                            #bump up to the next row
                            self._current_iteration[col_id] = (row_alignment, row_index + 1)
                            deleted_cols |= self.remove_dependent_columns(col_id)
                            no_more_iterations = False
                            
                            #print("NEXT", self.table_id, "COLUMN INCREMENT", col_id)
                            
                            break
                    else:
                        #The column is a master where the dependent column switched the alignment.
                        #In this case, instead of incrementing, the alignment will be switched
                        self.next_alignment()
                        self.set_current_iteration(col_id)
                        no_more_iterations = False
                        
                        #print("NEXT", self.table_id, col_id, "NEXT ALIGNMENT DURING DEPENDENT ALIGNMENT SWITCH")
                        
                        break
                else:
                    #This column wasn't used, reset it
                    self._current_iteration[col_id] = (row_alignment, 0)
                    deleted_cols |= self.remove_dependent_columns(col_id)
                    
                    #print("NEXT", self.table_id, "COLUMN NOT USED", col_id)
                    
                    continue
             
            if no_more_iterations:
                self.next_alignment()

                #print("NEXT", self.table_id, "NOT MORE ITERATIONS - NEXT ALIGNMENT")

                if not self.is_empty:
                    self.set_current_iteration()

                            
            #reset tags and facts
            self.tags = dict()
            #self.facts = []
            self.facts = collections.OrderedDict()
            #reset used columns for the next iteration
            self._used_columns = set()
        
        return deleted_cols

    def remove_dependent_columns(self, col_id):
        """Delete columns that were dependent on the column that is having its value changed
        
        :param col_id: The processing id of the master column
        :type col_id: tuple
        
        When a column value is changed (next iteration) or the column is deleted, any column that is dependent on it is 
        delete from the sub table. This will force the expressions for the dependent columns to be re-evaluated based 
        on the new value for the 'master' column.
        """
        deleted_cols = set()
        if col_id in self._column_dependencies:
            for dependent_col_id in self._column_dependencies[col_id]:
                #The column may already have been deleted from a previous dependency.
                if dependent_col_id in self._columns:
                    deleted_cols.add(dependent_col_id)
                    del self._columns[dependent_col_id]
                    self._ordered_columns.remove(dependent_col_id)
                    del self._column_data[dependent_col_id]
                    '''The deletion of self._current_iteration isn't really necessary because self._columns determines if a column is in a table or not. So the extra
                       data in self._current_iteration doesn't cause a problem. Removing it would is nice just to keep all the column information tidy'''
                    del self._current_iteration[dependent_col_id]
                
            del self._column_dependencies[col_id]
        
        if len(self._column_dependencies) == 0:
            self.dependent_alignment = None
        
        return deleted_cols
    
    def next_alignment(self):
        """Advance to the next alignment in the sub table"""
        #All the rows for the alignment are finished, go to the next alignment
        self._processed_alignments.add(self.current_alignment)
        if len(self._unprocessed_alignments) > 0:
            #pick up the next alignment
            self.current_alignment = self._unprocessed_alignments.pop()
        else:
            if self._unprocessed_none_alignment:
                self._unprocessed_none_alignment = False
                self.current_alignment = None
            else:
                #This is the end of the table
                #set the current iteration to an empty dictionary. This signifies that the table is empty.
                self._current_iteration = dict()        
        #reset the dependent_alignment
        self.dependent_alignment = None
    
    def set_current_iteration(self, starting_col_id=None):
        #set up the new current_iteration
        for col_id in reversed(self._ordered_columns):
            if col_id == starting_col_id:
                break
            
            col_data = self._column_data[col_id]
            if self.current_alignment in col_data.values:
                self._current_iteration[col_id] = (self.current_alignment, 0)
            elif None in col_data.values:
                self._current_iteration[col_id] = (None, 0)
            else:
                self._current_iteration[col_id] = (None, None)

    def add_column(self, ast_node, processing_id, value_set, xule_context):    
        """Add a column to the sub table
        
        :param ast_node: The rule expression for the column
        :type ast_node: xule expression as a dict
        :param processing_id: The processing id of the colum. This is based on the node_id of the expression that generates the values for the column
        :type processing_id: tuple
        :param value_set: The values that are being added as the column
        :type value_set: XuleValueSet
        :param xule_context: The rule context
        :type xule_context: XuleContext  
        """        
        if processing_id in self._columns:
            raise XuleProcessingError(_("Internal error: Trying to add an existing column to the iteratoin table"), self.xule_context)

        #add columns
        self._columns[processing_id] = ast_node
        self._ordered_columns.append(processing_id)
        self._column_data[processing_id] = value_set

        #update master columns for dependencies
        is_dependent = False      

        for dep in ast_node['dependent_iterables']:
            #don't include the self reference to the current node
            ''''THIS NEEDS TO BE REMOVED IN THE POST PARSE'''
            if ast_node['node_id'] != dep['node_id']:
                is_dependent = True
                #The only time the master column will not be in the table is if the dependent column is in an isolated table and the master is not. In this case,
                #the dependency does not matter. This may also happen if the master column is in a conditional (if statement) that is not executed.

                # The node id of the master needs to be checked agains a list of potential processing ids based on the column_prefix. This happens becasue
                # the master node may or may not be prefixed (which is used for the filter expressions).
                for master_processing_id in self._iteration_table.xule_context.potential_column_ids(dep['node_id']):
                    #master_processing_id = xule_context.get_processing_id(dep['node_id'])
                    if master_processing_id in self._columns:
                        #dep_processing_id = xule_context.get_processing_id(dep.node_id)
                        self._column_dependencies[master_processing_id].add(processing_id)
                        break

        if is_dependent:
            self.dependent_alignment = self.current_alignment
            #If the the dependent column has unprocessed aligned values and the current alignment is none, then we will switch alignments. But for now, we save the state of the
            #alignment queues
            if (not self.is_empty and 
                self.current_alignment is None and                
                self._saved_alignment_queues is None and
                len(value_set.values.keys() - {None,} - self._processed_alignments) > 0):
                #len(value_set.values.keys() - self._processed_alignments) > 0):
                self._saved_alignment_queues = (self.current_alignment,
                                                        self._processed_alignments.copy(), #this makes a copy
                                                        self._unprocessed_alignments.copy(),
                                                        self._unprocessed_none_alignment)
                self._dependent_alignment_switch = processing_id

        #add alignments
        #get the value alignments that are not already processed and not current.
        unprocessed_column_alignments = value_set.values.keys() - self._processed_alignments - {None,}
        if not self.is_empty and self.current_alignment is not None:
            unprocessed_column_alignments -= {self.current_alignment,}
        self._unprocessed_alignments |= unprocessed_column_alignments
        
        #determine if None alignemnt should be flagged to be processed. The None alignment is kep out of the _unproessed_aligments, so it can always be processed last.
        #the _unproessed_none_alignment flag is used to determine if None alignment should be proessed.
        if None in value_set.values:
            if self.is_empty:
                self._unprocessed_none_alignment = True
            elif None not in self._processed_alignments and self.current_alignment is not None:
                self._unprocessed_none_alignment = True
        
        if self.is_empty:
            if len(self._unprocessed_alignments) == 0:
                if self._unprocessed_none_alignment:
                    self.current_alignment = None
                    self._unprocessed_none_alignment = False
                else:
                    pass
                    #return #there is nothing to add to the table, the value_set is empty
            else:
                self.current_alignment = self._unprocessed_alignments.pop()
        else:
            #change alignment if the current alignment is None and the added column has an unprocessed alignment
            if self.current_alignment is None:
                if len(self._unprocessed_alignments) > 0:
                    #Alignments must have been added to the unprocessed alignment queue. Switch to an alignment
                    #the alignment is switched
                    self.current_alignment = self._unprocessed_alignments.pop()
                    #We were on the None alignment, but now am switching to a non none alignment, so eventually we will need to go back process the None alignments
                    self._unprocessed_none_alignment = True

        #add the current iteration position
        if self.current_alignment in value_set.values:
            self._current_iteration[processing_id] = (self.current_alignment, 0)
        elif None in value_set.values:
            self._current_iteration[processing_id] = (None, 0)
        else:
            self._current_iteration[processing_id] = (None, None)


    def to_csv(self):
        """Create a displayable version of the sub table
        
        This is used for debugging purposes. This will create a string representation of the sub table
        DOCSKIP
        THIS SHOULD BE RENAMED TO display_table. IT USED TO CREATE A CSV OUTPUT, BUT NO CREATES A STRING REPRESENTATION.
        DOCSKIP
        """
        table_string = ""
        #write table title
        table_header = ["TABLE (%i): Processing_id %s - aggregation %s - dependent %s - %i" % (self.table_id, str(self.processing_id), 
                                                                                               "yes" if self.is_aggregation else "no", 
                                                                                               "yes" if self.is_dependent else "no",
                                                                                               len(self.facts))]
        table_string += ' '.join(table_header)
        
        if not self.is_empty:
            #set up table container. If tabulate, the container is a list, otherwise, it is a csv object.
            if _has_tablulate:
                table = []
            else:
                o = StringIO()
                table = csv.writer(o)

            #build list of alignments. These are displayed first with an id number.
            
            #alignments = tuple((x,y) for x, y in enumerate({self.current_alignment,} | self._unprocessed_alignments | ({None,} if self._unprocessed_none_alignment else set())))
            #The none alignment will always be id 0.
            alignments = ((0, None),) if self._unprocessed_none_alignment or self.current_alignment is None else tuple()
            alignments += tuple((x,y) for x, y in enumerate(({self.current_alignment,} | self._unprocessed_alignments) - {None,}, start=1))
            for num, alignment in alignments:
                cur_alignment = "C" if alignment == self.current_alignment else " "
                if alignment is None:
                    row = [cur_alignment, str(num), "ALIGNMENT: None",]
                else:
                    row =[cur_alignment, str(num), "ALIGNMENT: " + str(alignment),]
                self.write_row(table, row)
                
            if _has_tablulate:
                table_string += "\n" + self.write_table(table)
            else:
                table_string += o.getvalue()
                o.close()


            if _has_tablulate:
                table = []
            else:
                o = StringIO()
                table = csv.writer(o) 

            #show list of values
            #build the header for the values. This will be the name of the expression and the col_id
            header = ['A',]
            for col_id in self._ordered_columns: 
                header += [self._columns[col_id]['exprName'] + " " + str(col_id)]
            self.write_row(table, header)
            #go through each alignment
            for alignment_num, alignment in alignments:
                #Each column may have a different number of rows. Loop indefinitely until all columns for the alignment are exhausted.
                for row_num in itertools.count():
                    #create row list.
                    row = []
                    row.append(alignment_num)
                    row_is_empty = True
                    #Go through each column              
                    for col_pos, col_id in enumerate(self._ordered_columns):
                        current_col_alignment, current_col_index = self._current_iteration[col_id]
                        if current_col_alignment == alignment and current_col_index == row_num:
                            is_current = "C "
                        else:
                            is_current = "  "
                        
                        if alignment in self._column_data[col_id].values:
                            if row_num < len(self._column_data[col_id].values[alignment]):    
                                row_is_empty = False
                                row_value = self._column_data[col_id].values[alignment][row_num]
                                if row_value.type == 'string':                                    
                                    row.append(is_current + row_value.format_value()[:10])
                                else:
                                    row.append(is_current + row_value.format_value())
                            else:
                                #All the rows of the column have been processed.
                                row.append('')
                        else:
                            #column does not have this alignment
                            row.append('')
                    if row_is_empty:
                        #all columns are exhausted
                        break
                    self.write_row(table, row)

            if _has_tablulate:
                table_string += "\n" + self.write_table(table)
            else:
                table_string += o.getvalue()
                o.close()
        else:
            table_string += "\nEMPTY"

        return table_string
        
        
    def write_row(self, table, row):
        if _has_tablulate:
            table.append(row)
        else:
            table.writerow(row)
            
    def write_table(self, table):
        return tabulate.tabulate(table, tablefmt=getattr(self._iteration_table.xule_context.global_context.options, "xule_debug_table_style", None) or 'grid')
  <|MERGE_RESOLUTION|>--- conflicted
+++ resolved
@@ -22,11 +22,7 @@
 See the License for the specific language governing permissions and
 limitations under the License.
 
-<<<<<<< HEAD
-$Change: 23184 $
-=======
 $Change: 23204 $
->>>>>>> 7131d86b
 DOCSKIP
 """
 from .XuleRunTime import XuleProcessingError
@@ -420,11 +416,7 @@
     def constant_overrides(self):
         if self._constant_overrides is None:
             overrides = dict()
-<<<<<<< HEAD
-            for arg in getattr(self.global_context.options,'xule_arg') or tuple():
-=======
             for arg in getattr(self.global_context.options,'xule_arg', None) or tuple():
->>>>>>> 7131d86b
                 arg_parts = arg.split('=')
                 name = arg_parts[0]
                 if len(name) > 0:
