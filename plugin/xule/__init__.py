"""__init__.py

Xule is a rule processor for XBRL (X)brl r(ULE). 

This is the package init file.

DOCSKIP
See https://xbrl.us/dqc-license for license information.  
See https://xbrl.us/dqc-patent for patent infringement notice.
Copyright (c) 2017 - 2021 XBRL US, Inc.

Licensed under the Apache License, Version 2.0 (the "License");
you may not use this file except in compliance with the License.
You may obtain a copy of the License at

    http://www.apache.org/licenses/LICENSE-2.0

Unless required by applicable law or agreed to in writing, software
distributed under the License is distributed on an "AS IS" BASIS,
WITHOUT WARRANTIES OR CONDITIONS OF ANY KIND, either express or implied.
See the License for the specific language governing permissions and
limitations under the License.

<<<<<<< HEAD
$Change: 23092 $
=======
$Change: 23217 $
>>>>>>> 7131d86b
DOCSKIP
"""
from .XuleProcessor import process_xule
from . import XuleRunTime as xrt
from . import XuleRuleSet as xr
from . import XuleUtility as xu
from . import XuleConstants as xc
from .XuleContext import XuleGlobalContext, XuleRuleContext
import collections
import copy
import logging

try:
    from . import XuleValidate as xv
except ImportError:
    xv = None

try:
    from . import XuleParser as xp
except ImportError:
    xp = None
    
try:
    from . import XuleMultiProcessing as xm
except ImportError:
    xm = None

try:
    import tabulate as tab
except ImportError:
    tab = None

from arelle import FileSource
from arelle import ModelManager
from arelle import PluginManager
import optparse
import os 
import datetime
import json

# Global variables are set for the Xule package. However, Arelle may import the package multiple times, which causes
# these variables to reset each time. This try block checks if the package global variables are already defined, if
# not then they are defined/initialized. The __version__ variable is used as a proxy for all the other variables.
try:
    __version__
except NameError:
    __version__ = '3.0.' + (xu.version() or '')
    _cntlr = None
    #_options = None
    _is_xule_direct = None
    _saved_taxonomies = dict()
    _test_start = None
    _test_variation_name = None
    _latest_map_name = None
    _xule_validators = []
    _xule_rule_set_map_name = 'xuleRulesetMap.json'

class EmptyOptions:
    pass

class XuleVars:
    
    class XuleVarContainer:
        pass

    @classmethod
    def set(cls, cntlr, name, value):
        if not hasattr(cntlr, 'xule_vars'):
            cntlr.xule_vars = dict()
        
        cntlr.xule_vars[name] = value
    
    @classmethod
    def get(cls, cntlr, name):
        if hasattr(cntlr, 'xule_vars'):
            return cntlr.xule_vars.get(name)
        else:
            return None

def xuleMenuTools(cntlr, menu):
    import tkinter
    
    global _cntlr
    _cntlr = cntlr
    
    attr_name = 'xule_is_on'
    setattr(cntlr.modelManager, attr_name, cntlr.config.setdefault(attr_name,False))

    if getattr(cntlr.modelManager, attr_name):
        addMenuTools(cntlr, menu, 'Xule', '', __file__, _xule_rule_set_map_name, _latest_map_name)
    else:
        activate_xule_label = "Activate"
        def turnOnXule():
            # The validation menu hook is hit before the tools menu hook. the XuleVars for 'validate_menu' is set in the validation menu hook.
            validate_menu = XuleVars.get(cntlr, 'validate_menu')
            addValidateMenuTools(cntlr, validate_menu, 'Xule', _xule_rule_set_map_name)
            menu.delete('Xule')
            xule_menu = addMenuTools(cntlr, menu, 'Xule', '', __file__, _xule_rule_set_map_name, _latest_map_name)
            
            def turnOffXule():
                validate_menu.delete('Xule Rules')
                menu.delete('Xule')
                new_xule_menu = tkinter.Menu(menu, tearoff=0)
                new_xule_menu.add_command(label=activate_xule_label, underline=0, command=XuleVars.get(cntlr, 'activate_xule_function'))
                menu.add_cascade(label=_("Xule"), menu=new_xule_menu, underline=0)
                cntlr.config['xule_activated'] = False
                
            xule_menu.add_command(label='Deactivate Xule', underline=0, command=turnOffXule)
            cntlr.config['xule_activated'] = True
        
        xule_menu = tkinter.Menu(menu, tearoff=0)
        xule_menu.add_command(label=activate_xule_label, underline=0, command=turnOnXule)
        XuleVars.set(cntlr, 'activate_xule_function', turnOnXule)
    
        menu.add_cascade(label=_("Xule"), menu=xule_menu, underline=0)
        
        if cntlr.config.get('xule_activated', False):
            turnOnXule()

def addMenuTools(cntlr, menu, name, version_prefix, version_file, map_name, cloud_map_location):
                #cntlr, menu, 'Xule', '', __file__, _xule_rule_set_map_name, _latest_map_name
    import tkinter
    import tkinter.ttk as ttk
    import tkinter.font as tkFont
    
    def showVersion():
        if name == 'Xule':
            version_text = "{}".format(versionText(cntlr, name, map_name, version_prefix, version_file))
        else:
            version_text = "{}\n{}".format(versionText(cntlr, name, map_name, version_prefix, version_file),
                                           versionText(cntlr, 'Xule', _xule_rule_set_map_name, '', __file__))

        tkinter.messagebox.showinfo("{} Version".format(name), version_text)

    def showRuleSetMap():
        #try:
        #    map = xu.get_rule_set_map(cntlr, map_name)
            map_file_name = xu.get_rule_set_map_file_name(cntlr, map_name)
        #except xrt.XuleMissingRuleSetMap:
        #    tkinter.messagebox.showinfo(_("Cannot find rule set map"), _("Rule set map for '{}' does not exist. Rule set map file name is '{}'".format(name, xu.get_rule_set_map_file_name(cntlr, map_name))))
        #else:

            cntlr.showStatus(_("Loading rule set map data..."))
            headers = ['Namespace', 'Rule Set', 'Version']
            # Set the value of the map dictionary to be a list.
            displayRuleSetMap(rulesetMapData(cntlr, map_name), headers, '{} Rule Set Map - {}'.format(name, map_file_name))
            # Reset the status message at the bottom of the main window
            cntlr.showStatus(_("Ready..."))

    def checkRuleSetMap():
        # Get the current rule set map
        current_map = xu.get_rule_set_map(cntlr, map_name)
        # Get the latest map
        # Open the new map
        latest_map = xu.open_json_file(cntlr, cloud_map_location)
        
        match = True
        for namespace, rule_set in latest_map.items():
            if current_map.get(namespace) != rule_set:
                match = False
        
        if match:
            tkinter.messagebox.showinfo("{} Rule Set Check".format(name), _("You have the latest rule set map."))
        else:
            compare_map = []
            for cur_key in current_map:
                cur_row = [cur_key, current_map[cur_key]]
                latest_value = latest_map.get(cur_key)
                cur_row.append(latest_value or '')
                cur_row.append('Yes' if current_map[cur_key] == latest_value else 'No' if cur_key in latest_map else 'Current Map Only')
                compare_map.append(cur_row)
            for latest_key in latest_map.keys() - current_map.keys():
                # These keys are not in the current map
                compare_map.append([latest_key,'',latest_map[latest_key], 'Latest Map Only'])
            headers = ('Namespace', 'Current Rule Set', 'Latest Rule Set', 'Match')
            displayRuleSetMap(compare_map, headers, 'Current rule set map does not match latest DQC rule set map')

            #tkinter.messagebox.showinfo("DQC Rule Set Check", _("The rule set map you have does match the latest DQC rule set map."))
            
    def displayRuleSetMap(map, headers, title=''):
        # Get the top level container
        root = tkinter.Toplevel()
        # Create a tree view. This will be a multi column list box
        tree_box = ttk.Treeview(root, columns=headers, show="headings")
        tree_box.winfo_toplevel().title(title)
        # Set the headers and the initial column widths based on the length of the each headers
        for col in headers:
            tree_box.heading(col, text=col.title())
            tree_box.column(col, width=tkFont.Font().measure(col.title()))
        # Add the values to the tree box
        for current_value in map:
            item = tree_box.insert('', 'end', values=current_value, tag=current_value[3].replace(' ','') if len(current_value) >= 4 else 'Yes')
        # Set rows tht don't match to red
        tree_box.tag_configure('No', foreground='red')
        tree_box.tag_configure('LatestMapOnly', foreground='red')
        tree_box.tag_configure('CurrentMapOnly', foreground='blue')
        
        # Reset the column widths based on the values in the columns
        max_w = tkFont.Font().measure('X'*30)
        for col_index in range(len(headers)):
            col_id = headers[col_index]
            col_w = tree_box.column(col_id, width=None)
            for row in map:
                x = list(row)[col_index] or ''
                new_w = tkFont.Font().measure(x)
                if new_w > max_w:
                    col_w = max_w
                    break
                if new_w > col_w:
                    col_w = new_w
            tree_box.column(col_id, width=col_w)
        # Place the tree box
        tree_box.grid(column=0, row=0, sticky='nsew')
        # Create the scroll bars
        vsb = ttk.Scrollbar(root, orient='vertical', command=tree_box.yview)
        hsb = ttk.Scrollbar(root, orient='horizontal', command=tree_box.xview)
        # Set the feedback from the tree box to the scroll bars
        tree_box.configure(yscrollcommand=vsb.set, xscrollcommand=hsb.set)
        # Place the scroll bars
        vsb.grid(column=1, row=0, sticky='ns')
        hsb.grid(column=0, row=1, sticky='ew')
        # Set the feedback from the scroll bars to the text_box
        vsb.config(command=tree_box.yview)
        hsb.config(command=tree_box.xview)
        # This makes the tree box stretchy
        root.grid_columnconfigure(0, weight=1)
        root.grid_rowconfigure(0, weight=1)

    def getLatestRuleSetMap():
        
        def updateRuleSetMap(main_window, file_name, replace):
            try:
                xu.update_rule_set_map(cntlr, file_name, map_name, overwrite=bool(replace))
                main_window.destroy()
            except OSError:
                tkinter.messagebox.showinfo("File does not exists", "File '{}' does not exist".format(file_name))
            except xrt.XuleProcessingError:
                tkinter.messagebox.showinfo("Invalid Rule Set Map File", "{} is not a valid rule set map file".format(file_name))            
        
        def selectRuleSetMap(main_window, replace):
            filename = cntlr.uiFileDialog("open",
                                title=_("{} - Select Rule Set Map File".format(name)),
                                initialdir=cntlr.config.setdefault("fileOpenDir","."),
                                filetypes=[(_("Map files"), "*.*")],
                                defaultextension=".json")

            if os.sep == "\\":
                filename = filename.replace("/", "\\")
            
            if filename != '':
                updateRuleSetMap(main_window, filename, replace)
            else:
                main_window.destroy()
        
        def useLatestRuleSetMap(main_window, replace):
            updateRuleSetMap(main_window, cloud_map_location, replace)
            
        def useEnteredValue(main_window, entry_value, replace):
            updateRuleSetMap(main_window, entry_value.get(), replace)
        
        root = tkinter.Toplevel()
        # Frame for text at the top
        window_text =_("To update the {name} rule set map using the latest {name} map, click on ".format(name=name) +
                       "\"Use latest approved {name} rule set map\"\n".format(name=name) +
                       "You can also select a rule set map by pasting/typing the file name or URL and pressing the Enter key or\n" +
                       "using the file selector.\n\n" +
                       "Check the \"Overwrite rule set map\" if you want to completely overwrite the existing rule set map. \n" +
                       "Otherwise the new rule set map will be merged with your current rule set map. When merging, where namespaces are \n" +
                       "the same, the rule set from the new rule set map will be used. Namespaces in the current namespace map that are not \n" + 
                       "in the new namespace map will be left in the rule set map.")
        frame1 = tkinter.Frame(root, borderwidth=2)
        frame1.pack()
        frame1_label = tkinter.Label(frame1, text=window_text, justify=tkinter.LEFT)
        frame1_label.pack()
        
        frame1.winfo_toplevel().title("Update {} Rule Set Map".format(name))
        
        # Main frame
        frame = tkinter.Frame(root, borderwidth=2)
        frame.pack(anchor="w")
        
        # Replace check box
        frame2 = tkinter.Frame(root, borderwidth=2)
        frame2.pack(anchor="w")
        replace_var = tkinter.IntVar()
        replace_var.set(1)
        replace_check = tkinter.Checkbutton(frame2, text="Overwrite {} rule set map".format(name), variable=replace_var)
        replace_check.pack(side=tkinter.LEFT)
        
        latest_button = tkinter.Button(frame, command=lambda: useLatestRuleSetMap(root, replace_var), text="Use latest approved {} rule set map".format(name))
        latest_button.pack(side=tkinter.LEFT)
        or_label = tkinter.Label(frame, text="  or  ")
        or_label.pack(side=tkinter.LEFT)
        entry_value = tkinter.StringVar()
        entry = tkinter.Entry(frame, width=60, textvariable=entry_value)
        entry.bind('<Return>', lambda e: useEnteredValue(root, entry_value, replace_var))        
        entry.pack(side=tkinter.LEFT)
        frame.image = tkinter.PhotoImage(file=os.path.join(cntlr.imagesDir, "toolbarOpenFile.gif"))

        select_button = tkinter.Button(frame, command=lambda: selectRuleSetMap(root, replace_var))
        select_button.config(image=frame.image)
        select_button.pack(side=tkinter.LEFT)

    xuleMenu = tkinter.Menu(menu, tearoff=0)
    xuleMenu.add_command(label=_("Version..."), underline=0, command=showVersion)
    xuleMenu.add_command(label=_("Display {} rule set map...".format(name)), underline=0, command=showRuleSetMap)
    if cloud_map_location is not None:
        xuleMenu.add_command(label=_("Check {} rule set map".format(name)), underline=0, command=checkRuleSetMap)
        xuleMenu.add_command(label=_("Update {} rule set map...".format(name)), underline=0, command=getLatestRuleSetMap)

    menu.add_cascade(label=_("{}".format(name)), menu=xuleMenu, underline=0)
    return xuleMenu

def xuleValidateMenuTools(cntlr, validateMenu, *args, **kwargs):
    # Save the validationMenu object. 
    XuleVars.set(cntlr, 'validate_menu', validateMenu)
    
def addValidateMenuTools(cntlr, validateMenu, name, map_name):
    # Extend menu with an item for the save infoset plugin
    attr_name = 'validate{}'.format(name.strip())
    attr_value = cntlr.config.setdefault(attr_name, False)
    setattr(cntlr.modelManager, attr_name, attr_value)
    #cntlr.modelManager.validateDQC = cntlr.config.setdefault("validateDQC",False)
    from tkinter import BooleanVar
    validate_var = BooleanVar(value=getattr(cntlr.modelManager, attr_name))
    
    def setValidateXuleOption(*args):
        setattr(cntlr.modelManager, attr_name, validate_var.get())
        cntlr.config[attr_name] = getattr(cntlr.modelManager, attr_name)
        
    validate_var.trace("w", setValidateXuleOption)
    validateMenu.add_checkbutton(label=_("{} Rules".format(name)), 
                                 underline=0, 
                                 variable=validate_var, onvalue=True, offvalue=False)


    xuleRegisterValidators(name, map_name, validate_var)

def isXuleDirect(cntlr):
    """Determines if xule was loaded as a direct plugin"""
    
    global _is_xule_direct
    if _is_xule_direct is None:
        _is_xule_direct = False
        for plugin_command in getattr(XuleVars.get(cntlr, 'options'), 'plugins', '').split('|'):
            if plugin_command.lower().endswith('xule'):
                _is_xule_direct = True

    return _is_xule_direct

def xuleRegisterValidators(name, map_name, validate_var=None):

    # Registers the validator
    global _xule_validators
    if validate_var is None:
        _xule_validators.append({'name':name, 'map_name': map_name})
    else:
        _xule_validators.append({'name':name, 'validate_flag': validate_var, 'map_name': map_name})

def validatorVersion(cntlr, validator_name, map_name, version_prefix, validator_file):
    '''Log the version text'''
    version_text = versionText(cntlr, validator_name, map_name, version_prefix, validator_file)

    cntlr.addToLog(version_text, 'info')

def versionText(cntlr, validator_name, map_name, version_prefix, validator_file):
    '''Get the version information and format it as text'''
    version = version_prefix + xu.version(validator_file)
    if validator_name == 'Xule':
        version_text = 'Xule processor version : {}'.format(__version__)
    else:
        version_text = '{} validator version: {}'.format(validator_name, version)

    return version_text

    # The following code is not currently being used. It will read each of the rule sets and report the version.
    # However, this does not perform well be cause each ruleset has to be downloaded and read.
    if map_name is not None:
        try:
            map_data = rulesetMapData(cntlr, map_name)[1:]
        except:
            pass #ignore problems reading the rule set map
        else:
            map_by_version = collections.defaultdict(list)
            for map_line in map_data:
                map_by_version[map_line[2]].append(map_line)
            version_text += '\n\n'
            for rule_set_version in map_by_version:
                version_text += 'Rule set version {}:\n'.format(rule_set_version)
                version_text += '\n'.join('  {}'.format(x[0]) for x in map_by_version[rule_set_version])

    return version_text
def xuleCmdOptions(parser):
    # extend command line options to compile rules
    if isinstance(parser, optparse.OptionParser):
        # This is the normal optparse.OptionsParser object.
        parserGroup = optparse.OptionGroup(parser,
                                           "Xule Business Rule")
        parser.add_option_group(parserGroup)
    else:
        # This is a fake parser object (which does not support option groups). This is sent when arelle is in GUI
        # mode or running as a webserver
        parserGroup = parser
    
    if xp is not None: # The XuleParser is imported
        parserGroup.add_option("--xule-compile",
                          action="store",
                          dest="xule_compile",
                          help=_("Xule files to be compiled.  "
                                 "This may be a file or directory.  When a directory is provided, all files in the directory will be processed.  "
                                 "Multiple file and directory names are separated by a '|' character. "))
        
        parserGroup.add_option("--xule-compile-type",
                              action="store",
                              dest="xule_compile_type",
                              default="pickle",
                              help=_("Determines how the compiled rules are stored. Options are 'pickle', 'json'."))
    
    parserGroup.add_option("--xule-rule-set",
                      action="store",
                      dest="xule_rule_set",
                      help=_("RULESET to use (this is the directory where compile rules are stored."))
    
    parserGroup.add_option("--xule-run",
                      action="store_true",
                      dest="xule_run",
                      help=_("Indicates that the rules should be processed."))
    
    parserGroup.add_option("--xule-arg",
                          action="append",
                          dest="xule_arg",
                          help=_("Creates a constant. In the form of 'name=value'"))

    parserGroup.add_option("--xule-add-packages",
                           action="store",
                           dest="xule_add_packages",
                           help=_("Add packages to a xule rule set. Multiple package files are separated with a |."))

    parserGroup.add_option("--xule-remove-packages",
                           action="store",
                           dest="xule_remove_packages",
                           help=_("Remove packages from a xule rule set. Multiple package files are separated with a |."))
    
    parserGroup.add_option("--xule-show-packages",
                     action="store_true",
                     dest="xule_show_packages",
                     help=_("Show list of packages in the rule set."))    

    parserGroup.add_option("--xule-bypass-packages",
                     action="store_true",
                     dest="xule_bypass_packages",
                     help=_("Indicates that the packages in the rule set will not be activated."))  
    
    parserGroup.add_option("--xule-time",
                     action="store",
                     type="float",
                     dest="xule_time",
                     help=_("Output timing information. Supply the minimum threshold in seconds for displaying timing information for a rule."))
    
    parserGroup.add_option("--xule-trace",
                     action="store_true",
                     dest="xule_trace",
                     help=_("Output trace information."))
    
    parserGroup.add_option("--xule-trace-count",
                      action="store",
                      dest="xule_trace_count",
                      help=_("Name of the file to write a trace count."))
    
    parserGroup.add_option("--xule-debug",
                     action="store_true",
                     dest="xule_debug",
                     help=_("Output trace information."))    

    parserGroup.add_option("--xule-debug-table",
                     action="store_true",
                     dest="xule_debug_table",
                     help=_("Output trace information."))  
    
    parserGroup.add_option("--xule-debug-table-style",
                       action="store",
                       dest="xule_debug_table_style",
                       help=_("The table format. The valid values are tabulate table formats: plain, simple, grid, fancy_gri, pipe, orgtbl, jira, psql, rst, mediawiki, moinmoin, html, latex, latex_booktabs, textile."))  

    parserGroup.add_option("--xule-test-debug",
                     action="store_true",
                     dest="xule_test_debug",
                     help=_("Output testcase information."))   
    
    parserGroup.add_option("--xule-crash",
                     action="store_true",
                     dest="xule_crash",
                     help=_("Output trace information."))
    
    parserGroup.add_option("--xule-pre-calc",
                      action="store_true",
                      dest="xule_pre_calc",
                      help=_("Pre-calc expressions"))
    
    parserGroup.add_option("--xule-filing-list",
                      action="store",
                      dest="xule_filing_list",
                      help=_("File name of file that contains a list of filings to process. The filing list can be a text file or a JSON file. "
                             "If it is a text file, the file names are on separate lines. If the file is a JSON file, the JSON must be an "
                             "array. Each item in the array is a JSON object. The file name is specified with 'file' key. Additional keys can "
                             "be used to specific --xule options to use. These options will override options specified on the command line. "
                             "Example: [{'file' : 'example_1.xml}, {'file' : 'example_2.xml', 'xule_rule_set' "))

    parserGroup.add_option("--xule-max-recurse-depth",
                            action="store",
                            type="int",
                            dest="xule_max_recurse_depth",
                            help=_("The recurse depth for python. The default is 2500. If there is a 'RecursionError: maximum recursion depth exceeded' "
                                   "error this argument can be used to increase the max recursion depth."))
    parserGroup.add_option("--xule-stack-size",
                          type="int",
                          action="store",
                          dest="xule_stack_size",
                          default="2",
                          help=_("Stack size to use when parsing rules. The default stack size is 8Mb. Use 0 to indicate that the operating "
                                 "system default stack size should be used. Otherwise indicate the stack size in megabytes (i.e. 10 for 10 Mb)."))

    if xm is not None:
        parserGroup.add_option("--xule-server",
                         action="store",
                         dest="xule_server",
                         help=_("Launch the webserver."))
    
        parserGroup.add_option("--xule-multi",
                         action="store_true",
                         dest="xule_multi",
                         help=_("Turns on multithreading"))
        
        parserGroup.add_option("--xule-cpu",
                         action="store",
                         dest="xule_cpu",
                         help=_("overrides number of cpus per processing to use"))
        
        parserGroup.add_option("--xule-async",
                         action="store_true",
                         dest="xule_async",
                         help=_("Outputs onscreen output as the filing is being processed"))
    
        parserGroup.add_option("--xule-numthreads",
                         action="store",
                         dest="xule_numthreads",
                         help=_("Indicates number of concurrents threads will run while the Xule Server is active"))
        
    parserGroup.add_option("--xule-skip",
                        action="store",
                        dest="xule_skip",
                        help=_("List of rules to skip"))
    
    parserGroup.add_option("--xule-run-only",
                        action="store",
                        dest="xule_run_only",
                        help=_("List of rules to run"))    
    
    parserGroup.add_option("--xule-no-cache",
                        action="store_true",
                        dest="xule_no_cache",
                        help=_("Turns off local caching for a rule."))
    
    parserGroup.add_option("--xule-precalc-constants",
                        action="store_true",
                        dest="xule_precalc_constants",
                        help=_("Pre-calculate constants that do not depend on the instance."))

    parserGroup.add_option("--xule-exclude-nils",
                        action="store_true",
                        dest="xule_exclude_nils",
                        help=_("Indicates that the processor should exclude nil facts. By default, nils are included."))
    
    parserGroup.add_option("--xule-include-dups",
                        action="store_true",
                        dest="xule_include_dups",
                        help=_("Indicates that the processor should include duplicate facts. By default, duplicate facts are ignored."))    
    
    parserGroup.add_option("--xule-version",
                        action="store_true",
                        dest="xule_version",
                        help=_("Display version number of the xule module."))
    
    parserGroup.add_option("--xule-display-rule-set-map",
                            action="store_true",
                            dest="xule_display_rule_set_map",
                            help=_("Display the rule set map currently used."))

    parserGroup.add_option("--xule-update-rule-set-map",
                            action="store",
                            dest="xule_update_rule_set_map",
                            help=_("Update the rule set map currently used. The supplied file will be merged with the current rule set map."))

    parserGroup.add_option("--xule-replace-rule-set-map",
                            action="store",
                            dest="xule_replace_rule_set_map",
                            help=_("Replace the rule set map currently used."))
    
    parserGroup.add_option("--xule-reset-rule-set-map",
                            action="store_true",
                            dest=("xule_reset_rule_set_map"),
                            help=_("Reset the rule set map to the default."))
    
    if xv is not None: # The XuleValidate module is imported
        parserGroup.add_option("--xule-validate",
                               action="store_true",
                               dest="xule_validate",
                               help=_("Validate ruleset"))

def saveOptions(cntlr, options, **kwargs):
    XuleVars.set(cntlr, 'options', options)
    # Save the options in the xuleparser
    if xp is not None:
        xp.setOptions(options)

def xuleCmdUtilityRun(cntlr, options, **kwargs): 
    # Save the controller and options in the module global variable
    global _cntlr
    _cntlr = cntlr
    saveOptions(cntlr, options, **kwargs)

    cntlr.addToLog("Xule version: %s" % __version__, 'info')

    # check option combinations
    parser = optparse.OptionParser()

    if getattr(options, "xule_cpu", None) is not None and not getattr(options, 'xule_multi', None):
            parser.error(_("--xule-multi is required with --xule_cpu."))

    if getattr(options, "xule_server", None) is not None and not getattr(options, 'xule_rule_set', None):
            parser.error(_("--xule-rule-set is required with --xule_server."))

    from os import name
    if getattr(options, "xule_multi", False) and name == 'nt':
        parser.error(_("--xule-multi can't be used in Windows"))    

            
    if getattr(options, "xule-numthreads", None) == None:
        setattr(options, "xule-numthreads", 1)   
    
    if getattr(options, 'xule_add_packages', None) is not None and not getattr(options, 'xule_rule_set', None):
        parser.error(_("--xule-rule-set is required with --xule-add-packages.")) 

    if getattr(options, 'xule_remove_packages', None) is not None and not getattr(options, 'xule_rule_set', None):
        parser.error(_("--xule-rule-set is required with --xule-remove-packages.")) 

    if getattr(options, 'xule_show_packages', None) is not None and not getattr(options, 'xule_rule_set', None):
        parser.error(_("--xule-rule-set is required with --xule-show-packages."))    

    if len([x for x in (getattr(options, "xule_update_rule_set_map", False),
                       getattr(options, "xule_replace_rule_set_map", False),
                       getattr(options, "xule_reset_rule_set_map", False)) if x]) > 1:
        parser.error(_("Cannot use --xule-update-rule-set-map or --xule-replace-rule-set-map or --xule-reset-rule-set-map the same time."))
    
    if getattr(options, 'xule_validate', None) is not None and getattr(options, 'xule_rule_set', None) is None:
        parser.error(_("--xule-validate requires a Xule ruleset. Use option --xule-rule-set."))

    if getattr(options, 'xule_filing_list', None) is not None and getattr(options, 'entrypointFile', None) is not None:
        parser.error(_("--xule-filing-list cannot be used with -f"))

    # compile rules
    if getattr(options, "xule_compile", None):
        compile_destination = getattr(options, "xule_rule_set", "xuleRules") 
        xuleCompile(options.xule_compile, compile_destination, getattr(options, "xule_compile_type"), getattr(options, "xule_max_recurse_depth"))
        #xp.parseRules(options.xule_compile.split("|"), compile_destination, getattr(options, "xule_compile_type"))
    
    # add packages
    if getattr(options, "xule_add_packages", None):
        try:
            rule_set = xr.XuleRuleSet(cntlr)
            rule_set.open(getattr(options, "xule_rule_set"), open_packages=False, open_files=False)
            packages = options.xule_add_packages.split('|')
            rule_set.manage_packages(packages, 'add')
        except xr.XuleRuleCompatibilityError as err:
            # output the message to the log and NOT raise an exception
            cntlr.addToLog(err.args[0] if len(err.args)>0 else 'Unknown rule compatibility error', 'xule', level=logging.ERROR)
    # remove packages
    if getattr(options, "xule_remove_packages", None):
<<<<<<< HEAD
        rule_set = xr.XuleRuleSet(cntlr)
        rule_set.open(getattr(options, "xule_rule_set"), open_packages=False, open_files=False)
        packages = options.xule_remove_packages.split('|')
        rule_set.manage_packages(packages, 'del')
    
    # show packages
    if getattr(options, "xule_show_packages", False):
        rule_set = xr.XuleRuleSet(cntlr)
        rule_set.open(getattr(options, "xule_rule_set"), open_packages=False, open_files=False)
        print("Packages in rule set:")
        for package_info in rule_set.get_packages_info():
            print('\t' + package_info.get('name') + ' (' + os.path.basename(package_info.get('URL')) + ')')
=======
        try:
            rule_set = xr.XuleRuleSet(cntlr)
            rule_set.open(getattr(options, "xule_rule_set"), open_packages=False, open_files=False)
            packages = options.xule_remove_packages.split('|')
            rule_set.manage_packages(packages, 'del')
        except xr.XuleRuleCompatibilityError as err:
            # output the message to the log and NOT raise an exception
            cntlr.addToLog(err.args[0] if len(err.args)>0 else 'Unknown rule compatibility error', 'xule', level=logging.ERROR)
    
    # show packages
    if getattr(options, "xule_show_packages", False):
        try:
            rule_set = xr.XuleRuleSet(cntlr)
            rule_set.open(getattr(options, "xule_rule_set"), open_packages=False, open_files=False)
            print("Packages in rule set:")
            for package_info in rule_set.get_packages_info():
                print('\t' + package_info.get('name') + ' (' + os.path.basename(package_info.get('URL')) + ')')
        except xr.XuleRuleCompatibilityError as err:
            # output the message to the log and NOT raise an exception
            cntlr.addToLog(err.args[0] if len(err.args)>0 else 'Unknown rule compatibility error', 'xule', level=logging.ERROR)
>>>>>>> 7131d86b
        
    # update rule set map
    if getattr(options, 'xule_update_rule_set_map', None):
        xu.update_rule_set_map(cntlr, getattr(options, 'xule_update_rule_set_map'), _xule_rule_set_map_name)
    
    # replace rule set map
    if getattr(options, 'xule_replace_rule_set_map', None):
        xu.update_rule_set_map(cntlr, getattr(options, 'xule_replace_rule_set_map'), _xule_rule_set_map_name, overwrite=True)
    
    # reset rule set map
    if getattr(options, 'xule_reset_rule_set_map', False):
        xu.reset_rule_set_map(cntlr, _xule_rule_set_map_name)

    # display the rule set map
    if getattr(options, 'xule_display_rule_set_map', False):
        displayValidatorRulesetMap(cntlr, 'Xule', _xule_rule_set_map_name)
        
    # validate ruleset
    if getattr(options, 'xule_validate', False):
        rule_set = xr.XuleRuleSet(cntlr)
        rule_set.open(options.xule_rule_set, open_packages=not getattr(options, 'xule_bypass_packages', False))
        xv.XuleValidate(cntlr, rule_set, options.xule_rule_set)
    
    if getattr(options, "xule_server", None):
        from threading import Thread
        
        try:
            rule_set = xr.XuleRuleSet(cntlr)
            rule_set.open(options.xule_rule_set, False)
        except xr.XuleRuleSetError:
            raise
<<<<<<< HEAD

        # Create global Context
        global_context = XuleGlobalContext(rule_set, cntlr=cntlr, options=options)

        global_context.message_queue.print("Using %d processors" % (global_context.num_processors)) 

        # Start Output message queue
        if getattr(options, "xule_multi", False):
            t = Thread(target=xm.output_message_queue, args=(global_context,))
            t.start()
        
        global_context.message_queue.logging("Building Constant and Rule Groups")
        global_context.all_constants = rule_set.get_grouped_constants()
        global_context.all_rules = rule_set.get_grouped_rules()        

        
        for g in global_context.all_constants:
            global_context.message_queue.logging("Constants: %s - %d" % (g, len(global_context.all_constants[g])))

        for g in global_context.all_rules:
            global_context.message_queue.logging("Rules: %s - %d" % (g, len(global_context.all_rules[g])))

        # evaluate valid constants (no dependency, rules taxonomy)
        global_context.message_queue.logging("Calculating and Storing Constants")
        xm.run_constant_group(global_context, 'c', 'rtc')

                                   
        # Add precalculated information to the cntlr to pass to XuleServer
        setattr(cntlr, "xule_options", options)
        setattr(cntlr, "rule_set", global_context.rule_set)        
        setattr(cntlr, "constant_list", global_context._constants)
        setattr(cntlr, "all_constants", global_context.all_constants)
        setattr(cntlr, "all_rules", global_context.all_rules)        


        global_context.message_queue.logging("Finished Server Initialization")
        
        # stop message_queue
        global_context.message_queue.stop()
        
        if getattr(options, "xule_multi", False):
            t.join()
=======
        except xr.XuleRuleCompatibilityError as err:
            # output the message to the log and NOT raise an exception
            cntlr.addToLog(err.args[0] if len(err.args)>0 else 'Unknown rule compatibility error', 'xule', level=logging.ERROR)
        else:
            # Create global Context
            global_context = XuleGlobalContext(rule_set, cntlr=cntlr, options=options)

            global_context.message_queue.print("Using %d processors" % (global_context.num_processors)) 

            # Start Output message queue
            if getattr(options, "xule_multi", False):
                t = Thread(target=xm.output_message_queue, args=(global_context,))
                t.start()
            
            global_context.message_queue.logging("Building Constant and Rule Groups")
            global_context.all_constants = rule_set.get_grouped_constants()
            global_context.all_rules = rule_set.get_grouped_rules()        

            
            for g in global_context.all_constants:
                global_context.message_queue.logging("Constants: %s - %d" % (g, len(global_context.all_constants[g])))

            for g in global_context.all_rules:
                global_context.message_queue.logging("Rules: %s - %d" % (g, len(global_context.all_rules[g])))

            # evaluate valid constants (no dependency, rules taxonomy)
            global_context.message_queue.logging("Calculating and Storing Constants")
            xm.run_constant_group(global_context, 'c', 'rtc')

                                    
            # Add precalculated information to the cntlr to pass to XuleServer
            setattr(cntlr, "xule_options", options)
            setattr(cntlr, "rule_set", global_context.rule_set)        
            setattr(cntlr, "constant_list", global_context._constants)
            setattr(cntlr, "all_constants", global_context.all_constants)
            setattr(cntlr, "all_rules", global_context.all_rules)        


            global_context.message_queue.logging("Finished Server Initialization")
            
            # stop message_queue
            global_context.message_queue.stop()
            
            if getattr(options, "xule_multi", False):
                t.join()
>>>>>>> 7131d86b
    else:
        if getattr(options, 'xule_filing_list', None) is not None:
            # process filing list
            if getattr(options, "xule_filing_list", None):
                try:
                    with open(options.xule_filing_list, 'r') as filing_list_file:
                        # Try json
                        try:
                            filing_list = json.load(filing_list_file, object_pairs_hook=collections.OrderedDict)
                        except:
                            # Try a flat list of file names
                            try:
                                # reset the file pointer
                                filing_list_file.seek(0)
                                filing_list = [{"file": file_name} for file_name in filing_list_file]
                            except:
                                cntlr.addToLog(_("Unable to open Filing listing file '%s'." % options.xule_filing_list), 'xule')
                                raise
                except FileNotFoundError:
                    cntlr.addToLog(_("Filing listing file '%s' is not found" % options.xule_filing_list), 'xule')
                    raise

                if isinstance(filing_list, list):
                    for file_info in filing_list:
                        if isinstance(file_info, dict):
                            input_file_name = file_info.get('file')
                            if input_file_name is not None:
                                input_file_name = input_file_name.strip()
                                print("Processing filing", input_file_name)
                                filing_filesource = FileSource.openFileSource(input_file_name, cntlr)
                                modelManager = ModelManager.initialize(cntlr)
                                modelXbrl = modelManager.load(filing_filesource)
                                # Update options
                                new_options = copy.copy(options)
                                delattr(new_options, 'xule_filing_list')
                                for k, v in file_info.items():
                                    if k != 'file' and k.strip().lower().startswith('xule'): # Only change xule options
                                        setattr(new_options, k.strip().lower(), v)
                                if getattr(new_options, 'xule_run'):
                                    xuleCmdXbrlLoaded(cntlr, new_options, modelXbrl)
                                elif getattr(new_options, 'validate'):
                                    for xule_validator in _xule_validators:
                                        runXule(_cntlr, new_options, modelXbrl, xule_validator['map_name'])
                                modelXbrl.close()
        else:
            if options.entrypointFile is None:
                # try running the xule processor - This is when rules are run without an instance document
                xuleCmdXbrlLoaded(cntlr, options, None)

    # Only register xule as a validator if the xule plugin was directly added in the --plugin options.
    if isXuleDirect(cntlr):
        xuleRegisterValidators('Xule', _xule_rule_set_map_name)
    
def xuleCmdXbrlLoaded(cntlr, options, modelXbrl, *args, **kwargs):
    if getattr(options, "xule_run", None):
        runXule(cntlr, options, modelXbrl)

def xuleCompile(xule_file_names, ruleset_file_name, compile_type, max_recurse_depth=None):
    xp.parseRules(xule_file_names.split("|"), ruleset_file_name, compile_type, max_recurse_depth)

def runXule(cntlr, options, modelXbrl, rule_set_map=_xule_rule_set_map_name):
        try:
            if getattr(options, "xule_multi", True) and \
                getattr(cntlr, "rule_set", None) is not None:
                rule_set = getattr(cntlr, "rule_set")
            else:
                if getattr(options, 'xule_rule_set', None) is not None:
                    rule_set_location = options.xule_rule_set
                else:
                    # Determine the rule set from the model.
                    rule_set_location = xu.determine_rule_set(modelXbrl, cntlr, rule_set_map)
                    modelXbrl.log('INFO', 'info', 'Using ruleset {}'.format(rule_set_location))
                    if rule_set_location is None:
                        # The rule set could not be determined.
                        modelXbrl.log('ERROR', 'xule', "Cannot determine which rule set to use for the filing. Check the rule set map at '{}'.".format(xu.get_rule_set_map_file_name(cntlr, rule_set_map))) 
                
                rule_set = xr.XuleRuleSet(cntlr)              
                rule_set.open(rule_set_location, open_packages=not getattr(options, 'xule_bypass_packages', False))
<<<<<<< HEAD
        except xr.XuleRuleSetError:
            raise

        if getattr(options, "xule_multi", False):
            xm.start_process(rule_set,
                         modelXbrl,
                         cntlr,
                         options
                         )
        else:
            if modelXbrl is None:
                # check if there are any rules that need a model
                for rule in rule_set.catalog['rules'].values():
                    if rule['dependencies']['instance'] == True and rule['dependencies']['rules-taxonomy'] != False:
                        raise xr.XuleRuleSetError('Need instance to process rules')
                    
            global _saved_taxonomies        
            used_taxonomies = process_xule(rule_set,
                                           modelXbrl,
                                           cntlr,
                                           options,
                                           _saved_taxonomies
                                           )
            # Save one loaded taxonomy
            new_taxonomy_keys = used_taxonomies.keys() - _saved_taxonomies.keys()
            if len(new_taxonomy_keys) > 0:
                for tax_key in list(new_taxonomy_keys)[:2]: # This take at most 2 taxonomies.
                    tax_key = next(iter(new_taxonomy_keys)) # randomly get one key
                    _saved_taxonomies[tax_key] = used_taxonomies[tax_key]
=======
        except xr.XuleRuleCompatibilityError as err:
            # output the message to the log and NOT raise an exception
            cntlr.addToLog(err.args[0] if len(err.args)>0 else 'Unknown rule compatibility error', 'xule', level=logging.ERROR)
        except xr.XuleRuleSetError:
            raise
        else:
            if getattr(options, "xule_multi", False):
                xm.start_process(rule_set,
                            modelXbrl,
                            cntlr,
                            options
                            )
            else:
                if modelXbrl is None:
                    # check if there are any rules that need a model
                    for rule in rule_set.catalog['rules'].values():
                        if rule['dependencies']['instance'] == True and rule['dependencies']['rules-taxonomy'] != False:
                            raise xr.XuleRuleSetError('Need instance to process rules')
                        
                global _saved_taxonomies        
                used_taxonomies = process_xule(rule_set,
                                            modelXbrl,
                                            cntlr,
                                            options,
                                            _saved_taxonomies
                                            )
                # Save one loaded taxonomy
                new_taxonomy_keys = used_taxonomies.keys() - _saved_taxonomies.keys()
                if len(new_taxonomy_keys) > 0:
                    for tax_key in list(new_taxonomy_keys)[:2]: # This take at most 2 taxonomies.
                        tax_key = next(iter(new_taxonomy_keys)) # randomly get one key
                        _saved_taxonomies[tax_key] = used_taxonomies[tax_key]
>>>>>>> 7131d86b

def callXuleProcessor(cntlr, modelXbrl, rule_set_location, options):
    '''Call xule from other plugins

    This is an entry point for other plugins to call xule.
    '''
<<<<<<< HEAD
    rule_set = xr.XuleRuleSet(cntlr)              
    rule_set.open(rule_set_location)

    global _saved_taxonomies        
    used_taxonomies = process_xule(rule_set,
                                    modelXbrl,
                                    cntlr,
                                    options,
                                    _saved_taxonomies
                                    )
    # Save one loaded taxonomy
    new_taxonomy_keys = used_taxonomies.keys() - _saved_taxonomies.keys()
    if len(new_taxonomy_keys) > 0:
        for tax_key in list(new_taxonomy_keys)[:2]: # This take at most 2 taxonomies.
            tax_key = next(iter(new_taxonomy_keys)) # randomly get one key
            _saved_taxonomies[tax_key] = used_taxonomies[tax_key]
=======
    try:
        rule_set = xr.XuleRuleSet(cntlr)              
        rule_set.open(rule_set_location)

        global _saved_taxonomies        
        used_taxonomies = process_xule(rule_set,
                                        modelXbrl,
                                        cntlr,
                                        options,
                                        _saved_taxonomies
                                        )
        # Save one loaded taxonomy
        new_taxonomy_keys = used_taxonomies.keys() - _saved_taxonomies.keys()
        if len(new_taxonomy_keys) > 0:
            for tax_key in list(new_taxonomy_keys)[:2]: # This take at most 2 taxonomies.
                tax_key = next(iter(new_taxonomy_keys)) # randomly get one key
                _saved_taxonomies[tax_key] = used_taxonomies[tax_key]
    except xr.XuleRuleCompatibilityError as err:
        # output the message to the log and NOT raise an exception
        cntlr.addToLog(err.args[0] if len(err.args)>0 else 'Unknown rule compatibility error', 'xule', level=logging.ERROR)
>>>>>>> 7131d86b

def xuleValidate(val):
    global _cntlr
    global _xule_validators

    options = XuleVars.get(_cntlr, 'options')
    if options is None:
        options = EmptyOptions()

    for xule_validator in _xule_validators:
        if 'validate_flag' in xule_validator:
            # This is run in the GUI. The 'validate_flag' is only in the xule_validator when invoked from the GUI
            if xule_validator['validate_flag'].get():
                # Only run if the validate_flag variable is ture (checked off in the validate menu)
                if  len(val.modelXbrl.facts) > 0 and len(val.modelXbrl.qnameConcepts) > 0:
                    # Only run if there is something in the model. Sometimes arelle creates an empty model and runs the validation.
                    # This happens in the case of the transforms/tester plugin. Arelle creates an empty model to run a formula
                    # valiation. In this case, there really wasn't a model to validate.
                    val.modelXbrl.modelManager.showStatus(_("Starting {} validation".format(xule_validator['name'])))
                    val.modelXbrl.info("DQC",_("Starting {} validation".format(xule_validator['name'])))
                    runXule(_cntlr, options, val.modelXbrl, xule_validator['map_name'])
                    val.modelXbrl.info(xule_validator['name'],_("Finished {} validation".format(xule_validator['name'])))
                    val.modelXbrl.modelManager.showStatus(_("Finished {} validation".format(xule_validator['name']))) 
        else:
            # This is run on the command line or web server
            # Only run on validate if the --xule-run option was not supplied. If --xule-run is supplied, it has already been run
            if not getattr(options, "xule_run", False) and len(val.modelXbrl.facts) > 0 and len(val.modelXbrl.qnameConcepts) > 0:
                runXule(_cntlr, options, val.modelXbrl, xule_validator['map_name'])

    if getattr(_cntlr, 'hasWebServer', False) and not getattr(_cntlr, 'hasGui', False):
        # When arelle is running as a webserver, it will register the xule_validators on each request to the web server. 
        # The _xule_validators is emptied. On the next request, the xule_validators for that request will be re-register.
        _xule_validators = []

def xuleTestXbrlLoaded(modelTestcase, modelXbrl, testVariation):
    global _cntlr
    global _test_start
    global _test_variation_name
    
    if getattr(XuleVars.get(_cntlr,'options'), 'xule_test_debug', False):
        _test_start = datetime.datetime.today()
        _test_variation_name = testVariation.id
        print('{}: Testcase variation {} started'.format(_test_start.isoformat(sep=' '), testVariation.id))

def xuleTestValidated(modelTestcase, modelXbrl):
    global _cntlr
    global _test_start
    global _test_variation_name
    
    if getattr(XuleVars.get(_cntlr, 'options'), 'xule_test_debug', False):
        if _test_start is not None:            
            test_end = datetime.datetime.today()
            print("{}: Test variation {} finished. in {} ".format(test_end.isoformat(sep=' '), _test_variation_name, (test_end - _test_start)))

def updateValidatorRulesetMap(cntlr, new_map, map_name):
    xu.update_rule_set_map(cntlr, new_map, map_name)
    
def replaceValidatorRulesetMap(cntlr, new_map, map_name):
    xu.update_rule_set_map(cntlr, new_map, map_name, overwrite=True)    

def rulesetMapData(cntlr, map_name):
    '''Get the rule set map data.

    Gets the namespace and rule set file name from the map and then opens each ruleset to get the rule set version number.'''

    map_data = [('Namespace', 'Rule Set File', 'Version')]

    if map_name is not None:
        map = xu.get_rule_set_map(cntlr, map_name)
        for k, v in map.items():
            rule_set = xr.XuleRuleSet(cntlr)
            try:
                rule_set.open(v, open_packages=False, open_files=False)
<<<<<<< HEAD
                version = rule_set.catalog.get('version', 'NOT VERSIONED')
=======
                version = rule_set.catalog.get('xule_compiled_version') or 'not versioned'
            except xr.XuleRuleCompatibilityError as err:
                version = err.args[0] if len(err.args)>0 else 'incompatible rule set version'
>>>>>>> 7131d86b
            except FileNotFoundError:
                version = 'Rule set not found'
            map_data.append((k, v, version))
    return map_data

def displayValidatorRulesetMap(cntlr, validator_name, map_name):

    if map_name is not None:
        map_file_name = xu.get_rule_set_map_file_name(cntlr, map_name)
        map_data = rulesetMapData(cntlr, map_name)

        if tab is None:
            display_map = '\n'.join(['{}\t{}\t{}'.format(*x) for x in map_data])
        else:
            display_map = tab.tabulate(map_data, headers='firstrow')

        cntlr.addToLog("{} Rule Set map {} - {}\n{}".format(validator_name,  map_name, map_file_name, display_map ), validator_name)
    
__pluginInfo__ = {
    'name': 'XBRL rule processor (xule)',
    'version': 'Check version using Tools->Xule->Version on the GUI or --xule-version on the command line',
    'description': 'This plug-in provides a DQC processor.',
    'license': 'Apache-2',
    'author': 'XBRL US Inc.',
    'copyright': '(c) 2017-2018',
    # classes of mount points (required)
    'ModelObjectFactory.ElementSubstitutionClasses': None,
    'CntlrWinMain.Menu.Tools': xuleMenuTools,
    'CntlrWinMain.Menu.Validation':xuleValidateMenuTools,
    'CntlrCmdLine.Options': xuleCmdOptions,
    'CntlrCmdLine.Utility.Run': xuleCmdUtilityRun,
    'CntlrCmdLine.Xbrl.Loaded': xuleCmdXbrlLoaded,
    'Validate.Finally': xuleValidate,
    'TestcaseVariation.Xbrl.Loaded': xuleTestXbrlLoaded,
    'TestcaseVariation.Xbrl.Validated': xuleTestValidated,
    'Xule.AddMenuTools': addMenuTools,
    'Xule.AddValidationMenuTools': addValidateMenuTools,
    'Xule.ValidatorVersion': validatorVersion,
    'Xule.RegisterValidator': xuleRegisterValidators,
    'Xule.RulesetMap.Update': updateValidatorRulesetMap,
    'Xule.RulesetMap.Replace': replaceValidatorRulesetMap,
    'Xule.RulesetMap.Display': displayValidatorRulesetMap,
    'Xule.CntrlCmdLine.Utility.Run.Init': saveOptions,
    'Xule.compile': xuleCompile,
    'Xule.callXuleProcessor': callXuleProcessor
    }<|MERGE_RESOLUTION|>--- conflicted
+++ resolved
@@ -21,11 +21,7 @@
 See the License for the specific language governing permissions and
 limitations under the License.
 
-<<<<<<< HEAD
-$Change: 23092 $
-=======
 $Change: 23217 $
->>>>>>> 7131d86b
 DOCSKIP
 """
 from .XuleProcessor import process_xule
@@ -704,20 +700,6 @@
             cntlr.addToLog(err.args[0] if len(err.args)>0 else 'Unknown rule compatibility error', 'xule', level=logging.ERROR)
     # remove packages
     if getattr(options, "xule_remove_packages", None):
-<<<<<<< HEAD
-        rule_set = xr.XuleRuleSet(cntlr)
-        rule_set.open(getattr(options, "xule_rule_set"), open_packages=False, open_files=False)
-        packages = options.xule_remove_packages.split('|')
-        rule_set.manage_packages(packages, 'del')
-    
-    # show packages
-    if getattr(options, "xule_show_packages", False):
-        rule_set = xr.XuleRuleSet(cntlr)
-        rule_set.open(getattr(options, "xule_rule_set"), open_packages=False, open_files=False)
-        print("Packages in rule set:")
-        for package_info in rule_set.get_packages_info():
-            print('\t' + package_info.get('name') + ' (' + os.path.basename(package_info.get('URL')) + ')')
-=======
         try:
             rule_set = xr.XuleRuleSet(cntlr)
             rule_set.open(getattr(options, "xule_rule_set"), open_packages=False, open_files=False)
@@ -738,7 +720,6 @@
         except xr.XuleRuleCompatibilityError as err:
             # output the message to the log and NOT raise an exception
             cntlr.addToLog(err.args[0] if len(err.args)>0 else 'Unknown rule compatibility error', 'xule', level=logging.ERROR)
->>>>>>> 7131d86b
         
     # update rule set map
     if getattr(options, 'xule_update_rule_set_map', None):
@@ -770,50 +751,6 @@
             rule_set.open(options.xule_rule_set, False)
         except xr.XuleRuleSetError:
             raise
-<<<<<<< HEAD
-
-        # Create global Context
-        global_context = XuleGlobalContext(rule_set, cntlr=cntlr, options=options)
-
-        global_context.message_queue.print("Using %d processors" % (global_context.num_processors)) 
-
-        # Start Output message queue
-        if getattr(options, "xule_multi", False):
-            t = Thread(target=xm.output_message_queue, args=(global_context,))
-            t.start()
-        
-        global_context.message_queue.logging("Building Constant and Rule Groups")
-        global_context.all_constants = rule_set.get_grouped_constants()
-        global_context.all_rules = rule_set.get_grouped_rules()        
-
-        
-        for g in global_context.all_constants:
-            global_context.message_queue.logging("Constants: %s - %d" % (g, len(global_context.all_constants[g])))
-
-        for g in global_context.all_rules:
-            global_context.message_queue.logging("Rules: %s - %d" % (g, len(global_context.all_rules[g])))
-
-        # evaluate valid constants (no dependency, rules taxonomy)
-        global_context.message_queue.logging("Calculating and Storing Constants")
-        xm.run_constant_group(global_context, 'c', 'rtc')
-
-                                   
-        # Add precalculated information to the cntlr to pass to XuleServer
-        setattr(cntlr, "xule_options", options)
-        setattr(cntlr, "rule_set", global_context.rule_set)        
-        setattr(cntlr, "constant_list", global_context._constants)
-        setattr(cntlr, "all_constants", global_context.all_constants)
-        setattr(cntlr, "all_rules", global_context.all_rules)        
-
-
-        global_context.message_queue.logging("Finished Server Initialization")
-        
-        # stop message_queue
-        global_context.message_queue.stop()
-        
-        if getattr(options, "xule_multi", False):
-            t.join()
-=======
         except xr.XuleRuleCompatibilityError as err:
             # output the message to the log and NOT raise an exception
             cntlr.addToLog(err.args[0] if len(err.args)>0 else 'Unknown rule compatibility error', 'xule', level=logging.ERROR)
@@ -859,7 +796,6 @@
             
             if getattr(options, "xule_multi", False):
                 t.join()
->>>>>>> 7131d86b
     else:
         if getattr(options, 'xule_filing_list', None) is not None:
             # process filing list
@@ -938,37 +874,6 @@
                 
                 rule_set = xr.XuleRuleSet(cntlr)              
                 rule_set.open(rule_set_location, open_packages=not getattr(options, 'xule_bypass_packages', False))
-<<<<<<< HEAD
-        except xr.XuleRuleSetError:
-            raise
-
-        if getattr(options, "xule_multi", False):
-            xm.start_process(rule_set,
-                         modelXbrl,
-                         cntlr,
-                         options
-                         )
-        else:
-            if modelXbrl is None:
-                # check if there are any rules that need a model
-                for rule in rule_set.catalog['rules'].values():
-                    if rule['dependencies']['instance'] == True and rule['dependencies']['rules-taxonomy'] != False:
-                        raise xr.XuleRuleSetError('Need instance to process rules')
-                    
-            global _saved_taxonomies        
-            used_taxonomies = process_xule(rule_set,
-                                           modelXbrl,
-                                           cntlr,
-                                           options,
-                                           _saved_taxonomies
-                                           )
-            # Save one loaded taxonomy
-            new_taxonomy_keys = used_taxonomies.keys() - _saved_taxonomies.keys()
-            if len(new_taxonomy_keys) > 0:
-                for tax_key in list(new_taxonomy_keys)[:2]: # This take at most 2 taxonomies.
-                    tax_key = next(iter(new_taxonomy_keys)) # randomly get one key
-                    _saved_taxonomies[tax_key] = used_taxonomies[tax_key]
-=======
         except xr.XuleRuleCompatibilityError as err:
             # output the message to the log and NOT raise an exception
             cntlr.addToLog(err.args[0] if len(err.args)>0 else 'Unknown rule compatibility error', 'xule', level=logging.ERROR)
@@ -1001,31 +906,12 @@
                     for tax_key in list(new_taxonomy_keys)[:2]: # This take at most 2 taxonomies.
                         tax_key = next(iter(new_taxonomy_keys)) # randomly get one key
                         _saved_taxonomies[tax_key] = used_taxonomies[tax_key]
->>>>>>> 7131d86b
 
 def callXuleProcessor(cntlr, modelXbrl, rule_set_location, options):
     '''Call xule from other plugins
 
     This is an entry point for other plugins to call xule.
     '''
-<<<<<<< HEAD
-    rule_set = xr.XuleRuleSet(cntlr)              
-    rule_set.open(rule_set_location)
-
-    global _saved_taxonomies        
-    used_taxonomies = process_xule(rule_set,
-                                    modelXbrl,
-                                    cntlr,
-                                    options,
-                                    _saved_taxonomies
-                                    )
-    # Save one loaded taxonomy
-    new_taxonomy_keys = used_taxonomies.keys() - _saved_taxonomies.keys()
-    if len(new_taxonomy_keys) > 0:
-        for tax_key in list(new_taxonomy_keys)[:2]: # This take at most 2 taxonomies.
-            tax_key = next(iter(new_taxonomy_keys)) # randomly get one key
-            _saved_taxonomies[tax_key] = used_taxonomies[tax_key]
-=======
     try:
         rule_set = xr.XuleRuleSet(cntlr)              
         rule_set.open(rule_set_location)
@@ -1046,7 +932,6 @@
     except xr.XuleRuleCompatibilityError as err:
         # output the message to the log and NOT raise an exception
         cntlr.addToLog(err.args[0] if len(err.args)>0 else 'Unknown rule compatibility error', 'xule', level=logging.ERROR)
->>>>>>> 7131d86b
 
 def xuleValidate(val):
     global _cntlr
@@ -1120,13 +1005,9 @@
             rule_set = xr.XuleRuleSet(cntlr)
             try:
                 rule_set.open(v, open_packages=False, open_files=False)
-<<<<<<< HEAD
-                version = rule_set.catalog.get('version', 'NOT VERSIONED')
-=======
                 version = rule_set.catalog.get('xule_compiled_version') or 'not versioned'
             except xr.XuleRuleCompatibilityError as err:
                 version = err.args[0] if len(err.args)>0 else 'incompatible rule set version'
->>>>>>> 7131d86b
             except FileNotFoundError:
                 version = 'Rule set not found'
             map_data.append((k, v, version))
