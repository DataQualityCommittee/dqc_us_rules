"""XuleUtility

Xule is a rule processor for XBRL (X)brl r(ULE). 

DOCSKIP
See https://xbrl.us/dqc-license for license information.  
See https://xbrl.us/dqc-patent for patent infringement notice.
Copyright (c) 2017 - 2021 XBRL US, Inc.

Licensed under the Apache License, Version 2.0 (the "License");
you may not use this file except in compliance with the License.
You may obtain a copy of the License at

    http://www.apache.org/licenses/LICENSE-2.0

Unless required by applicable law or agreed to in writing, software
distributed under the License is distributed on an "AS IS" BASIS,
WITHOUT WARRANTIES OR CONDITIONS OF ANY KIND, either express or implied.
See the License for the specific language governing permissions and
limitations under the License.

<<<<<<< HEAD
$Change: 23204 $
=======
$Change: 23301 $
>>>>>>> a76c7f78
DOCSKIP
"""
from arelle.ModelRelationshipSet import ModelRelationshipSet
import collections
import json 
import os
import inspect
import glob
import re
import shutil
from contextlib import contextmanager
from . import XuleConstants as xc
from . import XuleRunTime as xrt
from .XuleRunTime import XuleProcessingError
# XuleValue is a module. It is imported in the _imports() function to avoid a circular relative import error.
XuleValue = None
XuleProperties = None


def version(plugin_init_files=__file__):
    change_numbers = set()

    if plugin_init_files == __file__:
        xule_mod_pattern = os.path.realpath(os.path.join(os.getcwd(), os.path.dirname(plugin_init_files), '*.py'))
        files_to_check = glob.glob(xule_mod_pattern)
    elif isinstance(plugin_init_files, str):
        files_to_check = (plugin_init_files,) # change the string to a tuple
    else:
        files_to_check = plugin_init_files

    for mod_file_name in files_to_check:
        with open(mod_file_name, 'r') as mod_file:
            file_text = mod_file.read()
            match = re.search(r'\$' + r'Change:\s*(\d+)\s*\$', file_text)
            if match is not None:
                change_numbers.add(int(match.group(1)))
    
    if len(change_numbers) == 0:
        return ''
    else:
        return str(max(change_numbers))
    
    return ''

def _imports():
    """Imports
    
    This function handles the imports. These imports are here to prevent circular relative import errors which happens in version prior to 3.5.
    """
    global XuleValue
    if XuleValue is None:
        from . import XuleValue
        
    global XuleProperties
    if XuleProperties is None:
        from . import XuleProperties

def add_sets(xule_context, left, right):
    _imports()
    new_set_values = list(left.value)
    new_shadow = list(left.shadow_collection)

    for item in right.value:
        if item.value not in new_shadow:
            new_shadow.append(item.shadow_collection if item.type in ('set','list','dictionary') else item.value)
            new_set_values.append(item)
    
    return XuleValue.XuleValue(xule_context, frozenset(new_set_values), 'set', shadow_collection=frozenset(new_shadow))

def subtract_sets(xule_context, left, right):
    _imports()
    new_set_values = set()
    new_shadow = set()
    
    for item in left.value:
        left_compute_value = item.shadow_collection if item.type in ('set', 'list', 'dictionary') else item.value
        if left_compute_value not in right.shadow_collection:
            new_set_values.add(item)
            new_shadow.add(item.shadow_collection if item.type in ('set', 'list', 'dictionary') else item.value)
            
    return XuleValue.XuleValue(xule_context, frozenset(new_set_values), 'set', shadow_collection=frozenset(new_shadow))

def symetric_difference(xule_context, left, right):
    _imports()
    new_set_values = set()
    new_shadow = set()
    
    for item in left.value:
        compute_value = item.shadow_collection if item.type in ('set', 'list', 'dictionary') else item.value
        if compute_value not in right.shadow_collection:
            new_set_values.add(item)
            new_shadow.add(item.shadow_collection if item.type in ('set', 'list', 'dictionary') else item.value)
            
    for item in right.value:
        compute_value = item.shadow_collection if item.type in ('set', 'list', 'dictionary') else item.value
        if compute_value not in left.shadow_collection:
            new_set_values.add(item)
            new_shadow.add(item.shadow_collection if item.type in ('set', 'list', 'dictionary') else item.value)                    

    return XuleValue.XuleValue(xule_context, frozenset(new_set_values), 'set', shadow_collection=frozenset(new_shadow))

def intersect_sets(xule_context, left, right):
    _imports()
    new_set_values = set()
    new_shadow = set()
    
    for item in right.value:
        right_compute_value = item.shadow_collection if item.type in ('set', 'list', 'dictionary') else item.value
        if right_compute_value in left.shadow_collection:
            new_set_values.add(item)
            new_shadow.add(item.shadow_collection if item.type in ('set', 'list', 'dictionary') else item.value)
    
    return XuleValue.XuleValue(xule_context, frozenset(new_set_values), 'set', shadow_collection=frozenset(new_shadow))

def resolve_role(role_value, role_type, dts, xule_context):
    """Resolve a role.
    
    A role is either a string, uri or a non prefixed qname. If it is a string or uri, it is a full arcrole. If it is
    a non prefixed qname, than the local name of the qname is used to match an arcrole that ends in 'localName'. If more than one arcrole is found then
    and error is raise. This allows short form of an arcrole i.e parent-child.
    """
    _imports()
    if role_value.value.prefix is not None:
        raise XuleProcessingError(_("Invalid {}. {} should be a string, uri or short role name. Found qname with value of {}".format(role_type, role_type.capitalize(), role_value.format_value())))
    else:
        if role_type == 'arcrole' and role_value.value.localName in xc.DIMENSION_PSEDDO_ARCROLES:
            return role_value.value.localName
        # Check that the dictionary of short arcroles is in the context. If not, build the diction are arcrole short names
        short_attribute_name = 'xule_{}_short'.format(role_type)
        if not hasattr(dts, short_attribute_name):
            if role_type == 'arcrole':
                setattr(dts, short_attribute_name, XuleProperties.CORE_ARCROLES.copy())
                dts_roles = dts.arcroleTypes
            else:
                setattr(dts, short_attribute_name, {'link': 'http://www.xbrl.org/2003/role/link'})
                dts_roles = dts.roleTypes
            
            short_role_dict = getattr(dts, short_attribute_name)
            for role in dts_roles:
                short_name = role.split('/')[-1] if '/' in role else role
                if short_name in short_role_dict:
                    short_role_dict[short_name] = None # indicates that there is a dup shortname
                else:
                    short_role_dict[short_name] = role
        
        short_role_dict = getattr(dts, short_attribute_name)
        short_name = role_value.value.localName
        if short_name not in short_role_dict:
            return None
            #raise XuleProcessingError(_("The {} short name '{}' does not match any arcrole.".format(role_type, short_name)))
        if short_name in (XuleProperties.CORE_ARCROLES if role_type == 'arcrole' else {'link': 'http://www.xbrl.org/2003/role/link'}) and short_role_dict[short_name] is None:
            raise XuleProcessingError(_("A taxonomy defined {role} has the same short name (last portion of the {role}) as a core specification {role}. " 
                                        "Taxonomy defined {role} is '{tax_role}'. Core specification {role} is '{core_role}'."
                                        .format(role=role_type, 
                                                tax_role=getattr(dts, short_attribute_name)[short_name], 
                                                core_role=XuleProperties.CORE_ARCROLES[short_name] if role_type == 'arcrole' else 'http://www.xbrl.org/2003/role/link')))
        if short_name in short_role_dict and short_role_dict[short_name] is None:
            raise XuleProcessingError(_("The {} short name '{}' resolves to more than one arcrole in the taxonomy.".format(role_type, short_name)))
        
        return short_role_dict[short_name]

def role_uri_to_model_role(model_xbrl, role_uri):
    _imports()
    if role_uri in model_xbrl.roleTypes:
        return model_xbrl.roleTypes[role_uri][0]
    else:
        return XuleValue.XuleRole(role_uri)

def arcrole_uri_to_model_role(model_xbrl, arcrole_uri):
    _imports()
    if arcrole_uri in model_xbrl.arcroleTypes:
        return model_xbrl.arcroleTypes[arcrole_uri][0]
    else:
        return XuleValue.XuleArcrole(arcrole_uri)

# def base_dimension_sets(dts):
#     """Get the Xule base dimension sets.
#     
#     This is like the baseSets dictionary of a model. The base dimension set is a dictionary keyed by the drs role and hypercube. The drs role is the role of the initial 'all' relationship or the target role of the initial
#     'all' relationship if there is a target role. The value of the dictionary is a set of the 'all' relationships.
#     """
#     _imports() 
#     if not hasattr(dts, 'xuleBaseDimensionSets'):
#         dts.xuleBaseDimensionSets = collections.defaultdict(set)
#         for base_set in dts.baseSets:
#             if (base_set[XuleProperties.NETWORK_ARCROLE] in('http://xbrl.org/int/dim/arcrole/all', 
#                                                             'http://xbrl.org/int/dim/arcrole/notAll') and 
#                 base_set[XuleProperties.NETWORK_ROLE] is not None and 
#                 base_set[XuleProperties.NETWORK_LINK] is not None and 
#                 base_set[XuleProperties.NETWORK_ARC] is not None):
#                 # This is an 'all' dimension base set find the hypercubes
#                 relationship_set =dts.relationshipSets.get(base_set,
#                                                             ModelRelationshipSet(dts, 
#                                                                                base_set[XuleProperties.NETWORK_ARCROLE],
#                                                                                base_set[XuleProperties.NETWORK_ROLE],
#                                                                                base_set[XuleProperties.NETWORK_LINK],
#                                                                                base_set[XuleProperties.NETWORK_ARC]))
#                 
#                 for rel in relationship_set.modelRelationships:
#                     drs_role = rel.targetRole or base_set[XuleProperties.NETWORK_ROLE]
#                     hypercube = rel.toModelObject
#                     dts.xuleBaseDimensionSets[(drs_role, hypercube)].add(rel)
# 
#     return dts.xuleBaseDimensionSets
#
# def dimension_sets(dts):
#     """The dimension sets in a dts.
#     
#     A dimension set is identified by a drs role and hypercube. 
#     """
#     _imports()
#     if not hasattr(dts, 'xuleDimensionSets'):
#         dts.xuleDimensionSets = dict()
#     
#     return dts.xuleDimensionSets
# 
# def dimension_set(dts, dimension_set_info):
#     _imports()
#     if dimension_set_info not in dimension_sets(dts):
#         dimension_sets(dts)[dimension_set_info] = XuleValue.XuleDimensionCube(dts, *dimension_set_info)
# 
#     return dimension_sets(dts)[dimension_set_info]                                                         
                                                                                        

def determine_rule_set(model_xbrl, cntlr, rule_set_map_name):
    """Determine which rule set to use based on the instance.
    
    :param model_xbrl: Arelle model of the instance
    :type model_xbrl: ModelXbrl
    :param cntlr: Arelle controller
    :type cntlr: Cntlr
    """
    # Open the rule set map file. This is a json file that maps namespace uris to a location for a rule set.
    rule_set_map = get_rule_set_map(cntlr, rule_set_map_name)
    
    if rule_set_map is not None:
        # Get a list of namespaces that are used by the facts.
        used_namespaces = set(x.namespaceURI for x in model_xbrl.factsByQname.keys())
        # Go through the list of namespaces in the rule set map
        for mapped_namespace, rule_set_location in rule_set_map.items():
            if mapped_namespace in model_xbrl.namespaceDocs:
            #if mapped_namespace in used_namespaces:
                return rule_set_location
    
#     # This is only reached if a rule set location was not found in the map.
#     rule_set_map_file_name = get_rule_set_map_file_name(cntlr, xc.RULE_SET_MAP)
#     model_xbrl.log('ERROR', 'xule', "Cannot determine which rule set to use for the filing. Check the rule set map at '{}'.".format(rule_set_map_file_name))
#     #raise XuleProcessingError(_("Cannot determine which rule set to use for the filing. Check the rule set map at '{}'.".format(rule_set_map_file_name)))

def get_rule_set_map(cntlr, map_name):
    try:
        with get_rule_set_map_file(cntlr, map_name) as rule_set_map_file:
            # An ordered dict is used to keep the order of the key/value pairs in the json object.
            return json.load(rule_set_map_file, object_pairs_hook=collections.OrderedDict)
    except ValueError:
        rule_set_map_file_name = get_rule_set_map_file_name(cntlr, map_name)
        raise XuleProcessingError(_("Map file does not appear to be a valid JSON file. File: {}".format(rule_set_map_file_name)))

@contextmanager
def get_rule_set_map_file(cntlr, map_name, mode='r'):
    """Get the location of the rule set map
    
    The rule set map will be in the application data folder for the xule plugin. An initial copy is in the
    plugin folder for xule. If the map is not found in the application data folder, the initial copy is copied
    to the application folder.
    
    :param cntlr: Arelle controler
    :type cntlr: Cntlr
    :returns: Rule set map file location
    :rtype: string
    """
    rule_set_map_file_name = get_rule_set_map_file_name(cntlr, map_name)
    if not os.path.isfile(rule_set_map_file_name):
        # See if there is an initial copy in the plugin folder
        if os.path.isabs(map_name):
            initial_copy_file_name = map_name
        else:
            current_dir = os.path.dirname(os.path.abspath(inspect.getfile(inspect.currentframe())))
            initial_copy_file_name = os.path.join(current_dir, map_name)        
            if not os.path.isfile(initial_copy_file_name):
                raise xrt.XuleMissingRuleSetMap("Cannot find rule set map file for '{}'. This file is needed to determine which rule set to use.".format(map_name))
            os.makedirs(os.path.dirname(rule_set_map_file_name), exist_ok=True)
            shutil.copyfile(initial_copy_file_name, rule_set_map_file_name)
    
    # Open the rule set map file
    try:
        rule_set_map_file_object = open(rule_set_map_file_name, mode)
    except:
        raise XuleProcessingError(_("Unable to open map file at {}".format(rule_set_map_file_name)))
    
    yield rule_set_map_file_object
    # Clean up
    rule_set_map_file_object.close()

def get_rule_set_map_file_name(cntlr, map_name):
    if cntlr.userAppDir is None:
        raise XuleProcessingError(_("Arelle does not have a user application data directory. Cannot locate map file"))            
    return os.path.join(cntlr.userAppDir, 'plugin', 'xule', map_name)

def update_rule_set_map(cntlr, new_map_name, map_name, overwrite=False):
    
    new_map = open_json_file(cntlr, new_map_name)
    
    if overwrite:
        rule_set_map = new_map
    else:
        # update
        rule_set_map = get_rule_set_map(cntlr, map_name)
        rule_set_map.update(new_map)

    #update the rule set map
    with get_rule_set_map_file(cntlr, map_name, 'w') as rule_set_file: 
        json.dump(rule_set_map, rule_set_file)
    if overwrite:
        cntlr.addToLog(_("Map file replaced - {}".format(get_rule_set_map_file_name(cntlr, map_name))), "xule")
    else:
        cntlr.addToLog(_("Map file updated - {}".format(get_rule_set_map_file_name(cntlr, map_name))), "xule")

def open_json_file(cntlr, file_name):
    # Open the new map
    from arelle import FileSource
    file_source = FileSource.openFileSource(file_name, cntlr)
    # FileSource does not handle reading JSPON files. If the file is not binary, FileSource assumes it is XML
    # Read the file as binary and then decode.
    file_object = file_source.file(file_name, binary=True)[0] 
    
    file_content = file_object.read().decode()
    try:
        return json.loads(file_content, object_pairs_hook=collections.OrderedDict)
    except ValueError:
        raise XuleProcessingError(_("New map file does not appear to be a valid JSON file. File: {}".format(file_name)))

def reset_rule_set_map(cntlr, map_name):
    rule_set_map_file_name = get_rule_set_map_file_name(cntlr, map_name)
    # delete the rule set map file
    try:
        os.remove(rule_set_map_file_name)
    except OSError:
        pass
    
    # get the rule set map. This will copy the default file when it doesn't exist in the
    # users appdata (which was just deleted)
    with get_rule_set_map_file(cntlr):
        pass
    
    cntlr.addToLog(_("Map file reset"), "xule")

def get_element_identifier(model_object):
    if model_object is not None:
        if model_object.id is not None:
            return (model_object.modelDocument.uri + "#" + model_object.id, model_object.sourceline)
        else:
            #need to build the element scheme
            location = get_tree_location(model_object)
            return (model_object.modelDocument.uri + "#element(" + location + ")", model_object.sourceline)
            
def get_tree_location(model_object):
    
    parent = model_object.getparent()
    if parent is None:
        return "/1"
    else:
        prev_location = get_tree_location(parent)
        return prev_location + "/" + str(parent.index(model_object) + 1)

def get_rule_set_compatibility_version():

    current_dir = os.path.dirname(os.path.abspath(inspect.getfile(inspect.currentframe())))
    compatibility_file_name = os.path.join(current_dir, xc.RULE_SET_COMPATIBILITY_FILE)        
    if not os.path.isfile(compatibility_file_name):
        raise xrt.XuleProcessingError("Cannot find rule set compatibility file for '{}'. This file is needed to determine which rule set to use.".format(compatibility_file_name))
    try:
        with open(compatibility_file_name, 'r') as compatibility_file:
            compatibility_json =  json.load(compatibility_file)
            return compatibility_json.get('versionControl')
    except ValueError:
        raise XuleProcessingError(_("Rule set compatibility file does not appear to be a valid JSON file. File: {}".format(xc.RULE_SET_COMPATIBILITY_FILE))) <|MERGE_RESOLUTION|>--- conflicted
+++ resolved
@@ -19,11 +19,7 @@
 See the License for the specific language governing permissions and
 limitations under the License.
 
-<<<<<<< HEAD
-$Change: 23204 $
-=======
 $Change: 23301 $
->>>>>>> a76c7f78
 DOCSKIP
 """
 from arelle.ModelRelationshipSet import ModelRelationshipSet
