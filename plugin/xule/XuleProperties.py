--- conflicted
+++ resolved
@@ -19,11 +19,7 @@
 See the License for the specific language governing permissions and
 limitations under the License.
 
-<<<<<<< HEAD
-$Change: 23185 $
-=======
 $Change: 23221 $
->>>>>>> 7131d86b
 DOCSKIP
 """
 
@@ -510,11 +506,7 @@
         if object_value.fact.modelXbrl.modelDocument.type in (Type.INLINEXBRL, Type.INLINEXBRLDOCUMENTSET):
             return xv.XuleValue(xule_context, qname('http://www.xbrl.org/2013/inlineXBRL', 'hidden') in object_value.fact.ancestorQnames, 'bool')
         else:
-<<<<<<< HEAD
-            return xv.XuleValue(xule_contet, None, 'none')
-=======
             return xv.XuleValue(xule_context, None, 'none')
->>>>>>> 7131d86b
     else:
         return object_value
 
@@ -1867,11 +1859,7 @@
               'union': (property_union, 1, ('set',), False),
               'intersect': (property_intersect, 1, ('set',), False),
               'difference': (property_difference, 1, ('set',), False),
-<<<<<<< HEAD
-              'symetric-difference': (property_symetric_difference, 1, ('set',), False),
-=======
               'symmetric-difference': (property_symetric_difference, 1, ('set',), False),
->>>>>>> 7131d86b
               'contains': (property_contains, 1, ('set', 'list', 'string', 'uri'), False),
               'length': (property_length, 0, ('string', 'uri', 'set', 'list', 'dictionary'), False),
               'to-list': (property_to_list, 0, ('list', 'set'), False),
