--- conflicted
+++ resolved
@@ -19,11 +19,7 @@
 See the License for the specific language governing permissions and
 limitations under the License.
 
-<<<<<<< HEAD
-$Change: 23218 $
-=======
 $Change: 23303 $
->>>>>>> a76c7f78
 DOCSKIP
 """
 from .XuleRunTime import XuleProcessingError
@@ -206,8 +202,6 @@
                     enum_value_type, enum_compute_value = model_to_xule_type(xule_context, enum)
                     enum_set.add(XuleValue(xule_context, enum_compute_value, enum_value_type))
                 return 'set', enum_set, orig_value
-<<<<<<< HEAD
-=======
             elif "{http://xbrl.org/2020/extensible-enumerations-2.0}enumerationItemType" in self._type_ancestry(orig_value.concept.type):
                 # This should be a single qname, but Arelle puts it in a list
                 if isinstance(orig_value.xValue, list):
@@ -218,7 +212,6 @@
                 else:
                     xule_type, compute_value = model_to_xule_type(xule_context, orig_value.xValue)
                 return xule_type, compute_value, orig_value
->>>>>>> a76c7f78
             else:
                 xule_type, compute_value = model_to_xule_type(xule_context, orig_value.xValue)
                 return xule_type, compute_value, orig_value
