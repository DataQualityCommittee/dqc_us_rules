--- conflicted
+++ resolved
@@ -19,11 +19,7 @@
 See the License for the specific language governing permissions and
 limitations under the License.
 
-<<<<<<< HEAD
-$Change: 22663 $
-=======
 $Change: 22698 $
->>>>>>> 2c0982c2
 DOCSKIP
 """
 from .XuleRunTime import XuleProcessingError
