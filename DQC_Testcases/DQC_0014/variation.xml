<!--FILENAME-->
<!--DQC_0014-->
<!-- Copyright 2017 XBRL US Inc. All Rights Reserved. -->
<!-- Validation File Version 2.0 --><?xml-stylesheet type="text/xsl" href="."?>
<testcase xmlns="http://xbrl.org/2008/conformance" xmlns:xsi="http://www.w3.org/2001/XMLSchema-instance">
  <creator>
    <name>Campbell Pryde</name>
    <email>campbell.pryde@xbrl.us</email>
  </creator>
  <number>DQC_0014</number>
  <ruleIdentifier>DQC_0014</ruleIdentifier>
  <description />
  <ruleMessage>${fact1.label} has a value of ${fact1.value} which is less than zero. This element should not have a negative value. \nThe properties of this ${fact1.name} fact are:\nPeriod: ${fact1.period}\nUnit: ${fact1.unit}\nRule version: ${ruleVersion}</ruleMessage>
  <variation id="DQC_0014.2786.3000">
    <name>Flags a pass case when the value of us-gaap:DerivativeFairValueOfDerivativeLiability has a positive value or a value equal to zero irrespective of the deciamal value.</name>
    <description>Creates a pass case when the value of us-gaap:DerivativeFairValueOfDerivativeLiability equals 3000000.</description>
    <data>
      <schema>DQC_0014.2786/CASE_3000/testco-20141231_3000.xsd</schema>
      <instance readMeFirst="true">DQC_0014.2786/CASE_3000/testco-20141231_3000.xml</instance>
    </data>
    <results />
  </variation>
  <variation id="DQC_0014.2786.3024">
    <name>Creates a fail case when the value of us-gaap:DerivativeFairValueOfDerivativeLiability is less than zero irrespective of the deciamal value.</name>
    <description>Creates a fail case when the value of us-gaap:DerivativeFairValueOfDerivativeLiability equals -3024000.</description>
    <data>
      <schema>DQC_0014.2786/CASE_3024/testco-20141231_3024.xsd</schema>
      <instance readMeFirst="true">DQC_0014.2786/CASE_3024/testco-20141231_3024.xml</instance>
    </data>
    <results>
      <error severity="error" count="1">DQC.US.0014.2786</error>
      <result>
        <primaryElement>us-gaap:DerivativeFairValueOfDerivativeLiability</primaryElement>
        <factValue>-3024000</factValue>
        <endDate>2014-12-31</endDate>
        <dimensions />
        <unit>iso4217:USD</unit>
        <message>${fact1.label} has a value of -3024000 which is less than zero. This element should not have a negative value. \nThe properties of this us-gaap:DerivativeFairValueOfDerivativeLiability fact are:\nPeriod: 2014-12-31\nUnit: iso4217:USD\nRule version: ${ruleVersion}</message>
      </result>
    </results>
  </variation>
<<<<<<< HEAD
=======
  <variation id="DQC_0014.2787.3001">
    <name>Flags a pass case when the value of us-gaap:DerivativeLiabilities has a positive value or a value equal to zero irrespective of the deciamal value.</name>
    <description>Creates a pass case when the value of us-gaap:DerivativeLiabilities equals 3001000.</description>
    <data>
      <schema>DQC_0014.2787/CASE_3001/testco-20141231_3001.xsd</schema>
      <instance readMeFirst="true">DQC_0014.2787/CASE_3001/testco-20141231_3001.xml</instance>
    </data>
    <results />
  </variation>
>>>>>>> d24cf63d
  <variation id="DQC_0014.2787.3025">
    <name>Creates a fail case when the value of us-gaap:DerivativeLiabilities is less than zero irrespective of the deciamal value.</name>
    <description>Creates a fail case when the value of us-gaap:DerivativeLiabilities equals -3025000.</description>
    <data>
      <schema>DQC_0014.2787/CASE_3025/testco-20141231_3025.xsd</schema>
      <instance readMeFirst="true">DQC_0014.2787/CASE_3025/testco-20141231_3025.xml</instance>
    </data>
    <results>
      <error severity="error" count="1">DQC.US.0014.2787</error>
      <result>
        <primaryElement>us-gaap:DerivativeLiabilities</primaryElement>
        <factValue>-3025000</factValue>
        <endDate>2014-12-31</endDate>
        <dimensions />
        <unit>iso4217:USD</unit>
        <message>${fact1.label} has a value of -3025000 which is less than zero. This element should not have a negative value. \nThe properties of this us-gaap:DerivativeLiabilities fact are:\nPeriod: 2014-12-31\nUnit: iso4217:USD\nRule version: ${ruleVersion}</message>
      </result>
    </results>
  </variation>
  <variation id="DQC_0014.2788.3002">
    <name>Flags a pass case when the value of us-gaap:FairValueMeasurementWithUnobservableInputsReconciliationRecurringBasisAssetValue has a positive value or a value equal to zero irrespective of the deciamal value.</name>
    <description>Creates a pass case when the value of us-gaap:FairValueMeasurementWithUnobservableInputsReconciliationRecurringBasisAssetValue equals 3002000.</description>
    <data>
      <schema>DQC_0014.2788/CASE_3002/testco-20141231_3002.xsd</schema>
      <instance readMeFirst="true">DQC_0014.2788/CASE_3002/testco-20141231_3002.xml</instance>
    </data>
    <results />
  </variation>
  <variation id="DQC_0014.2788.3026">
    <name>Creates a fail case when the value of us-gaap:FairValueMeasurementWithUnobservableInputsReconciliationRecurringBasisAssetValue is less than zero irrespective of the deciamal value.</name>
    <description>Creates a fail case when the value of us-gaap:FairValueMeasurementWithUnobservableInputsReconciliationRecurringBasisAssetValue equals -3026000.</description>
    <data>
      <schema>DQC_0014.2788/CASE_3026/testco-20141231_3026.xsd</schema>
      <instance readMeFirst="true">DQC_0014.2788/CASE_3026/testco-20141231_3026.xml</instance>
    </data>
    <results>
      <error severity="error" count="1">DQC.US.0014.2788</error>
      <result>
        <primaryElement>us-gaap:FairValueMeasurementWithUnobservableInputsReconciliationRecurringBasisAssetValue</primaryElement>
        <factValue>-3026000</factValue>
        <endDate>2014-12-31</endDate>
        <dimensions />
        <unit>iso4217:USD</unit>
        <message>${fact1.label} has a value of -3026000 which is less than zero. This element should not have a negative value. \nThe properties of this us-gaap:FairValueMeasurementWithUnobservableInputsReconciliationRecurringBasisAssetValue fact are:\nPeriod: 2014-12-31\nUnit: iso4217:USD\nRule version: ${ruleVersion}</message>
      </result>
    </results>
  </variation>
<<<<<<< HEAD
  <variation id="DQC_0014.2788.3002">
    <name>Flags a pass case when the value of us-gaap:FairValueMeasurementWithUnobservableInputsReconciliationRecurringBasisAssetValue has a positive value or a value equal to zero irrespective of the deciamal value.</name>
    <description>Creates a pass case when the value of us-gaap:FairValueMeasurementWithUnobservableInputsReconciliationRecurringBasisAssetValue equals 3002000.</description>
    <data>
      <schema>DQC_0014.2788/CASE_3002/testco-20141231_3002.xsd</schema>
      <instance readMeFirst="true">DQC_0014.2788/CASE_3002/testco-20141231_3002.xml</instance>
    </data>
    <results />
  </variation>
=======
>>>>>>> d24cf63d
  <variation id="DQC_0014.2789.3027">
    <name>Creates a fail case when the value of us-gaap:FairValueMeasurementWithUnobservableInputsReconciliationsRecurringBasisLiabilityValue is less than zero irrespective of the deciamal value.</name>
    <description>Creates a fail case when the value of us-gaap:FairValueMeasurementWithUnobservableInputsReconciliationsRecurringBasisLiabilityValue equals -3027000.</description>
    <data>
      <schema>DQC_0014.2789/CASE_3027/testco-20141231_3027.xsd</schema>
      <instance readMeFirst="true">DQC_0014.2789/CASE_3027/testco-20141231_3027.xml</instance>
    </data>
    <results>
      <error severity="error" count="1">DQC.US.0014.2789</error>
      <result>
        <primaryElement>us-gaap:FairValueMeasurementWithUnobservableInputsReconciliationsRecurringBasisLiabilityValue</primaryElement>
        <factValue>-3027000</factValue>
        <endDate>2014-12-31</endDate>
        <dimensions />
        <unit>iso4217:USD</unit>
        <message>${fact1.label} has a value of -3027000 which is less than zero. This element should not have a negative value. \nThe properties of this us-gaap:FairValueMeasurementWithUnobservableInputsReconciliationsRecurringBasisLiabilityValue fact are:\nPeriod: 2014-12-31\nUnit: iso4217:USD\nRule version: ${ruleVersion}</message>
      </result>
    </results>
  </variation>
  <variation id="DQC_0014.2789.3003">
    <name>Flags a pass case when the value of us-gaap:FairValueMeasurementWithUnobservableInputsReconciliationsRecurringBasisLiabilityValue has a positive value or a value equal to zero irrespective of the deciamal value.</name>
    <description>Creates a pass case when the value of us-gaap:FairValueMeasurementWithUnobservableInputsReconciliationsRecurringBasisLiabilityValue equals 3003000.</description>
    <data>
      <schema>DQC_0014.2789/CASE_3003/testco-20141231_3003.xsd</schema>
      <instance readMeFirst="true">DQC_0014.2789/CASE_3003/testco-20141231_3003.xml</instance>
    </data>
    <results />
  </variation>
  <variation id="DQC_0014.2790.3004">
    <name>Flags a pass case when the value of us-gaap:LiabilitiesFairValueDisclosure has a positive value or a value equal to zero irrespective of the deciamal value.</name>
    <description>Creates a pass case when the value of us-gaap:LiabilitiesFairValueDisclosure equals 3004000.</description>
    <data>
      <schema>DQC_0014.2790/CASE_3004/testco-20141231_3004.xsd</schema>
      <instance readMeFirst="true">DQC_0014.2790/CASE_3004/testco-20141231_3004.xml</instance>
    </data>
    <results />
  </variation>
  <variation id="DQC_0014.2790.3028">
    <name>Creates a fail case when the value of us-gaap:LiabilitiesFairValueDisclosure is less than zero irrespective of the deciamal value.</name>
    <description>Creates a fail case when the value of us-gaap:LiabilitiesFairValueDisclosure equals -3028000.</description>
    <data>
      <schema>DQC_0014.2790/CASE_3028/testco-20141231_3028.xsd</schema>
      <instance readMeFirst="true">DQC_0014.2790/CASE_3028/testco-20141231_3028.xml</instance>
    </data>
    <results>
      <error severity="error" count="1">DQC.US.0014.2790</error>
      <result>
        <primaryElement>us-gaap:LiabilitiesFairValueDisclosure</primaryElement>
        <factValue>-3028000</factValue>
        <endDate>2014-12-31</endDate>
        <dimensions />
        <unit>iso4217:USD</unit>
        <message>${fact1.label} has a value of -3028000 which is less than zero. This element should not have a negative value. \nThe properties of this us-gaap:LiabilitiesFairValueDisclosure fact are:\nPeriod: 2014-12-31\nUnit: iso4217:USD\nRule version: ${ruleVersion}</message>
      </result>
    </results>
  </variation>
  <variation id="DQC_0014.2791.3005">
    <name>Flags a pass case when the value of us-gaap:AmortizationOfIntangibleAssets has a positive value or a value equal to zero irrespective of the deciamal value.</name>
    <description>Creates a pass case when the value of us-gaap:AmortizationOfIntangibleAssets equals 3005000.</description>
    <data>
      <schema>DQC_0014.2791/CASE_3005/testco-20141231_3005.xsd</schema>
      <instance readMeFirst="true">DQC_0014.2791/CASE_3005/testco-20141231_3005.xml</instance>
    </data>
    <results />
  </variation>
  <variation id="DQC_0014.2791.3029">
    <name>Creates a fail case when the value of us-gaap:AmortizationOfIntangibleAssets is less than zero irrespective of the deciamal value.</name>
    <description>Creates a fail case when the value of us-gaap:AmortizationOfIntangibleAssets equals -3029000.</description>
    <data>
      <schema>DQC_0014.2791/CASE_3029/testco-20141231_3029.xsd</schema>
      <instance readMeFirst="true">DQC_0014.2791/CASE_3029/testco-20141231_3029.xml</instance>
    </data>
    <results>
      <error severity="error" count="1">DQC.US.0014.2791</error>
      <result>
        <primaryElement>us-gaap:AmortizationOfIntangibleAssets</primaryElement>
        <factValue>-3029000</factValue>
        <startDate>2014-01-01</startDate>
        <endDate>2014-12-31</endDate>
        <dimensions />
        <unit>iso4217:USD</unit>
        <message>${fact1.label} has a value of -3029000 which is less than zero. This element should not have a negative value. \nThe properties of this us-gaap:AmortizationOfIntangibleAssets fact are:\nPeriod: 2014-12-31 - 2014-12-31\nUnit: iso4217:USD\nRule version: ${ruleVersion}</message>
      </result>
    </results>
  </variation>
  <variation id="DQC_0014.2792.3006">
    <name>Flags a pass case when the value of us-gaap:DerivativeFairValueOfDerivativeLiabilityAmountNotOffsetAgainstCollateral has a positive value or a value equal to zero irrespective of the deciamal value.</name>
    <description>Creates a pass case when the value of us-gaap:DerivativeFairValueOfDerivativeLiabilityAmountNotOffsetAgainstCollateral equals 3006000.</description>
    <data>
      <schema>DQC_0014.2792/CASE_3006/testco-20141231_3006.xsd</schema>
      <instance readMeFirst="true">DQC_0014.2792/CASE_3006/testco-20141231_3006.xml</instance>
    </data>
    <results />
  </variation>
  <variation id="DQC_0014.2792.3030">
    <name>Creates a fail case when the value of us-gaap:DerivativeFairValueOfDerivativeLiabilityAmountNotOffsetAgainstCollateral is less than zero irrespective of the deciamal value.</name>
    <description>Creates a fail case when the value of us-gaap:DerivativeFairValueOfDerivativeLiabilityAmountNotOffsetAgainstCollateral equals -3030000.</description>
    <data>
      <schema>DQC_0014.2792/CASE_3030/testco-20141231_3030.xsd</schema>
      <instance readMeFirst="true">DQC_0014.2792/CASE_3030/testco-20141231_3030.xml</instance>
    </data>
    <results>
      <error severity="error" count="1">DQC.US.0014.2792</error>
      <result>
        <primaryElement>us-gaap:DerivativeFairValueOfDerivativeLiabilityAmountNotOffsetAgainstCollateral</primaryElement>
        <factValue>-3030000</factValue>
        <endDate>2014-12-31</endDate>
        <dimensions />
        <unit>iso4217:USD</unit>
        <message>${fact1.label} has a value of -3030000 which is less than zero. This element should not have a negative value. \nThe properties of this us-gaap:DerivativeFairValueOfDerivativeLiabilityAmountNotOffsetAgainstCollateral fact are:\nPeriod: 2014-12-31\nUnit: iso4217:USD\nRule version: ${ruleVersion}</message>
      </result>
    </results>
  </variation>
  <variation id="DQC_0014.2793.3007">
    <name>Flags a pass case when the value of us-gaap:DerivativeAssets has a positive value or a value equal to zero irrespective of the deciamal value.</name>
    <description>Creates a pass case when the value of us-gaap:DerivativeAssets equals 3007000.</description>
    <data>
      <schema>DQC_0014.2793/CASE_3007/testco-20141231_3007.xsd</schema>
      <instance readMeFirst="true">DQC_0014.2793/CASE_3007/testco-20141231_3007.xml</instance>
    </data>
    <results />
  </variation>
  <variation id="DQC_0014.2793.3031">
    <name>Creates a fail case when the value of us-gaap:DerivativeAssets is less than zero irrespective of the deciamal value.</name>
    <description>Creates a fail case when the value of us-gaap:DerivativeAssets equals -3031000.</description>
    <data>
      <schema>DQC_0014.2793/CASE_3031/testco-20141231_3031.xsd</schema>
      <instance readMeFirst="true">DQC_0014.2793/CASE_3031/testco-20141231_3031.xml</instance>
    </data>
    <results>
      <error severity="error" count="1">DQC.US.0014.2793</error>
      <result>
        <primaryElement>us-gaap:DerivativeAssets</primaryElement>
        <factValue>-3031000</factValue>
        <endDate>2014-12-31</endDate>
        <dimensions />
        <unit>iso4217:USD</unit>
        <message>${fact1.label} has a value of -3031000 which is less than zero. This element should not have a negative value. \nThe properties of this us-gaap:DerivativeAssets fact are:\nPeriod: 2014-12-31\nUnit: iso4217:USD\nRule version: ${ruleVersion}</message>
      </result>
    </results>
  </variation>
  <variation id="DQC_0014.2794.3008">
    <name>Flags a pass case when the value of us-gaap:FairValueMeasurementWithUnobservableInputsReconciliationRecurringBasisAssetTransfersOutOfLevel3 has a positive value or a value equal to zero irrespective of the deciamal value.</name>
    <description>Creates a pass case when the value of us-gaap:FairValueMeasurementWithUnobservableInputsReconciliationRecurringBasisAssetTransfersOutOfLevel3 equals 3008000.</description>
    <data>
      <schema>DQC_0014.2794/CASE_3008/testco-20141231_3008.xsd</schema>
      <instance readMeFirst="true">DQC_0014.2794/CASE_3008/testco-20141231_3008.xml</instance>
    </data>
    <results />
  </variation>
  <variation id="DQC_0014.2794.3032">
    <name>Creates a fail case when the value of us-gaap:FairValueMeasurementWithUnobservableInputsReconciliationRecurringBasisAssetTransfersOutOfLevel3 is less than zero irrespective of the deciamal value.</name>
    <description>Creates a fail case when the value of us-gaap:FairValueMeasurementWithUnobservableInputsReconciliationRecurringBasisAssetTransfersOutOfLevel3 equals -3032000.</description>
    <data>
      <schema>DQC_0014.2794/CASE_3032/testco-20141231_3032.xsd</schema>
      <instance readMeFirst="true">DQC_0014.2794/CASE_3032/testco-20141231_3032.xml</instance>
    </data>
    <results>
      <error severity="error" count="1">DQC.US.0014.2794</error>
      <result>
        <primaryElement>us-gaap:FairValueMeasurementWithUnobservableInputsReconciliationRecurringBasisAssetTransfersOutOfLevel3</primaryElement>
        <factValue>-3032000</factValue>
        <startDate>2014-01-01</startDate>
        <endDate>2014-12-31</endDate>
        <dimensions />
        <unit>iso4217:USD</unit>
        <message>${fact1.label} has a value of -3032000 which is less than zero. This element should not have a negative value. \nThe properties of this us-gaap:FairValueMeasurementWithUnobservableInputsReconciliationRecurringBasisAssetTransfersOutOfLevel3 fact are:\nPeriod: 2014-12-31 - 2014-12-31\nUnit: iso4217:USD\nRule version: ${ruleVersion}</message>
      </result>
    </results>
  </variation>
  <variation id="DQC_0014.2795.3033">
    <name>Creates a fail case when the value of us-gaap:DerivativeFairValueOfDerivativeAssetAmountOffsetAgainstCollateral is less than zero irrespective of the deciamal value.</name>
    <description>Creates a fail case when the value of us-gaap:DerivativeFairValueOfDerivativeAssetAmountOffsetAgainstCollateral equals -3033000.</description>
    <data>
      <schema>DQC_0014.2795/CASE_3033/testco-20141231_3033.xsd</schema>
      <instance readMeFirst="true">DQC_0014.2795/CASE_3033/testco-20141231_3033.xml</instance>
    </data>
    <results>
      <error severity="error" count="1">DQC.US.0014.2795</error>
      <result>
        <primaryElement>us-gaap:DerivativeFairValueOfDerivativeAssetAmountOffsetAgainstCollateral</primaryElement>
        <factValue>-3033000</factValue>
        <endDate>2014-12-31</endDate>
        <dimensions />
        <unit>iso4217:USD</unit>
        <message>${fact1.label} has a value of -3033000 which is less than zero. This element should not have a negative value. \nThe properties of this us-gaap:DerivativeFairValueOfDerivativeAssetAmountOffsetAgainstCollateral fact are:\nPeriod: 2014-12-31\nUnit: iso4217:USD\nRule version: ${ruleVersion}</message>
      </result>
    </results>
  </variation>
<<<<<<< HEAD
  <variation id="DQC_0014.2795.3009">
    <name>Flags a pass case when the value of us-gaap:DerivativeFairValueOfDerivativeAssetAmountOffsetAgainstCollateral has a positive value or a value equal to zero irrespective of the deciamal value.</name>
    <description>Creates a pass case when the value of us-gaap:DerivativeFairValueOfDerivativeAssetAmountOffsetAgainstCollateral equals 3009000.</description>
    <data>
      <schema>DQC_0014.2795/CASE_3009/testco-20141231_3009.xsd</schema>
      <instance readMeFirst="true">DQC_0014.2795/CASE_3009/testco-20141231_3009.xml</instance>
    </data>
    <results />
  </variation>
  <variation id="DQC_0014.2796.3010">
    <name>Flags a pass case when the value of us-gaap:DerivativeFairValueOfDerivativeLiabilityAmountOffsetAgainstCollateral has a positive value or a value equal to zero irrespective of the deciamal value.</name>
    <description>Creates a pass case when the value of us-gaap:DerivativeFairValueOfDerivativeLiabilityAmountOffsetAgainstCollateral equals 3010000.</description>
    <data>
      <schema>DQC_0014.2796/CASE_3010/testco-20141231_3010.xsd</schema>
      <instance readMeFirst="true">DQC_0014.2796/CASE_3010/testco-20141231_3010.xml</instance>
    </data>
    <results />
  </variation>
=======
>>>>>>> d24cf63d
  <variation id="DQC_0014.2796.3034">
    <name>Creates a fail case when the value of us-gaap:DerivativeFairValueOfDerivativeLiabilityAmountOffsetAgainstCollateral is less than zero irrespective of the deciamal value.</name>
    <description>Creates a fail case when the value of us-gaap:DerivativeFairValueOfDerivativeLiabilityAmountOffsetAgainstCollateral equals -3034000.</description>
    <data>
      <schema>DQC_0014.2796/CASE_3034/testco-20141231_3034.xsd</schema>
      <instance readMeFirst="true">DQC_0014.2796/CASE_3034/testco-20141231_3034.xml</instance>
    </data>
    <results>
      <error severity="error" count="1">DQC.US.0014.2796</error>
      <result>
        <primaryElement>us-gaap:DerivativeFairValueOfDerivativeLiabilityAmountOffsetAgainstCollateral</primaryElement>
        <factValue>-3034000</factValue>
        <endDate>2014-12-31</endDate>
        <dimensions />
        <unit>iso4217:USD</unit>
        <message>${fact1.label} has a value of -3034000 which is less than zero. This element should not have a negative value. \nThe properties of this us-gaap:DerivativeFairValueOfDerivativeLiabilityAmountOffsetAgainstCollateral fact are:\nPeriod: 2014-12-31\nUnit: iso4217:USD\nRule version: ${ruleVersion}</message>
      </result>
    </results>
  </variation>
<<<<<<< HEAD
=======
  <variation id="DQC_0014.2796.3010">
    <name>Flags a pass case when the value of us-gaap:DerivativeFairValueOfDerivativeLiabilityAmountOffsetAgainstCollateral has a positive value or a value equal to zero irrespective of the deciamal value.</name>
    <description>Creates a pass case when the value of us-gaap:DerivativeFairValueOfDerivativeLiabilityAmountOffsetAgainstCollateral equals 3010000.</description>
    <data>
      <schema>DQC_0014.2796/CASE_3010/testco-20141231_3010.xsd</schema>
      <instance readMeFirst="true">DQC_0014.2796/CASE_3010/testco-20141231_3010.xml</instance>
    </data>
    <results />
  </variation>
>>>>>>> d24cf63d
  <variation id="DQC_0014.2797.3011">
    <name>Flags a pass case when the value of us-gaap:DerivativeFairValueOfDerivativeAssetAmountNotOffsetAgainstCollateral has a positive value or a value equal to zero irrespective of the deciamal value.</name>
    <description>Creates a pass case when the value of us-gaap:DerivativeFairValueOfDerivativeAssetAmountNotOffsetAgainstCollateral equals 3011000.</description>
    <data>
      <schema>DQC_0014.2797/CASE_3011/testco-20141231_3011.xsd</schema>
      <instance readMeFirst="true">DQC_0014.2797/CASE_3011/testco-20141231_3011.xml</instance>
    </data>
    <results />
  </variation>
  <variation id="DQC_0014.2797.3035">
    <name>Creates a fail case when the value of us-gaap:DerivativeFairValueOfDerivativeAssetAmountNotOffsetAgainstCollateral is less than zero irrespective of the deciamal value.</name>
    <description>Creates a fail case when the value of us-gaap:DerivativeFairValueOfDerivativeAssetAmountNotOffsetAgainstCollateral equals -3035000.</description>
    <data>
      <schema>DQC_0014.2797/CASE_3035/testco-20141231_3035.xsd</schema>
      <instance readMeFirst="true">DQC_0014.2797/CASE_3035/testco-20141231_3035.xml</instance>
    </data>
    <results>
      <error severity="error" count="1">DQC.US.0014.2797</error>
      <result>
        <primaryElement>us-gaap:DerivativeFairValueOfDerivativeAssetAmountNotOffsetAgainstCollateral</primaryElement>
        <factValue>-3035000</factValue>
        <endDate>2014-12-31</endDate>
        <dimensions />
        <unit>iso4217:USD</unit>
        <message>${fact1.label} has a value of -3035000 which is less than zero. This element should not have a negative value. \nThe properties of this us-gaap:DerivativeFairValueOfDerivativeAssetAmountNotOffsetAgainstCollateral fact are:\nPeriod: 2014-12-31\nUnit: iso4217:USD\nRule version: ${ruleVersion}</message>
      </result>
    </results>
  </variation>
  <variation id="DQC_0014.2798.3012">
    <name>Flags a pass case when the value of us-gaap:DerivativeLiabilityFairValueGrossAsset has a positive value or a value equal to zero irrespective of the deciamal value.</name>
    <description>Creates a pass case when the value of us-gaap:DerivativeLiabilityFairValueGrossAsset equals 3012000.</description>
    <data>
      <schema>DQC_0014.2798/CASE_3012/testco-20141231_3012.xsd</schema>
      <instance readMeFirst="true">DQC_0014.2798/CASE_3012/testco-20141231_3012.xml</instance>
    </data>
    <results />
  </variation>
  <variation id="DQC_0014.2798.3036">
    <name>Creates a fail case when the value of us-gaap:DerivativeLiabilityFairValueGrossAsset is less than zero irrespective of the deciamal value.</name>
    <description>Creates a fail case when the value of us-gaap:DerivativeLiabilityFairValueGrossAsset equals -3036000.</description>
    <data>
      <schema>DQC_0014.2798/CASE_3036/testco-20141231_3036.xsd</schema>
      <instance readMeFirst="true">DQC_0014.2798/CASE_3036/testco-20141231_3036.xml</instance>
    </data>
    <results>
      <error severity="error" count="1">DQC.US.0014.2798</error>
      <result>
        <primaryElement>us-gaap:DerivativeLiabilityFairValueGrossAsset</primaryElement>
        <factValue>-3036000</factValue>
        <endDate>2014-12-31</endDate>
        <dimensions />
        <unit>iso4217:USD</unit>
        <message>${fact1.label} has a value of -3036000 which is less than zero. This element should not have a negative value. \nThe properties of this us-gaap:DerivativeLiabilityFairValueGrossAsset fact are:\nPeriod: 2014-12-31\nUnit: iso4217:USD\nRule version: ${ruleVersion}</message>
      </result>
    </results>
  </variation>
  <variation id="DQC_0014.2799.3037">
    <name>Creates a fail case when the value of us-gaap:FinancialInstrumentsOwnedAtFairValue is less than zero irrespective of the deciamal value.</name>
    <description>Creates a fail case when the value of us-gaap:FinancialInstrumentsOwnedAtFairValue equals -3037000.</description>
    <data>
      <schema>DQC_0014.2799/CASE_3037/testco-20141231_3037.xsd</schema>
      <instance readMeFirst="true">DQC_0014.2799/CASE_3037/testco-20141231_3037.xml</instance>
    </data>
    <results>
      <error severity="error" count="1">DQC.US.0014.2799</error>
      <result>
        <primaryElement>us-gaap:FinancialInstrumentsOwnedAtFairValue</primaryElement>
        <factValue>-3037000</factValue>
        <endDate>2014-12-31</endDate>
        <dimensions />
        <unit>iso4217:USD</unit>
        <message>${fact1.label} has a value of -3037000 which is less than zero. This element should not have a negative value. \nThe properties of this us-gaap:FinancialInstrumentsOwnedAtFairValue fact are:\nPeriod: 2014-12-31\nUnit: iso4217:USD\nRule version: ${ruleVersion}</message>
      </result>
    </results>
  </variation>
<<<<<<< HEAD
=======
  <variation id="DQC_0014.2799.3013">
    <name>Flags a pass case when the value of us-gaap:FinancialInstrumentsOwnedAtFairValue has a positive value or a value equal to zero irrespective of the deciamal value.</name>
    <description>Creates a pass case when the value of us-gaap:FinancialInstrumentsOwnedAtFairValue equals 3013000.</description>
    <data>
      <schema>DQC_0014.2799/CASE_3013/testco-20141231_3013.xsd</schema>
      <instance readMeFirst="true">DQC_0014.2799/CASE_3013/testco-20141231_3013.xml</instance>
    </data>
    <results />
  </variation>
>>>>>>> d24cf63d
  <variation id="DQC_0014.2800.3014">
    <name>Flags a pass case when the value of us-gaap:DerivativeAssetFairValueGrossLiability has a positive value or a value equal to zero irrespective of the deciamal value.</name>
    <description>Creates a pass case when the value of us-gaap:DerivativeAssetFairValueGrossLiability equals 3014000.</description>
    <data>
      <schema>DQC_0014.2800/CASE_3014/testco-20141231_3014.xsd</schema>
      <instance readMeFirst="true">DQC_0014.2800/CASE_3014/testco-20141231_3014.xml</instance>
    </data>
    <results />
  </variation>
  <variation id="DQC_0014.2800.3038">
    <name>Creates a fail case when the value of us-gaap:DerivativeAssetFairValueGrossLiability is less than zero irrespective of the deciamal value.</name>
    <description>Creates a fail case when the value of us-gaap:DerivativeAssetFairValueGrossLiability equals -3038000.</description>
    <data>
      <schema>DQC_0014.2800/CASE_3038/testco-20141231_3038.xsd</schema>
      <instance readMeFirst="true">DQC_0014.2800/CASE_3038/testco-20141231_3038.xml</instance>
    </data>
    <results>
      <error severity="error" count="1">DQC.US.0014.2800</error>
      <result>
        <primaryElement>us-gaap:DerivativeAssetFairValueGrossLiability</primaryElement>
        <factValue>-3038000</factValue>
        <endDate>2014-12-31</endDate>
        <dimensions />
        <unit>iso4217:USD</unit>
        <message>${fact1.label} has a value of -3038000 which is less than zero. This element should not have a negative value. \nThe properties of this us-gaap:DerivativeAssetFairValueGrossLiability fact are:\nPeriod: 2014-12-31\nUnit: iso4217:USD\nRule version: ${ruleVersion}</message>
      </result>
    </results>
  </variation>
<<<<<<< HEAD
=======
  <variation id="DQC_0014.2801.3015">
    <name>Flags a pass case when the value of us-gaap:CashDividendsPaidToParentCompany has a positive value or a value equal to zero irrespective of the deciamal value.</name>
    <description>Creates a pass case when the value of us-gaap:CashDividendsPaidToParentCompany equals 3015000.</description>
    <data>
      <schema>DQC_0014.2801/CASE_3015/testco-20141231_3015.xsd</schema>
      <instance readMeFirst="true">DQC_0014.2801/CASE_3015/testco-20141231_3015.xml</instance>
    </data>
    <results />
  </variation>
>>>>>>> d24cf63d
  <variation id="DQC_0014.2801.3039">
    <name>Creates a fail case when the value of us-gaap:CashDividendsPaidToParentCompany is less than zero irrespective of the deciamal value.</name>
    <description>Creates a fail case when the value of us-gaap:CashDividendsPaidToParentCompany equals -3039000.</description>
    <data>
      <schema>DQC_0014.2801/CASE_3039/testco-20141231_3039.xsd</schema>
      <instance readMeFirst="true">DQC_0014.2801/CASE_3039/testco-20141231_3039.xml</instance>
    </data>
    <results>
      <error severity="error" count="1">DQC.US.0014.2801</error>
      <result>
        <primaryElement>us-gaap:CashDividendsPaidToParentCompany</primaryElement>
        <factValue>-3039000</factValue>
        <startDate>2014-01-01</startDate>
        <endDate>2014-12-31</endDate>
        <dimensions />
        <unit>iso4217:USD</unit>
        <message>${fact1.label} has a value of -3039000 which is less than zero. This element should not have a negative value. \nThe properties of this us-gaap:CashDividendsPaidToParentCompany fact are:\nPeriod: 2014-12-31 - 2014-12-31\nUnit: iso4217:USD\nRule version: ${ruleVersion}</message>
      </result>
    </results>
  </variation>
<<<<<<< HEAD
  <variation id="DQC_0014.2801.3015">
    <name>Flags a pass case when the value of us-gaap:CashDividendsPaidToParentCompany has a positive value or a value equal to zero irrespective of the deciamal value.</name>
    <description>Creates a pass case when the value of us-gaap:CashDividendsPaidToParentCompany equals 3015000.</description>
    <data>
      <schema>DQC_0014.2801/CASE_3015/testco-20141231_3015.xsd</schema>
      <instance readMeFirst="true">DQC_0014.2801/CASE_3015/testco-20141231_3015.xml</instance>
=======
  <variation id="DQC_0014.2802.3016">
    <name>Flags a pass case when the value of us-gaap:DerivativeFairValueOfDerivativeAsset has a positive value or a value equal to zero irrespective of the deciamal value.</name>
    <description>Creates a pass case when the value of us-gaap:DerivativeFairValueOfDerivativeAsset equals 3016000.</description>
    <data>
      <schema>DQC_0014.2802/CASE_3016/testco-20141231_3016.xsd</schema>
      <instance readMeFirst="true">DQC_0014.2802/CASE_3016/testco-20141231_3016.xml</instance>
>>>>>>> d24cf63d
    </data>
    <results />
  </variation>
  <variation id="DQC_0014.2802.3040">
    <name>Creates a fail case when the value of us-gaap:DerivativeFairValueOfDerivativeAsset is less than zero irrespective of the deciamal value.</name>
    <description>Creates a fail case when the value of us-gaap:DerivativeFairValueOfDerivativeAsset equals -3040000.</description>
    <data>
      <schema>DQC_0014.2802/CASE_3040/testco-20141231_3040.xsd</schema>
      <instance readMeFirst="true">DQC_0014.2802/CASE_3040/testco-20141231_3040.xml</instance>
    </data>
    <results>
      <error severity="error" count="1">DQC.US.0014.2802</error>
      <result>
        <primaryElement>us-gaap:DerivativeFairValueOfDerivativeAsset</primaryElement>
        <factValue>-3040000</factValue>
        <endDate>2014-12-31</endDate>
        <dimensions />
        <unit>iso4217:USD</unit>
        <message>${fact1.label} has a value of -3040000 which is less than zero. This element should not have a negative value. \nThe properties of this us-gaap:DerivativeFairValueOfDerivativeAsset fact are:\nPeriod: 2014-12-31\nUnit: iso4217:USD\nRule version: ${ruleVersion}</message>
      </result>
    </results>
  </variation>
<<<<<<< HEAD
  <variation id="DQC_0014.2802.3016">
    <name>Flags a pass case when the value of us-gaap:DerivativeFairValueOfDerivativeAsset has a positive value or a value equal to zero irrespective of the deciamal value.</name>
    <description>Creates a pass case when the value of us-gaap:DerivativeFairValueOfDerivativeAsset equals 3016000.</description>
    <data>
      <schema>DQC_0014.2802/CASE_3016/testco-20141231_3016.xsd</schema>
      <instance readMeFirst="true">DQC_0014.2802/CASE_3016/testco-20141231_3016.xml</instance>
    </data>
    <results />
  </variation>
=======
>>>>>>> d24cf63d
  <variation id="DQC_0014.2803.3041">
    <name>Creates a fail case when the value of us-gaap:DerivativeLiabilitiesCurrent is less than zero irrespective of the deciamal value.</name>
    <description>Creates a fail case when the value of us-gaap:DerivativeLiabilitiesCurrent equals -3041000.</description>
    <data>
      <schema>DQC_0014.2803/CASE_3041/testco-20141231_3041.xsd</schema>
      <instance readMeFirst="true">DQC_0014.2803/CASE_3041/testco-20141231_3041.xml</instance>
    </data>
    <results>
      <error severity="error" count="1">DQC.US.0014.2803</error>
      <result>
        <primaryElement>us-gaap:DerivativeLiabilitiesCurrent</primaryElement>
        <factValue>-3041000</factValue>
        <endDate>2014-12-31</endDate>
        <dimensions />
        <unit>iso4217:USD</unit>
        <message>${fact1.label} has a value of -3041000 which is less than zero. This element should not have a negative value. \nThe properties of this us-gaap:DerivativeLiabilitiesCurrent fact are:\nPeriod: 2014-12-31\nUnit: iso4217:USD\nRule version: ${ruleVersion}</message>
      </result>
    </results>
  </variation>
  <variation id="DQC_0014.2803.3017">
    <name>Flags a pass case when the value of us-gaap:DerivativeLiabilitiesCurrent has a positive value or a value equal to zero irrespective of the deciamal value.</name>
    <description>Creates a pass case when the value of us-gaap:DerivativeLiabilitiesCurrent equals 3017000.</description>
<<<<<<< HEAD
=======
    <data>
      <schema>DQC_0014.2803/CASE_3017/testco-20141231_3017.xsd</schema>
      <instance readMeFirst="true">DQC_0014.2803/CASE_3017/testco-20141231_3017.xml</instance>
    </data>
    <results />
  </variation>
  <variation id="DQC_0014.2804.3018">
    <name>Flags a pass case when the value of us-gaap:InvestmentsFairValueDisclosure has a positive value or a value equal to zero irrespective of the deciamal value.</name>
    <description>Creates a pass case when the value of us-gaap:InvestmentsFairValueDisclosure equals 3018000.</description>
>>>>>>> d24cf63d
    <data>
      <schema>DQC_0014.2803/CASE_3017/testco-20141231_3017.xsd</schema>
      <instance readMeFirst="true">DQC_0014.2803/CASE_3017/testco-20141231_3017.xml</instance>
    </data>
    <results />
  </variation>
  <variation id="DQC_0014.2804.3042">
    <name>Creates a fail case when the value of us-gaap:InvestmentsFairValueDisclosure is less than zero irrespective of the deciamal value.</name>
    <description>Creates a fail case when the value of us-gaap:InvestmentsFairValueDisclosure equals -3042000.</description>
    <data>
      <schema>DQC_0014.2804/CASE_3042/testco-20141231_3042.xsd</schema>
      <instance readMeFirst="true">DQC_0014.2804/CASE_3042/testco-20141231_3042.xml</instance>
    </data>
    <results>
      <error severity="error" count="1">DQC.US.0014.2804</error>
      <result>
        <primaryElement>us-gaap:InvestmentsFairValueDisclosure</primaryElement>
        <factValue>-3042000</factValue>
        <endDate>2014-12-31</endDate>
        <dimensions />
        <unit>iso4217:USD</unit>
        <message>${fact1.label} has a value of -3042000 which is less than zero. This element should not have a negative value. \nThe properties of this us-gaap:InvestmentsFairValueDisclosure fact are:\nPeriod: 2014-12-31\nUnit: iso4217:USD\nRule version: ${ruleVersion}</message>
      </result>
    </results>
  </variation>
  <variation id="DQC_0014.2804.3018">
    <name>Flags a pass case when the value of us-gaap:InvestmentsFairValueDisclosure has a positive value or a value equal to zero irrespective of the deciamal value.</name>
    <description>Creates a pass case when the value of us-gaap:InvestmentsFairValueDisclosure equals 3018000.</description>
    <data>
      <schema>DQC_0014.2804/CASE_3018/testco-20141231_3018.xsd</schema>
      <instance readMeFirst="true">DQC_0014.2804/CASE_3018/testco-20141231_3018.xml</instance>
    </data>
    <results />
  </variation>
  <variation id="DQC_0014.2805.3019">
    <name>Flags a pass case when the value of us-gaap:CashDividendsPaidToParentCompanyByConsolidatedSubsidiaries has a positive value or a value equal to zero irrespective of the deciamal value.</name>
    <description>Creates a pass case when the value of us-gaap:CashDividendsPaidToParentCompanyByConsolidatedSubsidiaries equals 3019000.</description>
    <data>
      <schema>DQC_0014.2805/CASE_3019/testco-20141231_3019.xsd</schema>
      <instance readMeFirst="true">DQC_0014.2805/CASE_3019/testco-20141231_3019.xml</instance>
    </data>
    <results />
  </variation>
  <variation id="DQC_0014.2805.3043">
    <name>Creates a fail case when the value of us-gaap:CashDividendsPaidToParentCompanyByConsolidatedSubsidiaries is less than zero irrespective of the deciamal value.</name>
    <description>Creates a fail case when the value of us-gaap:CashDividendsPaidToParentCompanyByConsolidatedSubsidiaries equals -3043000.</description>
    <data>
      <schema>DQC_0014.2805/CASE_3043/testco-20141231_3043.xsd</schema>
      <instance readMeFirst="true">DQC_0014.2805/CASE_3043/testco-20141231_3043.xml</instance>
    </data>
    <results>
      <error severity="error" count="1">DQC.US.0014.2805</error>
      <result>
        <primaryElement>us-gaap:CashDividendsPaidToParentCompanyByConsolidatedSubsidiaries</primaryElement>
        <factValue>-3043000</factValue>
        <startDate>2014-01-01</startDate>
        <endDate>2014-12-31</endDate>
        <dimensions />
        <unit>iso4217:USD</unit>
        <message>${fact1.label} has a value of -3043000 which is less than zero. This element should not have a negative value. \nThe properties of this us-gaap:CashDividendsPaidToParentCompanyByConsolidatedSubsidiaries fact are:\nPeriod: 2014-12-31 - 2014-12-31\nUnit: iso4217:USD\nRule version: ${ruleVersion}</message>
      </result>
    </results>
  </variation>
  <variation id="DQC_0014.2806.3044">
    <name>Creates a fail case when the value of us-gaap:DerivativeCollateralObligationToReturnCash is less than zero irrespective of the deciamal value.</name>
    <description>Creates a fail case when the value of us-gaap:DerivativeCollateralObligationToReturnCash equals -3044000.</description>
    <data>
      <schema>DQC_0014.2806/CASE_3044/testco-20141231_3044.xsd</schema>
      <instance readMeFirst="true">DQC_0014.2806/CASE_3044/testco-20141231_3044.xml</instance>
    </data>
    <results>
      <error severity="error" count="1">DQC.US.0014.2806</error>
      <result>
        <primaryElement>us-gaap:DerivativeCollateralObligationToReturnCash</primaryElement>
        <factValue>-3044000</factValue>
        <endDate>2014-12-31</endDate>
        <dimensions />
        <unit>iso4217:USD</unit>
        <message>${fact1.label} has a value of -3044000 which is less than zero. This element should not have a negative value. \nThe properties of this us-gaap:DerivativeCollateralObligationToReturnCash fact are:\nPeriod: 2014-12-31\nUnit: iso4217:USD\nRule version: ${ruleVersion}</message>
      </result>
    </results>
  </variation>
  <variation id="DQC_0014.2806.3020">
    <name>Flags a pass case when the value of us-gaap:DerivativeCollateralObligationToReturnCash has a positive value or a value equal to zero irrespective of the deciamal value.</name>
    <description>Creates a pass case when the value of us-gaap:DerivativeCollateralObligationToReturnCash equals 3020000.</description>
    <data>
      <schema>DQC_0014.2806/CASE_3020/testco-20141231_3020.xsd</schema>
      <instance readMeFirst="true">DQC_0014.2806/CASE_3020/testco-20141231_3020.xml</instance>
    </data>
    <results />
  </variation>
<<<<<<< HEAD
  <variation id="DQC_0014.2807.3021">
    <name>Flags a pass case when the value of us-gaap:Goodwill has a positive value or a value equal to zero irrespective of the deciamal value.</name>
    <description>Creates a pass case when the value of us-gaap:Goodwill equals 3021000.</description>
    <data>
      <schema>DQC_0014.2807/CASE_3021/testco-20141231_3021.xsd</schema>
      <instance readMeFirst="true">DQC_0014.2807/CASE_3021/testco-20141231_3021.xml</instance>
    </data>
    <results />
  </variation>
=======
>>>>>>> d24cf63d
  <variation id="DQC_0014.2807.3045">
    <name>Creates a fail case when the value of us-gaap:Goodwill is less than zero irrespective of the deciamal value.</name>
    <description>Creates a fail case when the value of us-gaap:Goodwill equals -3045000.</description>
    <data>
      <schema>DQC_0014.2807/CASE_3045/testco-20141231_3045.xsd</schema>
      <instance readMeFirst="true">DQC_0014.2807/CASE_3045/testco-20141231_3045.xml</instance>
    </data>
    <results>
      <error severity="error" count="1">DQC.US.0014.2807</error>
      <result>
        <primaryElement>us-gaap:Goodwill</primaryElement>
        <factValue>-3045000</factValue>
        <endDate>2014-12-31</endDate>
        <dimensions />
        <unit>iso4217:USD</unit>
        <message>${fact1.label} has a value of -3045000 which is less than zero. This element should not have a negative value. \nThe properties of this us-gaap:Goodwill fact are:\nPeriod: 2014-12-31\nUnit: iso4217:USD\nRule version: ${ruleVersion}</message>
      </result>
    </results>
  </variation>
  <variation id="DQC_0014.2808.3046">
    <name>Creates a fail case when the value of us-gaap:LoansAndLeasesReceivableAllowance is less than zero irrespective of the deciamal value.</name>
    <description>Creates a fail case when the value of us-gaap:LoansAndLeasesReceivableAllowance equals -3046000.</description>
    <data>
      <schema>DQC_0014.2808/CASE_3046/testco-20141231_3046.xsd</schema>
      <instance readMeFirst="true">DQC_0014.2808/CASE_3046/testco-20141231_3046.xml</instance>
    </data>
    <results>
      <error severity="error" count="1">DQC.US.0014.2808</error>
      <result>
        <primaryElement>us-gaap:LoansAndLeasesReceivableAllowance</primaryElement>
        <factValue>-3046000</factValue>
        <endDate>2014-12-31</endDate>
        <dimensions />
        <unit>iso4217:USD</unit>
        <message>${fact1.label} has a value of -3046000 which is less than zero. This element should not have a negative value. \nThe properties of this us-gaap:LoansAndLeasesReceivableAllowance fact are:\nPeriod: 2014-12-31\nUnit: iso4217:USD\nRule version: ${ruleVersion}</message>
      </result>
    </results>
  </variation>
  <variation id="DQC_0014.2808.3022">
    <name>Flags a pass case when the value of us-gaap:LoansAndLeasesReceivableAllowance has a positive value or a value equal to zero irrespective of the deciamal value.</name>
    <description>Creates a pass case when the value of us-gaap:LoansAndLeasesReceivableAllowance equals 3022000.</description>
    <data>
      <schema>DQC_0014.2808/CASE_3022/testco-20141231_3022.xsd</schema>
      <instance readMeFirst="true">DQC_0014.2808/CASE_3022/testco-20141231_3022.xml</instance>
    </data>
    <results />
  </variation>
  <variation id="DQC_0014.2809.3047">
    <name>Creates a fail case when the value of us-gaap:FairValueMeasurementWithUnobservableInputsReconciliationRecurringBasisAssetTransfersIntoLevel3 is less than zero irrespective of the deciamal value.</name>
    <description>Creates a fail case when the value of us-gaap:FairValueMeasurementWithUnobservableInputsReconciliationRecurringBasisAssetTransfersIntoLevel3 equals -3047000.</description>
    <data>
      <schema>DQC_0014.2809/CASE_3047/testco-20141231_3047.xsd</schema>
      <instance readMeFirst="true">DQC_0014.2809/CASE_3047/testco-20141231_3047.xml</instance>
    </data>
    <results>
      <error severity="error" count="1">DQC.US.0014.2809</error>
      <result>
        <primaryElement>us-gaap:FairValueMeasurementWithUnobservableInputsReconciliationRecurringBasisAssetTransfersIntoLevel3</primaryElement>
        <factValue>-3047000</factValue>
        <startDate>2014-01-01</startDate>
        <endDate>2014-12-31</endDate>
        <dimensions />
        <unit>iso4217:USD</unit>
        <message>${fact1.label} has a value of -3047000 which is less than zero. This element should not have a negative value. \nThe properties of this us-gaap:FairValueMeasurementWithUnobservableInputsReconciliationRecurringBasisAssetTransfersIntoLevel3 fact are:\nPeriod: 2014-12-31 - 2014-12-31\nUnit: iso4217:USD\nRule version: ${ruleVersion}</message>
      </result>
    </results>
  </variation>
  <variation id="DQC_0014.2809.3023">
    <name>Flags a pass case when the value of us-gaap:FairValueMeasurementWithUnobservableInputsReconciliationRecurringBasisAssetTransfersIntoLevel3 has a positive value or a value equal to zero irrespective of the deciamal value.</name>
    <description>Creates a pass case when the value of us-gaap:FairValueMeasurementWithUnobservableInputsReconciliationRecurringBasisAssetTransfersIntoLevel3 equals 3023000.</description>
    <data>
      <schema>DQC_0014.2809/CASE_3023/testco-20141231_3023.xsd</schema>
      <instance readMeFirst="true">DQC_0014.2809/CASE_3023/testco-20141231_3023.xml</instance>
    </data>
    <results />
  </variation>
  <variation id="DQC_0014.3003.3471">
    <name>Creates a fail case when the value of us-gaap:PriceRiskDerivativeLiabilitiesAtFairValue is less than zero irrespective of the deciamal value.</name>
    <description>Creates a fail case when the value of us-gaap:PriceRiskDerivativeLiabilitiesAtFairValue equals -3473000.</description>
    <data>
      <schema>DQC_0014.3003/CASE_3471/testco-20141231_3471.xsd</schema>
      <instance readMeFirst="true">DQC_0014.3003/CASE_3471/testco-20141231_3471.xml</instance>
    </data>
    <results>
      <error severity="error" count="1">DQC.US.0014.3003</error>
      <result>
        <primaryElement>us-gaap:PriceRiskDerivativeLiabilitiesAtFairValue</primaryElement>
        <factValue>-3473000</factValue>
        <endDate>2014-12-31</endDate>
        <dimensions />
        <unit>iso4217:USD</unit>
        <message>${fact1.label} has a value of -3473000 which is less than zero. This element should not have a negative value. \nThe properties of this us-gaap:PriceRiskDerivativeLiabilitiesAtFairValue fact are:\nPeriod: 2014-12-31\nUnit: iso4217:USD\nRule version: ${ruleVersion}</message>
      </result>
    </results>
  </variation>
  <variation id="DQC_0014.3003.3464">
    <name>Flags a pass case when the value of us-gaap:PriceRiskDerivativeLiabilitiesAtFairValue has a positive value or a value equal to zero irrespective of the deciamal value.</name>
    <description>Creates a pass case when the value of us-gaap:PriceRiskDerivativeLiabilitiesAtFairValue equals 3464000.</description>
    <data>
      <schema>DQC_0014.3003/CASE_3464/testco-20141231_3464.xsd</schema>
      <instance readMeFirst="true">DQC_0014.3003/CASE_3464/testco-20141231_3464.xml</instance>
    </data>
    <results />
  </variation>
  <variation id="DQC_0014.3004.3472">
    <name>Creates a fail case when the value of us-gaap:DerivativeAssetsNoncurrent is less than zero irrespective of the deciamal value.</name>
    <description>Creates a fail case when the value of us-gaap:DerivativeAssetsNoncurrent equals -3474000.</description>
    <data>
      <schema>DQC_0014.3004/CASE_3472/testco-20141231_3472.xsd</schema>
      <instance readMeFirst="true">DQC_0014.3004/CASE_3472/testco-20141231_3472.xml</instance>
    </data>
    <results>
      <error severity="error" count="1">DQC.US.0014.3004</error>
      <result>
        <primaryElement>us-gaap:DerivativeAssetsNoncurrent</primaryElement>
        <factValue>-3474000</factValue>
        <endDate>2014-12-31</endDate>
        <dimensions />
        <unit>iso4217:USD</unit>
        <message>${fact1.label} has a value of -3474000 which is less than zero. This element should not have a negative value. \nThe properties of this us-gaap:DerivativeAssetsNoncurrent fact are:\nPeriod: 2014-12-31\nUnit: iso4217:USD\nRule version: ${ruleVersion}</message>
      </result>
    </results>
  </variation>
<<<<<<< HEAD
  <variation id="DQC_0014.3005.3466">
    <name>Flags a pass case when the value of us-gaap:ConversionOfStockSharesConverted1 has a positive value or a value equal to zero irrespective of the deciamal value.</name>
    <description>Creates a pass case when the value of us-gaap:ConversionOfStockSharesConverted1 equals 3466000.</description>
    <data>
      <schema>DQC_0014.3005/CASE_3466/testco-20141231_3466.xsd</schema>
      <instance readMeFirst="true">DQC_0014.3005/CASE_3466/testco-20141231_3466.xml</instance>
=======
  <variation id="DQC_0014.3004.3465">
    <name>Flags a pass case when the value of us-gaap:DerivativeAssetsNoncurrent has a positive value or a value equal to zero irrespective of the deciamal value.</name>
    <description>Creates a pass case when the value of us-gaap:DerivativeAssetsNoncurrent equals 3465000.</description>
    <data>
      <schema>DQC_0014.3004/CASE_3465/testco-20141231_3465.xsd</schema>
      <instance readMeFirst="true">DQC_0014.3004/CASE_3465/testco-20141231_3465.xml</instance>
>>>>>>> d24cf63d
    </data>
    <results />
  </variation>
  <variation id="DQC_0014.3005.3473">
    <name>Creates a fail case when the value of us-gaap:ConversionOfStockSharesConverted1 is less than zero irrespective of the deciamal value.</name>
    <description>Creates a fail case when the value of us-gaap:ConversionOfStockSharesConverted1 equals -3475000.</description>
    <data>
      <schema>DQC_0014.3005/CASE_3473/testco-20141231_3473.xsd</schema>
      <instance readMeFirst="true">DQC_0014.3005/CASE_3473/testco-20141231_3473.xml</instance>
    </data>
    <results>
      <error severity="error" count="1">DQC.US.0014.3005</error>
      <result>
        <primaryElement>us-gaap:ConversionOfStockSharesConverted1</primaryElement>
        <factValue>-3475000</factValue>
        <startDate>2014-01-01</startDate>
        <endDate>2014-12-31</endDate>
        <dimensions />
        <unit>xbrli:shares</unit>
        <message>${fact1.label} has a value of -3475000 which is less than zero. This element should not have a negative value. \nThe properties of this us-gaap:ConversionOfStockSharesConverted1 fact are:\nPeriod: 2014-12-31 - 2014-12-31\nUnit: xbrli:shares\nRule version: ${ruleVersion}</message>
      </result>
    </results>
  </variation>
  <variation id="DQC_0014.3006.3467">
    <name>Flags a pass case when the value of us-gaap:ConversionOfStockAmountConverted1 has a positive value or a value equal to zero irrespective of the deciamal value.</name>
    <description>Creates a pass case when the value of us-gaap:ConversionOfStockAmountConverted1 equals 3467000.</description>
    <data>
      <schema>DQC_0014.3006/CASE_3467/testco-20141231_3467.xsd</schema>
      <instance readMeFirst="true">DQC_0014.3006/CASE_3467/testco-20141231_3467.xml</instance>
    </data>
    <results />
  </variation>
  <variation id="DQC_0014.3006.3474">
    <name>Creates a fail case when the value of us-gaap:ConversionOfStockAmountConverted1 is less than zero irrespective of the deciamal value.</name>
    <description>Creates a fail case when the value of us-gaap:ConversionOfStockAmountConverted1 equals -3476000.</description>
    <data>
      <schema>DQC_0014.3006/CASE_3474/testco-20141231_3474.xsd</schema>
      <instance readMeFirst="true">DQC_0014.3006/CASE_3474/testco-20141231_3474.xml</instance>
    </data>
    <results>
      <error severity="error" count="1">DQC.US.0014.3006</error>
      <result>
        <primaryElement>us-gaap:ConversionOfStockAmountConverted1</primaryElement>
        <factValue>-3476000</factValue>
        <startDate>2014-01-01</startDate>
        <endDate>2014-12-31</endDate>
        <dimensions />
        <unit>iso4217:USD</unit>
        <message>${fact1.label} has a value of -3476000 which is less than zero. This element should not have a negative value. \nThe properties of this us-gaap:ConversionOfStockAmountConverted1 fact are:\nPeriod: 2014-12-31 - 2014-12-31\nUnit: iso4217:USD\nRule version: ${ruleVersion}</message>
      </result>
    </results>
  </variation>
  <variation id="DQC_0014.3007.3475">
    <name>Creates a fail case when the value of us-gaap:OtherLiabilitiesNoncurrent is less than zero irrespective of the deciamal value.</name>
    <description>Creates a fail case when the value of us-gaap:OtherLiabilitiesNoncurrent equals -3477000.</description>
    <data>
      <schema>DQC_0014.3007/CASE_3475/testco-20141231_3475.xsd</schema>
      <instance readMeFirst="true">DQC_0014.3007/CASE_3475/testco-20141231_3475.xml</instance>
    </data>
    <results>
      <error severity="error" count="1">DQC.US.0014.3007</error>
      <result>
        <primaryElement>us-gaap:OtherLiabilitiesNoncurrent</primaryElement>
        <factValue>-3477000</factValue>
        <endDate>2014-12-31</endDate>
        <dimensions />
        <unit>iso4217:USD</unit>
        <message>${fact1.label} has a value of -3477000 which is less than zero. This element should not have a negative value. \nThe properties of this us-gaap:OtherLiabilitiesNoncurrent fact are:\nPeriod: 2014-12-31\nUnit: iso4217:USD\nRule version: ${ruleVersion}</message>
      </result>
    </results>
  </variation>
  <variation id="DQC_0014.3007.3468">
    <name>Flags a pass case when the value of us-gaap:OtherLiabilitiesNoncurrent has a positive value or a value equal to zero irrespective of the deciamal value.</name>
    <description>Creates a pass case when the value of us-gaap:OtherLiabilitiesNoncurrent equals 3468000.</description>
    <data>
      <schema>DQC_0014.3007/CASE_3468/testco-20141231_3468.xsd</schema>
      <instance readMeFirst="true">DQC_0014.3007/CASE_3468/testco-20141231_3468.xml</instance>
    </data>
    <results />
  </variation>
  <variation id="DQC_0014.3008.3476">
    <name>Creates a fail case when the value of us-gaap:CostOfServices is less than zero irrespective of the deciamal value.</name>
    <description>Creates a fail case when the value of us-gaap:CostOfServices equals -3476000.</description>
    <data>
      <schema>DQC_0014.3008/CASE_3476/testco-20141231_3476.xsd</schema>
      <instance readMeFirst="true">DQC_0014.3008/CASE_3476/testco-20141231_3476.xml</instance>
    </data>
    <results>
      <error severity="error" count="1">DQC.US.0014.3008</error>
      <result>
        <primaryElement>us-gaap:CostOfServices</primaryElement>
        <factValue>-3476000</factValue>
        <startDate>2014-01-01</startDate>
        <endDate>2014-12-31</endDate>
        <dimensions />
        <unit>iso4217:USD</unit>
        <message>${fact1.label} has a value of -3476000 which is less than zero. This element should not have a negative value. \nThe properties of this us-gaap:CostOfServices fact are:\nPeriod: 2014-12-31 - 2014-12-31\nUnit: iso4217:USD\nRule version: ${ruleVersion}</message>
      </result>
    </results>
  </variation>
  <variation id="DQC_0014.3008.3469">
    <name>Flags a pass case when the value of us-gaap:CostOfServices has a positive value or a value equal to zero irrespective of the deciamal value.</name>
    <description>Creates a pass case when the value of us-gaap:CostOfServices equals 3469000.</description>
    <data>
      <schema>DQC_0014.3008/CASE_3469/testco-20141231_3469.xsd</schema>
      <instance readMeFirst="true">DQC_0014.3008/CASE_3469/testco-20141231_3469.xml</instance>
    </data>
    <results />
  </variation>
  <variation id="DQC_0014.3009.3470">
    <name>Flags a pass case when the value of us-gaap:ConversionOfStockSharesIssued1 has a positive value or a value equal to zero irrespective of the deciamal value.</name>
    <description>Creates a pass case when the value of us-gaap:ConversionOfStockSharesIssued1 equals 3470000.</description>
    <data>
      <schema>DQC_0014.3009/CASE_3470/testco-20141231_3470.xsd</schema>
      <instance readMeFirst="true">DQC_0014.3009/CASE_3470/testco-20141231_3470.xml</instance>
    </data>
    <results />
  </variation>
  <variation id="DQC_0014.3009.3477">
    <name>Creates a fail case when the value of us-gaap:ConversionOfStockSharesIssued1 is less than zero irrespective of the deciamal value.</name>
    <description>Creates a fail case when the value of us-gaap:ConversionOfStockSharesIssued1 equals -3477000.</description>
    <data>
      <schema>DQC_0014.3009/CASE_3477/testco-20141231_3477.xsd</schema>
      <instance readMeFirst="true">DQC_0014.3009/CASE_3477/testco-20141231_3477.xml</instance>
    </data>
    <results>
      <error severity="error" count="1">DQC.US.0014.3009</error>
      <result>
        <primaryElement>us-gaap:ConversionOfStockSharesIssued1</primaryElement>
        <factValue>-3477000</factValue>
        <startDate>2014-01-01</startDate>
        <endDate>2014-12-31</endDate>
        <dimensions />
        <unit>xbrli:shares</unit>
        <message>${fact1.label} has a value of -3477000 which is less than zero. This element should not have a negative value. \nThe properties of this us-gaap:ConversionOfStockSharesIssued1 fact are:\nPeriod: 2014-12-31 - 2014-12-31\nUnit: xbrli:shares\nRule version: ${ruleVersion}</message>
      </result>
    </results>
  </variation>
</testcase><|MERGE_RESOLUTION|>--- conflicted
+++ resolved
@@ -39,8 +39,6 @@
       </result>
     </results>
   </variation>
-<<<<<<< HEAD
-=======
   <variation id="DQC_0014.2787.3001">
     <name>Flags a pass case when the value of us-gaap:DerivativeLiabilities has a positive value or a value equal to zero irrespective of the deciamal value.</name>
     <description>Creates a pass case when the value of us-gaap:DerivativeLiabilities equals 3001000.</description>
@@ -50,7 +48,6 @@
     </data>
     <results />
   </variation>
->>>>>>> d24cf63d
   <variation id="DQC_0014.2787.3025">
     <name>Creates a fail case when the value of us-gaap:DerivativeLiabilities is less than zero irrespective of the deciamal value.</name>
     <description>Creates a fail case when the value of us-gaap:DerivativeLiabilities equals -3025000.</description>
@@ -98,18 +95,6 @@
       </result>
     </results>
   </variation>
-<<<<<<< HEAD
-  <variation id="DQC_0014.2788.3002">
-    <name>Flags a pass case when the value of us-gaap:FairValueMeasurementWithUnobservableInputsReconciliationRecurringBasisAssetValue has a positive value or a value equal to zero irrespective of the deciamal value.</name>
-    <description>Creates a pass case when the value of us-gaap:FairValueMeasurementWithUnobservableInputsReconciliationRecurringBasisAssetValue equals 3002000.</description>
-    <data>
-      <schema>DQC_0014.2788/CASE_3002/testco-20141231_3002.xsd</schema>
-      <instance readMeFirst="true">DQC_0014.2788/CASE_3002/testco-20141231_3002.xml</instance>
-    </data>
-    <results />
-  </variation>
-=======
->>>>>>> d24cf63d
   <variation id="DQC_0014.2789.3027">
     <name>Creates a fail case when the value of us-gaap:FairValueMeasurementWithUnobservableInputsReconciliationsRecurringBasisLiabilityValue is less than zero irrespective of the deciamal value.</name>
     <description>Creates a fail case when the value of us-gaap:FairValueMeasurementWithUnobservableInputsReconciliationsRecurringBasisLiabilityValue equals -3027000.</description>
@@ -280,6 +265,15 @@
       </result>
     </results>
   </variation>
+  <variation id="DQC_0014.2795.3009">
+    <name>Flags a pass case when the value of us-gaap:DerivativeFairValueOfDerivativeAssetAmountOffsetAgainstCollateral has a positive value or a value equal to zero irrespective of the deciamal value.</name>
+    <description>Creates a pass case when the value of us-gaap:DerivativeFairValueOfDerivativeAssetAmountOffsetAgainstCollateral equals 3009000.</description>
+    <data>
+      <schema>DQC_0014.2795/CASE_3009/testco-20141231_3009.xsd</schema>
+      <instance readMeFirst="true">DQC_0014.2795/CASE_3009/testco-20141231_3009.xml</instance>
+    </data>
+    <results />
+  </variation>
   <variation id="DQC_0014.2795.3033">
     <name>Creates a fail case when the value of us-gaap:DerivativeFairValueOfDerivativeAssetAmountOffsetAgainstCollateral is less than zero irrespective of the deciamal value.</name>
     <description>Creates a fail case when the value of us-gaap:DerivativeFairValueOfDerivativeAssetAmountOffsetAgainstCollateral equals -3033000.</description>
@@ -299,15 +293,24 @@
       </result>
     </results>
   </variation>
-<<<<<<< HEAD
-  <variation id="DQC_0014.2795.3009">
-    <name>Flags a pass case when the value of us-gaap:DerivativeFairValueOfDerivativeAssetAmountOffsetAgainstCollateral has a positive value or a value equal to zero irrespective of the deciamal value.</name>
-    <description>Creates a pass case when the value of us-gaap:DerivativeFairValueOfDerivativeAssetAmountOffsetAgainstCollateral equals 3009000.</description>
-    <data>
-      <schema>DQC_0014.2795/CASE_3009/testco-20141231_3009.xsd</schema>
-      <instance readMeFirst="true">DQC_0014.2795/CASE_3009/testco-20141231_3009.xml</instance>
-    </data>
-    <results />
+  <variation id="DQC_0014.2796.3034">
+    <name>Creates a fail case when the value of us-gaap:DerivativeFairValueOfDerivativeLiabilityAmountOffsetAgainstCollateral is less than zero irrespective of the deciamal value.</name>
+    <description>Creates a fail case when the value of us-gaap:DerivativeFairValueOfDerivativeLiabilityAmountOffsetAgainstCollateral equals -3034000.</description>
+    <data>
+      <schema>DQC_0014.2796/CASE_3034/testco-20141231_3034.xsd</schema>
+      <instance readMeFirst="true">DQC_0014.2796/CASE_3034/testco-20141231_3034.xml</instance>
+    </data>
+    <results>
+      <error severity="error" count="1">DQC.US.0014.2796</error>
+      <result>
+        <primaryElement>us-gaap:DerivativeFairValueOfDerivativeLiabilityAmountOffsetAgainstCollateral</primaryElement>
+        <factValue>-3034000</factValue>
+        <endDate>2014-12-31</endDate>
+        <dimensions />
+        <unit>iso4217:USD</unit>
+        <message>${fact1.label} has a value of -3034000 which is less than zero. This element should not have a negative value. \nThe properties of this us-gaap:DerivativeFairValueOfDerivativeLiabilityAmountOffsetAgainstCollateral fact are:\nPeriod: 2014-12-31\nUnit: iso4217:USD\nRule version: ${ruleVersion}</message>
+      </result>
+    </results>
   </variation>
   <variation id="DQC_0014.2796.3010">
     <name>Flags a pass case when the value of us-gaap:DerivativeFairValueOfDerivativeLiabilityAmountOffsetAgainstCollateral has a positive value or a value equal to zero irrespective of the deciamal value.</name>
@@ -318,39 +321,6 @@
     </data>
     <results />
   </variation>
-=======
->>>>>>> d24cf63d
-  <variation id="DQC_0014.2796.3034">
-    <name>Creates a fail case when the value of us-gaap:DerivativeFairValueOfDerivativeLiabilityAmountOffsetAgainstCollateral is less than zero irrespective of the deciamal value.</name>
-    <description>Creates a fail case when the value of us-gaap:DerivativeFairValueOfDerivativeLiabilityAmountOffsetAgainstCollateral equals -3034000.</description>
-    <data>
-      <schema>DQC_0014.2796/CASE_3034/testco-20141231_3034.xsd</schema>
-      <instance readMeFirst="true">DQC_0014.2796/CASE_3034/testco-20141231_3034.xml</instance>
-    </data>
-    <results>
-      <error severity="error" count="1">DQC.US.0014.2796</error>
-      <result>
-        <primaryElement>us-gaap:DerivativeFairValueOfDerivativeLiabilityAmountOffsetAgainstCollateral</primaryElement>
-        <factValue>-3034000</factValue>
-        <endDate>2014-12-31</endDate>
-        <dimensions />
-        <unit>iso4217:USD</unit>
-        <message>${fact1.label} has a value of -3034000 which is less than zero. This element should not have a negative value. \nThe properties of this us-gaap:DerivativeFairValueOfDerivativeLiabilityAmountOffsetAgainstCollateral fact are:\nPeriod: 2014-12-31\nUnit: iso4217:USD\nRule version: ${ruleVersion}</message>
-      </result>
-    </results>
-  </variation>
-<<<<<<< HEAD
-=======
-  <variation id="DQC_0014.2796.3010">
-    <name>Flags a pass case when the value of us-gaap:DerivativeFairValueOfDerivativeLiabilityAmountOffsetAgainstCollateral has a positive value or a value equal to zero irrespective of the deciamal value.</name>
-    <description>Creates a pass case when the value of us-gaap:DerivativeFairValueOfDerivativeLiabilityAmountOffsetAgainstCollateral equals 3010000.</description>
-    <data>
-      <schema>DQC_0014.2796/CASE_3010/testco-20141231_3010.xsd</schema>
-      <instance readMeFirst="true">DQC_0014.2796/CASE_3010/testco-20141231_3010.xml</instance>
-    </data>
-    <results />
-  </variation>
->>>>>>> d24cf63d
   <variation id="DQC_0014.2797.3011">
     <name>Flags a pass case when the value of us-gaap:DerivativeFairValueOfDerivativeAssetAmountNotOffsetAgainstCollateral has a positive value or a value equal to zero irrespective of the deciamal value.</name>
     <description>Creates a pass case when the value of us-gaap:DerivativeFairValueOfDerivativeAssetAmountNotOffsetAgainstCollateral equals 3011000.</description>
@@ -426,8 +396,6 @@
       </result>
     </results>
   </variation>
-<<<<<<< HEAD
-=======
   <variation id="DQC_0014.2799.3013">
     <name>Flags a pass case when the value of us-gaap:FinancialInstrumentsOwnedAtFairValue has a positive value or a value equal to zero irrespective of the deciamal value.</name>
     <description>Creates a pass case when the value of us-gaap:FinancialInstrumentsOwnedAtFairValue equals 3013000.</description>
@@ -437,7 +405,6 @@
     </data>
     <results />
   </variation>
->>>>>>> d24cf63d
   <variation id="DQC_0014.2800.3014">
     <name>Flags a pass case when the value of us-gaap:DerivativeAssetFairValueGrossLiability has a positive value or a value equal to zero irrespective of the deciamal value.</name>
     <description>Creates a pass case when the value of us-gaap:DerivativeAssetFairValueGrossLiability equals 3014000.</description>
@@ -466,8 +433,6 @@
       </result>
     </results>
   </variation>
-<<<<<<< HEAD
-=======
   <variation id="DQC_0014.2801.3015">
     <name>Flags a pass case when the value of us-gaap:CashDividendsPaidToParentCompany has a positive value or a value equal to zero irrespective of the deciamal value.</name>
     <description>Creates a pass case when the value of us-gaap:CashDividendsPaidToParentCompany equals 3015000.</description>
@@ -477,7 +442,6 @@
     </data>
     <results />
   </variation>
->>>>>>> d24cf63d
   <variation id="DQC_0014.2801.3039">
     <name>Creates a fail case when the value of us-gaap:CashDividendsPaidToParentCompany is less than zero irrespective of the deciamal value.</name>
     <description>Creates a fail case when the value of us-gaap:CashDividendsPaidToParentCompany equals -3039000.</description>
@@ -498,21 +462,12 @@
       </result>
     </results>
   </variation>
-<<<<<<< HEAD
-  <variation id="DQC_0014.2801.3015">
-    <name>Flags a pass case when the value of us-gaap:CashDividendsPaidToParentCompany has a positive value or a value equal to zero irrespective of the deciamal value.</name>
-    <description>Creates a pass case when the value of us-gaap:CashDividendsPaidToParentCompany equals 3015000.</description>
-    <data>
-      <schema>DQC_0014.2801/CASE_3015/testco-20141231_3015.xsd</schema>
-      <instance readMeFirst="true">DQC_0014.2801/CASE_3015/testco-20141231_3015.xml</instance>
-=======
   <variation id="DQC_0014.2802.3016">
     <name>Flags a pass case when the value of us-gaap:DerivativeFairValueOfDerivativeAsset has a positive value or a value equal to zero irrespective of the deciamal value.</name>
     <description>Creates a pass case when the value of us-gaap:DerivativeFairValueOfDerivativeAsset equals 3016000.</description>
     <data>
       <schema>DQC_0014.2802/CASE_3016/testco-20141231_3016.xsd</schema>
       <instance readMeFirst="true">DQC_0014.2802/CASE_3016/testco-20141231_3016.xml</instance>
->>>>>>> d24cf63d
     </data>
     <results />
   </variation>
@@ -535,18 +490,6 @@
       </result>
     </results>
   </variation>
-<<<<<<< HEAD
-  <variation id="DQC_0014.2802.3016">
-    <name>Flags a pass case when the value of us-gaap:DerivativeFairValueOfDerivativeAsset has a positive value or a value equal to zero irrespective of the deciamal value.</name>
-    <description>Creates a pass case when the value of us-gaap:DerivativeFairValueOfDerivativeAsset equals 3016000.</description>
-    <data>
-      <schema>DQC_0014.2802/CASE_3016/testco-20141231_3016.xsd</schema>
-      <instance readMeFirst="true">DQC_0014.2802/CASE_3016/testco-20141231_3016.xml</instance>
-    </data>
-    <results />
-  </variation>
-=======
->>>>>>> d24cf63d
   <variation id="DQC_0014.2803.3041">
     <name>Creates a fail case when the value of us-gaap:DerivativeLiabilitiesCurrent is less than zero irrespective of the deciamal value.</name>
     <description>Creates a fail case when the value of us-gaap:DerivativeLiabilitiesCurrent equals -3041000.</description>
@@ -569,8 +512,6 @@
   <variation id="DQC_0014.2803.3017">
     <name>Flags a pass case when the value of us-gaap:DerivativeLiabilitiesCurrent has a positive value or a value equal to zero irrespective of the deciamal value.</name>
     <description>Creates a pass case when the value of us-gaap:DerivativeLiabilitiesCurrent equals 3017000.</description>
-<<<<<<< HEAD
-=======
     <data>
       <schema>DQC_0014.2803/CASE_3017/testco-20141231_3017.xsd</schema>
       <instance readMeFirst="true">DQC_0014.2803/CASE_3017/testco-20141231_3017.xml</instance>
@@ -580,10 +521,9 @@
   <variation id="DQC_0014.2804.3018">
     <name>Flags a pass case when the value of us-gaap:InvestmentsFairValueDisclosure has a positive value or a value equal to zero irrespective of the deciamal value.</name>
     <description>Creates a pass case when the value of us-gaap:InvestmentsFairValueDisclosure equals 3018000.</description>
->>>>>>> d24cf63d
-    <data>
-      <schema>DQC_0014.2803/CASE_3017/testco-20141231_3017.xsd</schema>
-      <instance readMeFirst="true">DQC_0014.2803/CASE_3017/testco-20141231_3017.xml</instance>
+    <data>
+      <schema>DQC_0014.2804/CASE_3018/testco-20141231_3018.xsd</schema>
+      <instance readMeFirst="true">DQC_0014.2804/CASE_3018/testco-20141231_3018.xml</instance>
     </data>
     <results />
   </variation>
@@ -606,15 +546,6 @@
       </result>
     </results>
   </variation>
-  <variation id="DQC_0014.2804.3018">
-    <name>Flags a pass case when the value of us-gaap:InvestmentsFairValueDisclosure has a positive value or a value equal to zero irrespective of the deciamal value.</name>
-    <description>Creates a pass case when the value of us-gaap:InvestmentsFairValueDisclosure equals 3018000.</description>
-    <data>
-      <schema>DQC_0014.2804/CASE_3018/testco-20141231_3018.xsd</schema>
-      <instance readMeFirst="true">DQC_0014.2804/CASE_3018/testco-20141231_3018.xml</instance>
-    </data>
-    <results />
-  </variation>
   <variation id="DQC_0014.2805.3019">
     <name>Flags a pass case when the value of us-gaap:CashDividendsPaidToParentCompanyByConsolidatedSubsidiaries has a positive value or a value equal to zero irrespective of the deciamal value.</name>
     <description>Creates a pass case when the value of us-gaap:CashDividendsPaidToParentCompanyByConsolidatedSubsidiaries equals 3019000.</description>
@@ -672,7 +603,25 @@
     </data>
     <results />
   </variation>
-<<<<<<< HEAD
+  <variation id="DQC_0014.2807.3045">
+    <name>Creates a fail case when the value of us-gaap:Goodwill is less than zero irrespective of the deciamal value.</name>
+    <description>Creates a fail case when the value of us-gaap:Goodwill equals -3045000.</description>
+    <data>
+      <schema>DQC_0014.2807/CASE_3045/testco-20141231_3045.xsd</schema>
+      <instance readMeFirst="true">DQC_0014.2807/CASE_3045/testco-20141231_3045.xml</instance>
+    </data>
+    <results>
+      <error severity="error" count="1">DQC.US.0014.2807</error>
+      <result>
+        <primaryElement>us-gaap:Goodwill</primaryElement>
+        <factValue>-3045000</factValue>
+        <endDate>2014-12-31</endDate>
+        <dimensions />
+        <unit>iso4217:USD</unit>
+        <message>${fact1.label} has a value of -3045000 which is less than zero. This element should not have a negative value. \nThe properties of this us-gaap:Goodwill fact are:\nPeriod: 2014-12-31\nUnit: iso4217:USD\nRule version: ${ruleVersion}</message>
+      </result>
+    </results>
+  </variation>
   <variation id="DQC_0014.2807.3021">
     <name>Flags a pass case when the value of us-gaap:Goodwill has a positive value or a value equal to zero irrespective of the deciamal value.</name>
     <description>Creates a pass case when the value of us-gaap:Goodwill equals 3021000.</description>
@@ -682,27 +631,6 @@
     </data>
     <results />
   </variation>
-=======
->>>>>>> d24cf63d
-  <variation id="DQC_0014.2807.3045">
-    <name>Creates a fail case when the value of us-gaap:Goodwill is less than zero irrespective of the deciamal value.</name>
-    <description>Creates a fail case when the value of us-gaap:Goodwill equals -3045000.</description>
-    <data>
-      <schema>DQC_0014.2807/CASE_3045/testco-20141231_3045.xsd</schema>
-      <instance readMeFirst="true">DQC_0014.2807/CASE_3045/testco-20141231_3045.xml</instance>
-    </data>
-    <results>
-      <error severity="error" count="1">DQC.US.0014.2807</error>
-      <result>
-        <primaryElement>us-gaap:Goodwill</primaryElement>
-        <factValue>-3045000</factValue>
-        <endDate>2014-12-31</endDate>
-        <dimensions />
-        <unit>iso4217:USD</unit>
-        <message>${fact1.label} has a value of -3045000 which is less than zero. This element should not have a negative value. \nThe properties of this us-gaap:Goodwill fact are:\nPeriod: 2014-12-31\nUnit: iso4217:USD\nRule version: ${ruleVersion}</message>
-      </result>
-    </results>
-  </variation>
   <variation id="DQC_0014.2808.3046">
     <name>Creates a fail case when the value of us-gaap:LoansAndLeasesReceivableAllowance is less than zero irrespective of the deciamal value.</name>
     <description>Creates a fail case when the value of us-gaap:LoansAndLeasesReceivableAllowance equals -3046000.</description>
@@ -807,43 +735,43 @@
       </result>
     </results>
   </variation>
-<<<<<<< HEAD
+  <variation id="DQC_0014.3004.3465">
+    <name>Flags a pass case when the value of us-gaap:DerivativeAssetsNoncurrent has a positive value or a value equal to zero irrespective of the deciamal value.</name>
+    <description>Creates a pass case when the value of us-gaap:DerivativeAssetsNoncurrent equals 3465000.</description>
+    <data>
+      <schema>DQC_0014.3004/CASE_3465/testco-20141231_3465.xsd</schema>
+      <instance readMeFirst="true">DQC_0014.3004/CASE_3465/testco-20141231_3465.xml</instance>
+    </data>
+    <results />
+  </variation>
+  <variation id="DQC_0014.3005.3473">
+    <name>Creates a fail case when the value of us-gaap:ConversionOfStockSharesConverted1 is less than zero irrespective of the deciamal value.</name>
+    <description>Creates a fail case when the value of us-gaap:ConversionOfStockSharesConverted1 equals -3475000.</description>
+    <data>
+      <schema>DQC_0014.3005/CASE_3473/testco-20141231_3473.xsd</schema>
+      <instance readMeFirst="true">DQC_0014.3005/CASE_3473/testco-20141231_3473.xml</instance>
+    </data>
+    <results>
+      <error severity="error" count="1">DQC.US.0014.3005</error>
+      <result>
+        <primaryElement>us-gaap:ConversionOfStockSharesConverted1</primaryElement>
+        <factValue>-3475000</factValue>
+        <startDate>2014-01-01</startDate>
+        <endDate>2014-12-31</endDate>
+        <dimensions />
+        <unit>xbrli:shares</unit>
+        <message>${fact1.label} has a value of -3475000 which is less than zero. This element should not have a negative value. \nThe properties of this us-gaap:ConversionOfStockSharesConverted1 fact are:\nPeriod: 2014-12-31 - 2014-12-31\nUnit: xbrli:shares\nRule version: ${ruleVersion}</message>
+      </result>
+    </results>
+  </variation>
   <variation id="DQC_0014.3005.3466">
     <name>Flags a pass case when the value of us-gaap:ConversionOfStockSharesConverted1 has a positive value or a value equal to zero irrespective of the deciamal value.</name>
     <description>Creates a pass case when the value of us-gaap:ConversionOfStockSharesConverted1 equals 3466000.</description>
     <data>
       <schema>DQC_0014.3005/CASE_3466/testco-20141231_3466.xsd</schema>
       <instance readMeFirst="true">DQC_0014.3005/CASE_3466/testco-20141231_3466.xml</instance>
-=======
-  <variation id="DQC_0014.3004.3465">
-    <name>Flags a pass case when the value of us-gaap:DerivativeAssetsNoncurrent has a positive value or a value equal to zero irrespective of the deciamal value.</name>
-    <description>Creates a pass case when the value of us-gaap:DerivativeAssetsNoncurrent equals 3465000.</description>
-    <data>
-      <schema>DQC_0014.3004/CASE_3465/testco-20141231_3465.xsd</schema>
-      <instance readMeFirst="true">DQC_0014.3004/CASE_3465/testco-20141231_3465.xml</instance>
->>>>>>> d24cf63d
-    </data>
-    <results />
-  </variation>
-  <variation id="DQC_0014.3005.3473">
-    <name>Creates a fail case when the value of us-gaap:ConversionOfStockSharesConverted1 is less than zero irrespective of the deciamal value.</name>
-    <description>Creates a fail case when the value of us-gaap:ConversionOfStockSharesConverted1 equals -3475000.</description>
-    <data>
-      <schema>DQC_0014.3005/CASE_3473/testco-20141231_3473.xsd</schema>
-      <instance readMeFirst="true">DQC_0014.3005/CASE_3473/testco-20141231_3473.xml</instance>
-    </data>
-    <results>
-      <error severity="error" count="1">DQC.US.0014.3005</error>
-      <result>
-        <primaryElement>us-gaap:ConversionOfStockSharesConverted1</primaryElement>
-        <factValue>-3475000</factValue>
-        <startDate>2014-01-01</startDate>
-        <endDate>2014-12-31</endDate>
-        <dimensions />
-        <unit>xbrli:shares</unit>
-        <message>${fact1.label} has a value of -3475000 which is less than zero. This element should not have a negative value. \nThe properties of this us-gaap:ConversionOfStockSharesConverted1 fact are:\nPeriod: 2014-12-31 - 2014-12-31\nUnit: xbrli:shares\nRule version: ${ruleVersion}</message>
-      </result>
-    </results>
+    </data>
+    <results />
   </variation>
   <variation id="DQC_0014.3006.3467">
     <name>Flags a pass case when the value of us-gaap:ConversionOfStockAmountConverted1 has a positive value or a value equal to zero irrespective of the deciamal value.</name>
@@ -902,6 +830,15 @@
     </data>
     <results />
   </variation>
+  <variation id="DQC_0014.3008.3469">
+    <name>Flags a pass case when the value of us-gaap:CostOfServices has a positive value or a value equal to zero irrespective of the deciamal value.</name>
+    <description>Creates a pass case when the value of us-gaap:CostOfServices equals 3469000.</description>
+    <data>
+      <schema>DQC_0014.3008/CASE_3469/testco-20141231_3469.xsd</schema>
+      <instance readMeFirst="true">DQC_0014.3008/CASE_3469/testco-20141231_3469.xml</instance>
+    </data>
+    <results />
+  </variation>
   <variation id="DQC_0014.3008.3476">
     <name>Creates a fail case when the value of us-gaap:CostOfServices is less than zero irrespective of the deciamal value.</name>
     <description>Creates a fail case when the value of us-gaap:CostOfServices equals -3476000.</description>
@@ -922,14 +859,25 @@
       </result>
     </results>
   </variation>
-  <variation id="DQC_0014.3008.3469">
-    <name>Flags a pass case when the value of us-gaap:CostOfServices has a positive value or a value equal to zero irrespective of the deciamal value.</name>
-    <description>Creates a pass case when the value of us-gaap:CostOfServices equals 3469000.</description>
-    <data>
-      <schema>DQC_0014.3008/CASE_3469/testco-20141231_3469.xsd</schema>
-      <instance readMeFirst="true">DQC_0014.3008/CASE_3469/testco-20141231_3469.xml</instance>
-    </data>
-    <results />
+  <variation id="DQC_0014.3009.3477">
+    <name>Creates a fail case when the value of us-gaap:ConversionOfStockSharesIssued1 is less than zero irrespective of the deciamal value.</name>
+    <description>Creates a fail case when the value of us-gaap:ConversionOfStockSharesIssued1 equals -3477000.</description>
+    <data>
+      <schema>DQC_0014.3009/CASE_3477/testco-20141231_3477.xsd</schema>
+      <instance readMeFirst="true">DQC_0014.3009/CASE_3477/testco-20141231_3477.xml</instance>
+    </data>
+    <results>
+      <error severity="error" count="1">DQC.US.0014.3009</error>
+      <result>
+        <primaryElement>us-gaap:ConversionOfStockSharesIssued1</primaryElement>
+        <factValue>-3477000</factValue>
+        <startDate>2014-01-01</startDate>
+        <endDate>2014-12-31</endDate>
+        <dimensions />
+        <unit>xbrli:shares</unit>
+        <message>${fact1.label} has a value of -3477000 which is less than zero. This element should not have a negative value. \nThe properties of this us-gaap:ConversionOfStockSharesIssued1 fact are:\nPeriod: 2014-12-31 - 2014-12-31\nUnit: xbrli:shares\nRule version: ${ruleVersion}</message>
+      </result>
+    </results>
   </variation>
   <variation id="DQC_0014.3009.3470">
     <name>Flags a pass case when the value of us-gaap:ConversionOfStockSharesIssued1 has a positive value or a value equal to zero irrespective of the deciamal value.</name>
@@ -940,24 +888,4 @@
     </data>
     <results />
   </variation>
-  <variation id="DQC_0014.3009.3477">
-    <name>Creates a fail case when the value of us-gaap:ConversionOfStockSharesIssued1 is less than zero irrespective of the deciamal value.</name>
-    <description>Creates a fail case when the value of us-gaap:ConversionOfStockSharesIssued1 equals -3477000.</description>
-    <data>
-      <schema>DQC_0014.3009/CASE_3477/testco-20141231_3477.xsd</schema>
-      <instance readMeFirst="true">DQC_0014.3009/CASE_3477/testco-20141231_3477.xml</instance>
-    </data>
-    <results>
-      <error severity="error" count="1">DQC.US.0014.3009</error>
-      <result>
-        <primaryElement>us-gaap:ConversionOfStockSharesIssued1</primaryElement>
-        <factValue>-3477000</factValue>
-        <startDate>2014-01-01</startDate>
-        <endDate>2014-12-31</endDate>
-        <dimensions />
-        <unit>xbrli:shares</unit>
-        <message>${fact1.label} has a value of -3477000 which is less than zero. This element should not have a negative value. \nThe properties of this us-gaap:ConversionOfStockSharesIssued1 fact are:\nPeriod: 2014-12-31 - 2014-12-31\nUnit: xbrli:shares\nRule version: ${ruleVersion}</message>
-      </result>
-    </results>
-  </variation>
 </testcase>