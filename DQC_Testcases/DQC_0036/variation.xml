<!--FILENAME-->
<!--DQC_0036-->
<!-- Copyright 2017 XBRL US Inc. All Rights Reserved. -->
<!-- Validation File Version 2.0 --><?xml-stylesheet type="text/xsl" href="."?>
<testcase xmlns="http://xbrl.org/2008/conformance" xmlns:xsi="http://www.w3.org/2001/XMLSchema-instance">
  <creator>
    <name>Campbell Pryde</name>
    <email>campbell.pryde@xbrl.us</email>
  </creator>
  <number>DQC_0036</number>
  <ruleIdentifier>DQC_0036</ruleIdentifier>
  <description>This rule tests that the ending context date for the Document Period End Date is not different by more than 3 days from the value of that element.</description>
  <ruleMessage>The ending date of ${fact1.period.endDate} used for ${fact1.label} must match the value reported for the element, ${fact1.value}. Revise either the ending context date or the value of ${fact1.label}. \nThe properties of this ${fact1.name} fact are:\nPeriod: ${fact1.period}\nDimensions: ${fact1.dimensions}\nUnit: ${fact1.unit}\nRule version: ${ruleVersion}</ruleMessage>
<<<<<<< HEAD
  <variation id="DQC_0036.1.28">
    <name>Context date of the element DocumentPeriodEndDate is less than the value of DocumentPeriodEndDate.</name>
    <description>Creates a fail case when the period end date on the context of the element DocumentPeriodEndDate is less than the value of the element DocumentPeriodEndDate</description>
    <data>
      <schema>DQC_0036.1/CASE_28/testco-20141231_28.xsd</schema>
      <instance readMeFirst="true">DQC_0036.1/CASE_28/testco-20141231_28.xml</instance>
    </data>
    <results blockedMessageCodes="DQC.US.0006.14">
      <error severity="error" count="1">DQC.US.0036.1</error>
      <result>
        <primaryElement>dei:DocumentPeriodEndDate</primaryElement>
        <factValue>2014-12-31</factValue>
        <startDate>2014-01-01</startDate>
        <endDate>2014-11-30</endDate>
        <dimensions />
        <message>The ending date of ${fact1.period.endDate} used for ${fact1.label} must match the value reported for the element, 2014-12-31. Revise either the ending context date or the value of ${fact1.label}. \nThe properties of this dei:DocumentPeriodEndDate fact are:\nPeriod: 2014-11-30 - 2014-11-30\nDimensions: none\nUnit: none\nRule version: ${ruleVersion}</message>
      </result>
    </results>
  </variation>
  <variation id="DQC_0036.1.4">
    <name>Context date of the element DocumentPeriodEndDate is greater than the value of DocumentPeriodEndDate.</name>
    <description>Creates a fail case when the period end date on the context of the element DocumentPeriodEndDate is greater than the value of the element DocumentPeriodEndDate</description>
=======
  <variation id="DQC_0036.1.2529">
    <name>Context date of the element dei:DocumentPeriodEndDate is 4 days after the value of DocumentPeriodEndDate.</name>
    <description>Creates a fail case when the period end date on the context is on the element dei:DocumentPeriodEndDate is 4 days after the value of the element DocumentPeriodEndDate</description>
>>>>>>> d24cf63d
    <data>
      <schema>DQC_0036.1/CASE_2529/testco-20141231_2529.xsd</schema>
      <instance readMeFirst="true">DQC_0036.1/CASE_2529/testco-20141231_2529.xml</instance>
    </data>
    <results blockedMessageCodes="DQC.US.0001.74">
      <error severity="error" count="1">DQC.US.0036.1</error>
      <result>
        <primaryElement>dei:DocumentPeriodEndDate</primaryElement>
        <factValue>2014-12-31</factValue>
        <startDate>2014-01-01</startDate>
        <endDate>2015-01-04</endDate>
        <dimensions />
        <message>The ending date of ${fact1.period.endDate} used for ${fact1.label} must match the value reported for the element, 2014-12-31. Revise either the ending context date or the value of ${fact1.label}. \nThe properties of this dei:DocumentPeriodEndDate fact are:\nPeriod: 2015-01-04 - 2015-01-04\nDimensions: none\nUnit: none\nRule version: ${ruleVersion}</message>
      </result>
    </results>
  </variation>
  <variation id="DQC_0036.1.2528">
    <name>Context date of the element dei:DocumentPeriodEndDate is 3 days after the value of DocumentPeriodEndDate.</name>
    <description>Creates a pass case when the period end date on the context is on the element dei:DocumentPeriodEndDate is 3 days after the value of the element DocumentPeriodEndDate</description>
    <data>
      <schema>DQC_0036.1/CASE_2528/testco-20141231_2528.xsd</schema>
      <instance readMeFirst="true">DQC_0036.1/CASE_2528/testco-20141231_2528.xml</instance>
    </data>
    <results blockedMessageCodes="DQC.US.0033.2|DQC.US.0001.74" />
  </variation>
  <variation id="DQC_0036.1.4">
    <name>Context date of the element DocumentPeriodEndDate is greater than the value of DocumentPeriodEndDate.</name>
    <description>Creates a fail case when the period end date on the context of the element DocumentPeriodEndDate is greater than the value of the element DocumentPeriodEndDate</description>
    <data>
      <schema>DQC_0036.1/CASE_4/testco-20141231_4.xsd</schema>
      <instance readMeFirst="true">DQC_0036.1/CASE_4/testco-20141231_4.xml</instance>
    </data>
    <results blockedMessageCodes="DQC.US.0006.14">
      <error severity="error" count="1">DQC.US.0036.1</error>
      <result>
        <primaryElement>dei:DocumentPeriodEndDate</primaryElement>
        <factValue>2014-12-31</factValue>
        <startDate>2014-01-01</startDate>
        <endDate>2015-01-31</endDate>
        <dimensions />
        <message>The ending date of ${fact1.period.endDate} used for ${fact1.label} must match the value reported for the element, 2014-12-31. Revise either the ending context date or the value of ${fact1.label}. \nThe properties of this dei:DocumentPeriodEndDate fact are:\nPeriod: 2015-01-31 - 2015-01-31\nDimensions: none\nUnit: none\nRule version: ${ruleVersion}</message>
      </result>
    </results>
  </variation>
<<<<<<< HEAD
  <variation id="DQC_0036.1.2529">
    <name>Context date of the element dei:DocumentPeriodEndDate is 4 days after the value of DocumentPeriodEndDate.</name>
    <description>Creates a fail case when the period end date on the context is on the element dei:DocumentPeriodEndDate is 4 days after the value of the element DocumentPeriodEndDate</description>
=======
  <variation id="DQC_0036.1.28">
    <name>Context date of the element DocumentPeriodEndDate is less than the value of DocumentPeriodEndDate.</name>
    <description>Creates a fail case when the period end date on the context of the element DocumentPeriodEndDate is less than the value of the element DocumentPeriodEndDate</description>
    <data>
      <schema>DQC_0036.1/CASE_28/testco-20141231_28.xsd</schema>
      <instance readMeFirst="true">DQC_0036.1/CASE_28/testco-20141231_28.xml</instance>
    </data>
    <results blockedMessageCodes="DQC.US.0006.14">
      <error severity="error" count="1">DQC.US.0036.1</error>
      <result>
        <primaryElement>dei:DocumentPeriodEndDate</primaryElement>
        <factValue>2014-12-31</factValue>
        <startDate>2014-01-01</startDate>
        <endDate>2014-11-30</endDate>
        <dimensions />
        <message>The ending date of ${fact1.period.endDate} used for ${fact1.label} must match the value reported for the element, 2014-12-31. Revise either the ending context date or the value of ${fact1.label}. \nThe properties of this dei:DocumentPeriodEndDate fact are:\nPeriod: 2014-11-30 - 2014-11-30\nDimensions: none\nUnit: none\nRule version: ${ruleVersion}</message>
      </result>
    </results>
  </variation>
  <variation id="DQC_0036.1.2526">
    <name>Context date of the element dei:DocumentPeriodEndDate is the same as the value of DocumentPeriodEndDate.</name>
    <description>Creates a pass case when the period end date on the context of dei:DocumentPeriodEndDate is the same as the value of the element DocumentPeriodEndDate</description>
>>>>>>> d24cf63d
    <data>
      <schema>DQC_0036.1/CASE_2526/testco-20141231_2526.xsd</schema>
      <instance readMeFirst="true">DQC_0036.1/CASE_2526/testco-20141231_2526.xml</instance>
    </data>
    <results blockedMessageCodes="DQC.US.0033.2|DQC.US.0001.74" />
  </variation>
  <variation id="DQC_0036.1.2527">
    <name>Context date of the element dei:DocumentPeriodEndDate is 2 days after the value of DocumentPeriodEndDate.</name>
    <description>Creates a pass case when the period end date on the context is on the element dei:DocumentPeriodEndDate is 2 days after the value of the element DocumentPeriodEndDate</description>
    <data>
      <schema>DQC_0036.1/CASE_2527/testco-20141231_2527.xsd</schema>
      <instance readMeFirst="true">DQC_0036.1/CASE_2527/testco-20141231_2527.xml</instance>
    </data>
    <results blockedMessageCodes="DQC.US.0033.2|DQC.US.0001.74" />
  </variation>
</testcase><|MERGE_RESOLUTION|>--- conflicted
+++ resolved
@@ -11,34 +11,9 @@
   <ruleIdentifier>DQC_0036</ruleIdentifier>
   <description>This rule tests that the ending context date for the Document Period End Date is not different by more than 3 days from the value of that element.</description>
   <ruleMessage>The ending date of ${fact1.period.endDate} used for ${fact1.label} must match the value reported for the element, ${fact1.value}. Revise either the ending context date or the value of ${fact1.label}. \nThe properties of this ${fact1.name} fact are:\nPeriod: ${fact1.period}\nDimensions: ${fact1.dimensions}\nUnit: ${fact1.unit}\nRule version: ${ruleVersion}</ruleMessage>
-<<<<<<< HEAD
-  <variation id="DQC_0036.1.28">
-    <name>Context date of the element DocumentPeriodEndDate is less than the value of DocumentPeriodEndDate.</name>
-    <description>Creates a fail case when the period end date on the context of the element DocumentPeriodEndDate is less than the value of the element DocumentPeriodEndDate</description>
-    <data>
-      <schema>DQC_0036.1/CASE_28/testco-20141231_28.xsd</schema>
-      <instance readMeFirst="true">DQC_0036.1/CASE_28/testco-20141231_28.xml</instance>
-    </data>
-    <results blockedMessageCodes="DQC.US.0006.14">
-      <error severity="error" count="1">DQC.US.0036.1</error>
-      <result>
-        <primaryElement>dei:DocumentPeriodEndDate</primaryElement>
-        <factValue>2014-12-31</factValue>
-        <startDate>2014-01-01</startDate>
-        <endDate>2014-11-30</endDate>
-        <dimensions />
-        <message>The ending date of ${fact1.period.endDate} used for ${fact1.label} must match the value reported for the element, 2014-12-31. Revise either the ending context date or the value of ${fact1.label}. \nThe properties of this dei:DocumentPeriodEndDate fact are:\nPeriod: 2014-11-30 - 2014-11-30\nDimensions: none\nUnit: none\nRule version: ${ruleVersion}</message>
-      </result>
-    </results>
-  </variation>
-  <variation id="DQC_0036.1.4">
-    <name>Context date of the element DocumentPeriodEndDate is greater than the value of DocumentPeriodEndDate.</name>
-    <description>Creates a fail case when the period end date on the context of the element DocumentPeriodEndDate is greater than the value of the element DocumentPeriodEndDate</description>
-=======
   <variation id="DQC_0036.1.2529">
     <name>Context date of the element dei:DocumentPeriodEndDate is 4 days after the value of DocumentPeriodEndDate.</name>
     <description>Creates a fail case when the period end date on the context is on the element dei:DocumentPeriodEndDate is 4 days after the value of the element DocumentPeriodEndDate</description>
->>>>>>> d24cf63d
     <data>
       <schema>DQC_0036.1/CASE_2529/testco-20141231_2529.xsd</schema>
       <instance readMeFirst="true">DQC_0036.1/CASE_2529/testco-20141231_2529.xml</instance>
@@ -83,11 +58,6 @@
       </result>
     </results>
   </variation>
-<<<<<<< HEAD
-  <variation id="DQC_0036.1.2529">
-    <name>Context date of the element dei:DocumentPeriodEndDate is 4 days after the value of DocumentPeriodEndDate.</name>
-    <description>Creates a fail case when the period end date on the context is on the element dei:DocumentPeriodEndDate is 4 days after the value of the element DocumentPeriodEndDate</description>
-=======
   <variation id="DQC_0036.1.28">
     <name>Context date of the element DocumentPeriodEndDate is less than the value of DocumentPeriodEndDate.</name>
     <description>Creates a fail case when the period end date on the context of the element DocumentPeriodEndDate is less than the value of the element DocumentPeriodEndDate</description>
@@ -110,7 +80,6 @@
   <variation id="DQC_0036.1.2526">
     <name>Context date of the element dei:DocumentPeriodEndDate is the same as the value of DocumentPeriodEndDate.</name>
     <description>Creates a pass case when the period end date on the context of dei:DocumentPeriodEndDate is the same as the value of the element DocumentPeriodEndDate</description>
->>>>>>> d24cf63d
     <data>
       <schema>DQC_0036.1/CASE_2526/testco-20141231_2526.xsd</schema>
       <instance readMeFirst="true">DQC_0036.1/CASE_2526/testco-20141231_2526.xml</instance>
