<?xml version="1.0" encoding="utf-8"?>
<!-- Copyright 2015 XBRL US Inc. All Rights Reserved. --><?xml-stylesheet type="text/xsl" href="."?>
<<<<<<< HEAD
<documentation name="Conformance suite tests for DQC Rules" date="2017-10-25">
=======
<documentation name="Conformance suite tests for DQC Rules" date="2017-12-14">
>>>>>>> 70bf6541
  <testcases title="DQC Rules" root=".">
    <testcase uri="DQC_0001/variation.xml" />
    <testcase uri="DQC_0004/variation.xml" />
    <testcase uri="DQC_0005/variation.xml" />
    <testcase uri="DQC_0006/variation.xml" />
    <testcase uri="DQC_0008/variation.xml" />
    <testcase uri="DQC_0009/variation.xml" />
    <testcase uri="DQC_0011/variation.xml" />
    <testcase uri="DQC_0013/variation.xml" />
    <testcase uri="DQC_0014/variation.xml" />
    <testcase uri="DQC_0015/variation.xml" />
    <testcase uri="DQC_0018/variation.xml" />
    <testcase uri="DQC_0033/variation.xml" />
    <testcase uri="DQC_0036/variation.xml" />
    <testcase uri="DQC_0041/variation.xml" />
    <testcase uri="DQC_0043/variation.xml" />
    <testcase uri="DQC_0044/variation.xml" />
    <testcase uri="DQC_0045/variation.xml" />
    <testcase uri="DQC_0046/variation.xml" />
    <testcase uri="DQC_0047/variation.xml" />
    <testcase uri="DQC_0048/variation.xml" />
    <testcase uri="DQC_0049/variation.xml" />
    <testcase uri="DQC_0051/variation.xml" />
    <testcase uri="DQC_0052/variation.xml" />
    <testcase uri="DQC_0054/variation.xml" />
    <testcase uri="DQC_0055/variation.xml" />
    <testcase uri="DQC_0057/variation.xml" />
    <testcase uri="DQC_0060/variation.xml" />
    <testcase uri="DQC_0061/variation.xml" />
    <testcase uri="DQC_0062/variation.xml" />
    <testcase uri="DQC_0065/variation.xml" />
  </testcases>
</documentation><|MERGE_RESOLUTION|>--- conflicted
+++ resolved
@@ -1,10 +1,6 @@
 <?xml version="1.0" encoding="utf-8"?>
 <!-- Copyright 2015 XBRL US Inc. All Rights Reserved. --><?xml-stylesheet type="text/xsl" href="."?>
-<<<<<<< HEAD
-<documentation name="Conformance suite tests for DQC Rules" date="2017-10-25">
-=======
-<documentation name="Conformance suite tests for DQC Rules" date="2017-12-14">
->>>>>>> 70bf6541
+<documentation name="Conformance suite tests for DQC Rules" date="2017-12-21">
   <testcases title="DQC Rules" root=".">
     <testcase uri="DQC_0001/variation.xml" />
     <testcase uri="DQC_0004/variation.xml" />
