<!--FILENAME-->
<!--DQC_0018-->
<!-- Copyright 2017 XBRL US Inc. All Rights Reserved. -->
<!-- Validation File Version 2.0 --><?xml-stylesheet type="text/xsl" href="."?>
<testcase xmlns="http://xbrl.org/2008/conformance" xmlns:xsi="http://www.w3.org/2001/XMLSchema-instance">
  <creator>
    <name>Campbell Pryde</name>
    <email>campbell.pryde@xbrl.us</email>
  </creator>
  <number>DQC_0018</number>
  <ruleIdentifier>DQC_0018</ruleIdentifier>
  <description />
  <ruleMessage>${element.label} is a deprecated item, but has been included in the company extension. Deprecated items should not be used in the filing. Guidance on the replacement item to use for this item is provided in the Deprecated Label of the ${element.name} concept.</ruleMessage>
<<<<<<< HEAD
  <variation id="DQC_0018.34.3480">
    <name>Creates a pass case when deprecated elements in the companies namespace are used in the presentation linkbase of the extension taxonomy with a value or not.</name>
    <description>Creates a pass case when the element StockOptionsMember in the companies namespace appears in the presentation linkbase of the extension taxonomy.</description>
    <data>
      <schema>http://files.xbrl.us/testcases/dqc/CASE_3480/testco-20160331.xml</schema>
      <instance readMeFirst="true">http://files.xbrl.us/testcases/dqc/CASE_3480/testco-20160331.xml</instance>
    </data>
    <results blockedMessageCodes="DQC.US.0005.48|DQC.US.0001.75" />
  </variation>
  <variation id="DQC_0018.34.3453">
=======
  <variation id="DQC_0018.34.3482">
>>>>>>> d24cf63d
    <name>Creates a fail case deprecated elements are used in the presentation linkbase of the extension taxonomy with a value or not.</name>
    <description>Creates a fail case when the element BusinessCombinationProFormaInformationAbstract appears in the presentation linkbase of the extension taxonomy with no value.</description>
    <data>
      <schema>http://files.xbrl.us/testcases/dqc/CASE_3453/testco-20141231.xml</schema>
      <instance readMeFirst="true">http://files.xbrl.us/testcases/dqc/CASE_3453/testco-20141231.xml</instance>
    </data>
<<<<<<< HEAD
    <results blockedMessageCodes="DQC.US.0001.51|DQC.US.0001.70|DQC.US.0015.1257|DQC.US.0015.410|DQC.US.0015.623|DQC.US.0041.73|DQC.US.0015.7232">
      <error severity="error" count="1">DQC.US.0018.34</error>
=======
    <results blockedMessageCodes="DQC.US.0041.73|DQC.US.0015.721|DQC.US.0043.7488|DQC.US.0065.7502">
      <error severity="error" count="3">DQC.US.0018.34</error>
      <result>
        <primaryElement>us-gaap:EmployeeServiceShareBasedCompensationAllocationOfRecognizedPeriodCostsReportLineDomain</primaryElement>
        <factValue />
        <startDate />
        <endDate />
        <dimensions />
        <message />
      </result>
>>>>>>> d24cf63d
      <result>
        <primaryElement>us-gaap:BusinessCombinationProFormaInformationAbstract</primaryElement>
        <factValue />
        <startDate />
        <endDate />
        <dimensions />
        <message />
      </result>
    </results>
  </variation>
  <variation id="DQC_0018.34.3452">
    <name>Creates a fail case deprecated elements are used in the presentation linkbase of the extension taxonomy</name>
    <description>Creates a fail case when each of the following elements are used in the presentation linkbase of the extension taxonomy: BusinessAcquisitionPurchasePriceAllocationCurrentLiabilitiesDeferredRevenue, BusinessAcquisitionPurchasePriceAllocationCurrentLiabilitiesDeferredRevenue and AccumulatedDepreciationDepletionAndAmortizationSaleOfPropertyPlantAndEquipment.</description>
    <data>
      <schema>http://files.xbrl.us/testcases/dqc/CASE_3452/testco-20151231.xml</schema>
      <instance readMeFirst="true">http://files.xbrl.us/testcases/dqc/CASE_3452/testco-20151231.xml</instance>
    </data>
<<<<<<< HEAD
    <results blockedMessageCodes="DQC.US.0015.2746|DQC.US.0015.2826">
      <error severity="error" count="3">DQC.US.0018.34</error>
      <result>
        <primaryElement>us-gaap:BusinessAcquisitionPurchasePriceAllocationCurrentLiabilitiesDeferredRevenue</primaryElement>
=======
    <results blockedMessageCodes="DQC.US.0015.2746|DQC.US.0015.2826|DQC.US.0043.7488|DQC.US.0047.7481|DQC.US.0048.7482">
      <error severity="error" count="3">DQC.US.0018.34</error>
      <result>
        <primaryElement>us-gaap:AccumulatedDepreciationDepletionAndAmortizationSaleOfPropertyPlantAndEquipment</primaryElement>
>>>>>>> d24cf63d
        <factValue />
        <startDate />
        <endDate />
        <dimensions />
        <message />
      </result>
      <result>
        <primaryElement>us-gaap:DepositAssetsOrLiabilitiesEffectOfChangeInPresentValueAssumptionsResultingInReductionsInExpectedRecoveries</primaryElement>
        <factValue />
        <startDate />
        <endDate />
        <dimensions />
        <message />
      </result>
      <result>
        <primaryElement>us-gaap:DepositAssetsOrLiabilitiesEffectOfChangeInPresentValueAssumptionsResultingInReductionsInExpectedRecoveries</primaryElement>
        <factValue />
        <startDate />
        <endDate />
        <dimensions />
        <message />
      </result>
    </results>
  </variation>
  <variation id="DQC_0018.34.3481">
    <name>Creates a fail case deprecated elements are used in the presentation linkbase of the extension taxonomy with a value or not.</name>
    <description>Creates 4 fail case when the following items appear in the presentation linkbase of the extension taxonomy. FinancingReceivableTroubledDebtRestructuringAxis , FinancingReceivableRecordedInvestment30To59DaysPastDue, FinancingReceivableRecordedInvestmentEqualToGreaterThan90DaysPastDue, FinancingReceivableRecordedInvestment60To89DaysPastDue.</description>
    <data>
      <schema>http://files.xbrl.us/testcases/dqc/CASE_3481/testco-20150630.xml</schema>
      <instance readMeFirst="true">http://files.xbrl.us/testcases/dqc/CASE_3481/testco-20150630.xml</instance>
    </data>
<<<<<<< HEAD
    <results blockedMessageCodes="DQC.US.0005.48|DQC.US.0006.14|DQC.US.0009.19|DQC.US.0009.23|DQC.US.0015.1615|DQC.US.0015.2717|DQC.US.0041.73">
=======
    <results blockedMessageCodes="DQC.US.0005.48|DQC.US.0006.14|DQC.US.0009.19|DQC.US.0009.23|DQC.US.0015.1615|DQC.US.0015.2717|DQC.US.0041.73|DQC.US.0060.7495|DQC.US.0060.7496|DQC.US.0060.7497">
>>>>>>> d24cf63d
      <error severity="error" count="4">DQC.US.0018.34</error>
      <result>
        <primaryElement>us-gaap:FinancingReceivableRecordedInvestment30To59DaysPastDue</primaryElement>
        <factValue />
        <startDate />
        <endDate />
        <dimensions />
        <message />
      </result>
      <result>
<<<<<<< HEAD
        <primaryElement>us-gaap:FinancingReceivableTroubledDebtRestructuringAxis</primaryElement>
=======
        <primaryElement>us-gaap:FinancingReceivableRecordedInvestment30To59DaysPastDue</primaryElement>
>>>>>>> d24cf63d
        <factValue />
        <startDate />
        <endDate />
        <dimensions />
        <message />
      </result>
      <result>
<<<<<<< HEAD
        <primaryElement>us-gaap:FinancingReceivableRecordedInvestmentEqualToGreaterThan90DaysPastDue</primaryElement>
=======
        <primaryElement>us-gaap:FinancingReceivableTroubledDebtRestructuringAxis</primaryElement>
>>>>>>> d24cf63d
        <factValue />
        <startDate />
        <endDate />
        <dimensions />
        <message />
      </result>
      <result>
        <primaryElement>us-gaap:FinancingReceivableRecordedInvestment60To89DaysPastDue</primaryElement>
        <factValue />
        <startDate />
        <endDate />
        <dimensions />
        <message />
      </result>
    </results>
  </variation>
<<<<<<< HEAD
  <variation id="DQC_0018.34.3482">
=======
  <variation id="DQC_0018.34.3480">
    <name>Creates a pass case when deprecated elements in the companies namespace are used in the presentation linkbase of the extension taxonomy with a value or not.</name>
    <description>Creates a pass case when the element StockOptionsMember in the companies namespace appears in the presentation linkbase of the extension taxonomy.</description>
    <data>
      <schema>http://files.xbrl.us/testcases/dqc/CASE_3480/testco-20160331.xml</schema>
      <instance readMeFirst="true">http://files.xbrl.us/testcases/dqc/CASE_3480/testco-20160331.xml</instance>
    </data>
    <results blockedMessageCodes="DQC.US.0005.48|DQC.US.0001.75|DQC.US.0065.7502" />
  </variation>
  <variation id="DQC_0018.34.3453">
>>>>>>> d24cf63d
    <name>Creates a fail case deprecated elements are used in the presentation linkbase of the extension taxonomy with a value or not.</name>
    <description>Creates 3 fail cases when the element StockOptionsMember, EmployeeServiceShareBasedCompensationAllocationOfRecognizedPeriodCostsReportLineDomain and ScheduleOfEmployeeServiceShareBasedCompensationAllocationOfRecognizedPeriodCostsByReportLineAxis appears in the presentation linkbase of the extension taxonomy.</description>
    <data>
      <schema>http://files.xbrl.us/testcases/dqc/CASE_3482/testco-20160331.xml</schema>
      <instance readMeFirst="true">http://files.xbrl.us/testcases/dqc/CASE_3482/testco-20160331.xml</instance>
    </data>
<<<<<<< HEAD
    <results blockedMessageCodes="DQC.US.0041.73|DQC.US.0015.721">
      <error severity="error" count="3">DQC.US.0018.34</error>
=======
    <results blockedMessageCodes="DQC.US.0001.51|DQC.US.0001.70|DQC.US.0015.1257|DQC.US.0015.410|DQC.US.0015.623|DQC.US.0041.73|DQC.US.0015.7232">
      <error severity="error" count="1">DQC.US.0018.34</error>
>>>>>>> d24cf63d
      <result>
        <primaryElement>us-gaap:EmployeeServiceShareBasedCompensationAllocationOfRecognizedPeriodCostsReportLineDomain</primaryElement>
        <factValue />
        <startDate />
        <endDate />
        <dimensions />
        <message />
      </result>
      <result>
        <primaryElement>us-gaap:ScheduleOfEmployeeServiceShareBasedCompensationAllocationOfRecognizedPeriodCostsByReportLineAxis</primaryElement>
        <factValue />
        <startDate />
        <endDate />
        <dimensions />
        <message />
      </result>
      <result>
        <primaryElement>us-gaap:StockOptionsMember</primaryElement>
        <factValue />
        <startDate />
        <endDate />
        <dimensions />
        <message />
      </result>
    </results>
  </variation>
</testcase><|MERGE_RESOLUTION|>--- conflicted
+++ resolved
@@ -11,175 +11,15 @@
   <ruleIdentifier>DQC_0018</ruleIdentifier>
   <description />
   <ruleMessage>${element.label} is a deprecated item, but has been included in the company extension. Deprecated items should not be used in the filing. Guidance on the replacement item to use for this item is provided in the Deprecated Label of the ${element.name} concept.</ruleMessage>
-<<<<<<< HEAD
-  <variation id="DQC_0018.34.3480">
-    <name>Creates a pass case when deprecated elements in the companies namespace are used in the presentation linkbase of the extension taxonomy with a value or not.</name>
-    <description>Creates a pass case when the element StockOptionsMember in the companies namespace appears in the presentation linkbase of the extension taxonomy.</description>
-    <data>
-      <schema>http://files.xbrl.us/testcases/dqc/CASE_3480/testco-20160331.xml</schema>
-      <instance readMeFirst="true">http://files.xbrl.us/testcases/dqc/CASE_3480/testco-20160331.xml</instance>
-    </data>
-    <results blockedMessageCodes="DQC.US.0005.48|DQC.US.0001.75" />
-  </variation>
-  <variation id="DQC_0018.34.3453">
-=======
   <variation id="DQC_0018.34.3482">
->>>>>>> d24cf63d
-    <name>Creates a fail case deprecated elements are used in the presentation linkbase of the extension taxonomy with a value or not.</name>
-    <description>Creates a fail case when the element BusinessCombinationProFormaInformationAbstract appears in the presentation linkbase of the extension taxonomy with no value.</description>
-    <data>
-      <schema>http://files.xbrl.us/testcases/dqc/CASE_3453/testco-20141231.xml</schema>
-      <instance readMeFirst="true">http://files.xbrl.us/testcases/dqc/CASE_3453/testco-20141231.xml</instance>
-    </data>
-<<<<<<< HEAD
-    <results blockedMessageCodes="DQC.US.0001.51|DQC.US.0001.70|DQC.US.0015.1257|DQC.US.0015.410|DQC.US.0015.623|DQC.US.0041.73|DQC.US.0015.7232">
-      <error severity="error" count="1">DQC.US.0018.34</error>
-=======
-    <results blockedMessageCodes="DQC.US.0041.73|DQC.US.0015.721|DQC.US.0043.7488|DQC.US.0065.7502">
-      <error severity="error" count="3">DQC.US.0018.34</error>
-      <result>
-        <primaryElement>us-gaap:EmployeeServiceShareBasedCompensationAllocationOfRecognizedPeriodCostsReportLineDomain</primaryElement>
-        <factValue />
-        <startDate />
-        <endDate />
-        <dimensions />
-        <message />
-      </result>
->>>>>>> d24cf63d
-      <result>
-        <primaryElement>us-gaap:BusinessCombinationProFormaInformationAbstract</primaryElement>
-        <factValue />
-        <startDate />
-        <endDate />
-        <dimensions />
-        <message />
-      </result>
-    </results>
-  </variation>
-  <variation id="DQC_0018.34.3452">
-    <name>Creates a fail case deprecated elements are used in the presentation linkbase of the extension taxonomy</name>
-    <description>Creates a fail case when each of the following elements are used in the presentation linkbase of the extension taxonomy: BusinessAcquisitionPurchasePriceAllocationCurrentLiabilitiesDeferredRevenue, BusinessAcquisitionPurchasePriceAllocationCurrentLiabilitiesDeferredRevenue and AccumulatedDepreciationDepletionAndAmortizationSaleOfPropertyPlantAndEquipment.</description>
-    <data>
-      <schema>http://files.xbrl.us/testcases/dqc/CASE_3452/testco-20151231.xml</schema>
-      <instance readMeFirst="true">http://files.xbrl.us/testcases/dqc/CASE_3452/testco-20151231.xml</instance>
-    </data>
-<<<<<<< HEAD
-    <results blockedMessageCodes="DQC.US.0015.2746|DQC.US.0015.2826">
-      <error severity="error" count="3">DQC.US.0018.34</error>
-      <result>
-        <primaryElement>us-gaap:BusinessAcquisitionPurchasePriceAllocationCurrentLiabilitiesDeferredRevenue</primaryElement>
-=======
-    <results blockedMessageCodes="DQC.US.0015.2746|DQC.US.0015.2826|DQC.US.0043.7488|DQC.US.0047.7481|DQC.US.0048.7482">
-      <error severity="error" count="3">DQC.US.0018.34</error>
-      <result>
-        <primaryElement>us-gaap:AccumulatedDepreciationDepletionAndAmortizationSaleOfPropertyPlantAndEquipment</primaryElement>
->>>>>>> d24cf63d
-        <factValue />
-        <startDate />
-        <endDate />
-        <dimensions />
-        <message />
-      </result>
-      <result>
-        <primaryElement>us-gaap:DepositAssetsOrLiabilitiesEffectOfChangeInPresentValueAssumptionsResultingInReductionsInExpectedRecoveries</primaryElement>
-        <factValue />
-        <startDate />
-        <endDate />
-        <dimensions />
-        <message />
-      </result>
-      <result>
-        <primaryElement>us-gaap:DepositAssetsOrLiabilitiesEffectOfChangeInPresentValueAssumptionsResultingInReductionsInExpectedRecoveries</primaryElement>
-        <factValue />
-        <startDate />
-        <endDate />
-        <dimensions />
-        <message />
-      </result>
-    </results>
-  </variation>
-  <variation id="DQC_0018.34.3481">
-    <name>Creates a fail case deprecated elements are used in the presentation linkbase of the extension taxonomy with a value or not.</name>
-    <description>Creates 4 fail case when the following items appear in the presentation linkbase of the extension taxonomy. FinancingReceivableTroubledDebtRestructuringAxis , FinancingReceivableRecordedInvestment30To59DaysPastDue, FinancingReceivableRecordedInvestmentEqualToGreaterThan90DaysPastDue, FinancingReceivableRecordedInvestment60To89DaysPastDue.</description>
-    <data>
-      <schema>http://files.xbrl.us/testcases/dqc/CASE_3481/testco-20150630.xml</schema>
-      <instance readMeFirst="true">http://files.xbrl.us/testcases/dqc/CASE_3481/testco-20150630.xml</instance>
-    </data>
-<<<<<<< HEAD
-    <results blockedMessageCodes="DQC.US.0005.48|DQC.US.0006.14|DQC.US.0009.19|DQC.US.0009.23|DQC.US.0015.1615|DQC.US.0015.2717|DQC.US.0041.73">
-=======
-    <results blockedMessageCodes="DQC.US.0005.48|DQC.US.0006.14|DQC.US.0009.19|DQC.US.0009.23|DQC.US.0015.1615|DQC.US.0015.2717|DQC.US.0041.73|DQC.US.0060.7495|DQC.US.0060.7496|DQC.US.0060.7497">
->>>>>>> d24cf63d
-      <error severity="error" count="4">DQC.US.0018.34</error>
-      <result>
-        <primaryElement>us-gaap:FinancingReceivableRecordedInvestment30To59DaysPastDue</primaryElement>
-        <factValue />
-        <startDate />
-        <endDate />
-        <dimensions />
-        <message />
-      </result>
-      <result>
-<<<<<<< HEAD
-        <primaryElement>us-gaap:FinancingReceivableTroubledDebtRestructuringAxis</primaryElement>
-=======
-        <primaryElement>us-gaap:FinancingReceivableRecordedInvestment30To59DaysPastDue</primaryElement>
->>>>>>> d24cf63d
-        <factValue />
-        <startDate />
-        <endDate />
-        <dimensions />
-        <message />
-      </result>
-      <result>
-<<<<<<< HEAD
-        <primaryElement>us-gaap:FinancingReceivableRecordedInvestmentEqualToGreaterThan90DaysPastDue</primaryElement>
-=======
-        <primaryElement>us-gaap:FinancingReceivableTroubledDebtRestructuringAxis</primaryElement>
->>>>>>> d24cf63d
-        <factValue />
-        <startDate />
-        <endDate />
-        <dimensions />
-        <message />
-      </result>
-      <result>
-        <primaryElement>us-gaap:FinancingReceivableRecordedInvestment60To89DaysPastDue</primaryElement>
-        <factValue />
-        <startDate />
-        <endDate />
-        <dimensions />
-        <message />
-      </result>
-    </results>
-  </variation>
-<<<<<<< HEAD
-  <variation id="DQC_0018.34.3482">
-=======
-  <variation id="DQC_0018.34.3480">
-    <name>Creates a pass case when deprecated elements in the companies namespace are used in the presentation linkbase of the extension taxonomy with a value or not.</name>
-    <description>Creates a pass case when the element StockOptionsMember in the companies namespace appears in the presentation linkbase of the extension taxonomy.</description>
-    <data>
-      <schema>http://files.xbrl.us/testcases/dqc/CASE_3480/testco-20160331.xml</schema>
-      <instance readMeFirst="true">http://files.xbrl.us/testcases/dqc/CASE_3480/testco-20160331.xml</instance>
-    </data>
-    <results blockedMessageCodes="DQC.US.0005.48|DQC.US.0001.75|DQC.US.0065.7502" />
-  </variation>
-  <variation id="DQC_0018.34.3453">
->>>>>>> d24cf63d
     <name>Creates a fail case deprecated elements are used in the presentation linkbase of the extension taxonomy with a value or not.</name>
     <description>Creates 3 fail cases when the element StockOptionsMember, EmployeeServiceShareBasedCompensationAllocationOfRecognizedPeriodCostsReportLineDomain and ScheduleOfEmployeeServiceShareBasedCompensationAllocationOfRecognizedPeriodCostsByReportLineAxis appears in the presentation linkbase of the extension taxonomy.</description>
     <data>
       <schema>http://files.xbrl.us/testcases/dqc/CASE_3482/testco-20160331.xml</schema>
       <instance readMeFirst="true">http://files.xbrl.us/testcases/dqc/CASE_3482/testco-20160331.xml</instance>
     </data>
-<<<<<<< HEAD
-    <results blockedMessageCodes="DQC.US.0041.73|DQC.US.0015.721">
+    <results blockedMessageCodes="DQC.US.0041.73|DQC.US.0015.721|DQC.US.0043.7488|DQC.US.0065.7502">
       <error severity="error" count="3">DQC.US.0018.34</error>
-=======
-    <results blockedMessageCodes="DQC.US.0001.51|DQC.US.0001.70|DQC.US.0015.1257|DQC.US.0015.410|DQC.US.0015.623|DQC.US.0041.73|DQC.US.0015.7232">
-      <error severity="error" count="1">DQC.US.0018.34</error>
->>>>>>> d24cf63d
       <result>
         <primaryElement>us-gaap:EmployeeServiceShareBasedCompensationAllocationOfRecognizedPeriodCostsReportLineDomain</primaryElement>
         <factValue />
@@ -206,4 +46,110 @@
       </result>
     </results>
   </variation>
+  <variation id="DQC_0018.34.3452">
+    <name>Creates a fail case deprecated elements are used in the presentation linkbase of the extension taxonomy</name>
+    <description>Creates a fail case when each of the following elements are used in the presentation linkbase of the extension taxonomy: BusinessAcquisitionPurchasePriceAllocationCurrentLiabilitiesDeferredRevenue, BusinessAcquisitionPurchasePriceAllocationCurrentLiabilitiesDeferredRevenue and AccumulatedDepreciationDepletionAndAmortizationSaleOfPropertyPlantAndEquipment.</description>
+    <data>
+      <schema>http://files.xbrl.us/testcases/dqc/CASE_3452/testco-20151231.xml</schema>
+      <instance readMeFirst="true">http://files.xbrl.us/testcases/dqc/CASE_3452/testco-20151231.xml</instance>
+    </data>
+    <results blockedMessageCodes="DQC.US.0015.2746|DQC.US.0015.2826|DQC.US.0043.7488|DQC.US.0047.7481|DQC.US.0048.7482">
+      <error severity="error" count="3">DQC.US.0018.34</error>
+      <result>
+        <primaryElement>us-gaap:AccumulatedDepreciationDepletionAndAmortizationSaleOfPropertyPlantAndEquipment</primaryElement>
+        <factValue />
+        <startDate />
+        <endDate />
+        <dimensions />
+        <message />
+      </result>
+      <result>
+        <primaryElement>us-gaap:BusinessAcquisitionPurchasePriceAllocationCurrentLiabilitiesDeferredRevenue</primaryElement>
+        <factValue />
+        <startDate />
+        <endDate />
+        <dimensions />
+        <message />
+      </result>
+      <result>
+        <primaryElement>us-gaap:DepositAssetsOrLiabilitiesEffectOfChangeInPresentValueAssumptionsResultingInReductionsInExpectedRecoveries</primaryElement>
+        <factValue />
+        <startDate />
+        <endDate />
+        <dimensions />
+        <message />
+      </result>
+    </results>
+  </variation>
+  <variation id="DQC_0018.34.3481">
+    <name>Creates a fail case deprecated elements are used in the presentation linkbase of the extension taxonomy with a value or not.</name>
+    <description>Creates 4 fail case when the following items appear in the presentation linkbase of the extension taxonomy. FinancingReceivableTroubledDebtRestructuringAxis , FinancingReceivableRecordedInvestment30To59DaysPastDue, FinancingReceivableRecordedInvestmentEqualToGreaterThan90DaysPastDue, FinancingReceivableRecordedInvestment60To89DaysPastDue.</description>
+    <data>
+      <schema>http://files.xbrl.us/testcases/dqc/CASE_3481/testco-20150630.xml</schema>
+      <instance readMeFirst="true">http://files.xbrl.us/testcases/dqc/CASE_3481/testco-20150630.xml</instance>
+    </data>
+    <results blockedMessageCodes="DQC.US.0005.48|DQC.US.0006.14|DQC.US.0009.19|DQC.US.0009.23|DQC.US.0015.1615|DQC.US.0015.2717|DQC.US.0041.73|DQC.US.0060.7495|DQC.US.0060.7496|DQC.US.0060.7497">
+      <error severity="error" count="4">DQC.US.0018.34</error>
+      <result>
+        <primaryElement>us-gaap:FinancingReceivableRecordedInvestmentEqualToGreaterThan90DaysPastDue</primaryElement>
+        <factValue />
+        <startDate />
+        <endDate />
+        <dimensions />
+        <message />
+      </result>
+      <result>
+        <primaryElement>us-gaap:FinancingReceivableRecordedInvestment30To59DaysPastDue</primaryElement>
+        <factValue />
+        <startDate />
+        <endDate />
+        <dimensions />
+        <message />
+      </result>
+      <result>
+        <primaryElement>us-gaap:FinancingReceivableTroubledDebtRestructuringAxis</primaryElement>
+        <factValue />
+        <startDate />
+        <endDate />
+        <dimensions />
+        <message />
+      </result>
+      <result>
+        <primaryElement>us-gaap:FinancingReceivableRecordedInvestment60To89DaysPastDue</primaryElement>
+        <factValue />
+        <startDate />
+        <endDate />
+        <dimensions />
+        <message />
+      </result>
+    </results>
+  </variation>
+  <variation id="DQC_0018.34.3480">
+    <name>Creates a pass case when deprecated elements in the companies namespace are used in the presentation linkbase of the extension taxonomy with a value or not.</name>
+    <description>Creates a pass case when the element StockOptionsMember in the companies namespace appears in the presentation linkbase of the extension taxonomy.</description>
+    <data>
+      <schema>http://files.xbrl.us/testcases/dqc/CASE_3480/testco-20160331.xml</schema>
+      <instance readMeFirst="true">http://files.xbrl.us/testcases/dqc/CASE_3480/testco-20160331.xml</instance>
+    </data>
+    <results blockedMessageCodes="DQC.US.0005.48|DQC.US.0001.75|DQC.US.0065.7502" />
+  </variation>
+  <variation id="DQC_0018.34.3453">
+    <name>Creates a fail case deprecated elements are used in the presentation linkbase of the extension taxonomy with a value or not.</name>
+    <description>Creates a fail case when the element BusinessCombinationProFormaInformationAbstract appears in the presentation linkbase of the extension taxonomy with no value.</description>
+    <data>
+      <schema>http://files.xbrl.us/testcases/dqc/CASE_3453/testco-20141231.xml</schema>
+      <instance readMeFirst="true">http://files.xbrl.us/testcases/dqc/CASE_3453/testco-20141231.xml</instance>
+    </data>
+    <results blockedMessageCodes="DQC.US.0001.51|DQC.US.0001.70|DQC.US.0015.1257|DQC.US.0015.410|DQC.US.0015.623|DQC.US.0041.73|DQC.US.0015.7232">
+      <error severity="error" count="1">DQC.US.0018.34</error>
+      <result>
+        <primaryElement>us-gaap:BusinessCombinationProFormaInformationAbstract</primaryElement>
+        <factValue />
+        <startDate />
+        <endDate />
+        <dimensions />
+        <message />
+      </result>
+    </results>
+  </variation>
 </testcase>