--- conflicted
+++ resolved
@@ -11,15 +11,6 @@
   <ruleIdentifier>DQC_0006</ruleIdentifier>
   <description>This rule tests that the dates used for certain Document and Entity Information, accounting policy, text block and table text block elements are consistent with the fiscal period focus of the filing (e.g. Q1, Q2, Q3 or FY).\n\nIn general, filings cover quarterly and annual periods in roughly 90 day increments. Due to allowable variations in reporting period length, filing periods may be more or less than the standard increment. The increments tested for each filing period are as follows:\n\nQ1 65 to 115 days\n\nQ2 155 to 205 days\n\nQ3 245 to 295 days\n\nFY 340 to 390 days\nThe following Document and Entity Information elements are included in this test:\n\nAmendment Description\nAmendment Flag\nCurrent Fiscal Year End Date\nDocument Period End Date\nDocument Fiscal Year Focus\nDocument Fiscal Period Focus\nDocument Type\nEntity Registrant Name\nEntity Central Index Key\nEntity Filer Category\nThis rule does not test any non numeric items that are not text block, table text block, and accounting policy elements.\n\nThis rule also does not test any transition period filings, which are identified by the letter "T" in the form name. Transition period filings are submitted when a filer changes their fiscal year. Transition period filings may cover periods which are different from the general quarter or annual length.\n\nThis rule currently tests filings from filers who incorporate and begin filing during the year. Although the rule will return an error message for these filings, they are valid exceptions to the rule. These cases are very rare.</description>
   <ruleMessage>The number of days, ${fact1.period.durationDays} in the date range reported for ${fact1.label}, ${fact1.period.startDate} to ${fact1.period.endDate} is not consistent with the ${dei:DocumentFiscalPeriodFocus.fact.label} with a value of ${dei:DocumentFiscalPeriodFocus.fact.value}. \nThe properties of this ${fact1.name} fact are:\nPeriod: ${fact1.period}\nDimensions: ${fact1.dimensions}\nUnit: ${fact1.unit}\nRule version: ${ruleVersion}</ruleMessage>
-  <variation id="DQC_0006.14.2613">
-    <name>The Fiscal Period is FY but the element document period end date has a different context, however the rule will not fire as the document period end is 20 days difference.</name>
-    <description>Creates a pass case where the document focus is FY but the document period end date as a context that is different than the required context, however the rule does not fire because the difference does not exceed 25 days.</description>
-    <data>
-      <schema>DQC_0006.14/CASE_2613/testco-20141231_2613.xsd</schema>
-      <instance readMeFirst="true">DQC_0006.14/CASE_2613/testco-20141231_2613.xml</instance>
-    </data>
-    <results />
-  </variation>
   <variation id="DQC_0006.14.45">
     <name>The Fiscal Period is Q1 but the dei elements have a required context of a year</name>
     <description>Creates a fail case where the document focus is Q1 but the dei required contexts are all 1 year</description>
@@ -48,8 +39,6 @@
     </data>
     <results blockedMessageCodes="DQC.US.0036.1" />
   </variation>
-<<<<<<< HEAD
-=======
   <variation id="DQC_0006.14.2613">
     <name>The Fiscal Period is FY but the element document period end date has a different context, however the rule will not fire as the document period end is 20 days difference.</name>
     <description>Creates a pass case where the document focus is FY but the document period end date as a context that is different than the required context, however the rule does not fire because the difference does not exceed 25 days.</description>
@@ -68,7 +57,6 @@
     </data>
     <results blockedMessageCodes="DQC.US.0036.1" />
   </variation>
->>>>>>> d24cf63d
   <variation id="DQC_0006.14.2605">
     <name>The Fiscal Period is FY but the element document period end date has a different context, however the rule will not fire as the document is a 10-QT.</name>
     <description>Creates a pass case where the document focus is FY but the document period end date as a context that is different than the required context, however the rule does not fire because of the document type which is a 10-QT.</description>
@@ -77,15 +65,6 @@
       <instance readMeFirst="true">DQC_0006.14/CASE_2605/testco-20141231_2605.xml</instance>
     </data>
     <results blockedMessageCodes="DQC.US.0036.1" />
-  </variation>
-  <variation id="DQC_0006.14.5">
-    <name>Context date of the element DocumentPeriodEndDate is the same as the value of DocumentPeriodEndDate.</name>
-    <description>Creates a pass case when the period end date on the context of the element DocumentPeriodEndDate is the same as the value of the element DocumentPeriodEndDate</description>
-    <data>
-      <schema>DQC_0006.14/CASE_5/testco-20141231_5.xsd</schema>
-      <instance readMeFirst="true">DQC_0006.14/CASE_5/testco-20141231_5.xml</instance>
-    </data>
-    <results />
   </variation>
   <variation id="DQC_0006.14.44">
     <name>The Fiscal Period is FY but the element document period end date has a different context</name>
@@ -106,29 +85,14 @@
       </result>
     </results>
   </variation>
-<<<<<<< HEAD
-  <variation id="DQC_0006.14.2604">
-    <name>The Fiscal Period is FY but the element document period end date has a different context, however the rule will not fire as the document is a 10-KT.</name>
-    <description>Creates a pass case where the document focus is FY but the document period end date as a context that is different than the required context, however the rule does not fire because of the document type which is a 10-KT.</description>
-    <data>
-      <schema>DQC_0006.14/CASE_2604/testco-20141231_2604.xsd</schema>
-      <instance readMeFirst="true">DQC_0006.14/CASE_2604/testco-20141231_2604.xml</instance>
-    </data>
-    <results blockedMessageCodes="DQC.US.0036.1" />
-  </variation>
-  <variation id="DQC_0006.14.2617">
-    <name>The Fiscal Period is Q1 but the element document period end date has a different context, however the rule will not fire as the document is a 10-QT/A.</name>
-    <description>The Fiscal Period is Q1 but the element document period end date has a different context, however the rule will not fire as the document is a 10-QT/A.</description>
-=======
   <variation id="DQC_0006.14.5">
     <name>Context date of the element DocumentPeriodEndDate is the same as the value of DocumentPeriodEndDate.</name>
     <description>Creates a pass case when the period end date on the context of the element DocumentPeriodEndDate is the same as the value of the element DocumentPeriodEndDate</description>
->>>>>>> d24cf63d
     <data>
-      <schema>DQC_0006.14/CASE_2617/testco-20141231_2617.xsd</schema>
-      <instance readMeFirst="true">DQC_0006.14/CASE_2617/testco-20141231_2617.xml</instance>
+      <schema>DQC_0006.14/CASE_5/testco-20141231_5.xsd</schema>
+      <instance readMeFirst="true">DQC_0006.14/CASE_5/testco-20141231_5.xml</instance>
     </data>
-    <results blockedMessageCodes="DQC.US.0036.1" />
+    <results />
   </variation>
   <variation id="DQC_0006.14.2604">
     <name>The Fiscal Period is FY but the element document period end date has a different context, however the rule will not fire as the document is a 10-KT.</name>
