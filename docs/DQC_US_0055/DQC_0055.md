--- conflicted
+++ resolved
@@ -1,71 +1,3 @@
-<<<<<<< HEAD
-# Required Member on An Axis
-Rule ID: DQC_0055  
-Status:  Final  
-Release date: October 4, 2017  
-Effective date: June 1, 2018  
-
-## Rule function
-
-In a number of cases the US GAAP taxonomy defines members that are intended to be used for organizational purposes on an axis. These members allow children to be grouped under the member. The FASB has defined certain situations where a member or multiple members must used with an axis. If the member or combination of members is not used then an error results. This rule defines the axis and the member or members that must be present.  
-
-This rule checks whether either the Domestic Plan Member or Foreign Plan Member or both are used on the the RetirementPlanSponsorLocationAxis.  
-
-| Axis | Member |
-| --- | --- |
-| Retirement Plan Sponsor Location [Axis] | Domestic Plan [Member] OR Foreign Plan [Member] |
-
-This rule differs from [DQC_0001](/dqc_0001) because DQC_0001 defines what members are allowed to be used on an axis and reports when inappropriate members are used. This rule checks that at a minimum specific members are used.  
-
-The rule will report a single error when either the DomesticPlanMember OR ForeignPlanMember is not used with the axis in a given presentation linkrole. The rule will create a single error in each role where the condition occurs. If either one of the elements is present then no error will be reported. If only the member RetirementPlanSponsorLocationDomain is associated with the axis then no error will be reported. This rule should be evaluated by navigating the presentation linkbase and not the definition linkbase. The presentation and definition linkbases are assumed to be the same.  
-
-**Updates for Version 18**
-Based on feedback from the FASB the rule was updated to include 3 additional checks.  The rule also now checks the following:
- 1. The rule now looks at the paths under the Retirement Plan Sponsor Location [Axis] and determines that each path includes either the Domestic Plan [Member] OR Foreign Plan [Member].  This prevents filers from using one of these members on one path and none of these members on a second path.
- 1. The rule checks that if the Domestic Plan [Member] is used the member includes children.
- 1. The rule checks that if the Foreign Plan [Member] is used that the member includes children.
-
-## Basis for rule  
-
-This is defined in the FASB taxonomy and retirement benefits implementation guide in 2017 and applies to filings using the 2017 US GAAP taxonomy and subsequent taxonomies.  
-
-## Problem solved by the rule
-
-The DomesticPlanMember and/or ForeignPlanMember are used on the RetirementPlanSponsorLocationAxis to act as a parent member for specific countries. The rule checks that at a minimum one of these members is included. If it is not used, the axis is being used inappropriately.  
-
-## Example rule message
-
-Neither the Domestic Plan [Member] NOR Foreign Plan [Member] has been used on the Retirement Plan Sponsor Location [Axis] in the presentation linkbase http://www.abc.com/20170331/role/statement-note-6-retirement-plan. The FASB requires that either one or both of these members is present on the Retirement Plan Sponsor Location [Axis]. Please review the axis and add one of these members or assess the need to use the Retirement Plan Sponsor Location [Axis].  
-  
-Rule version: 5.0
-
-## For Developers
-
-The [Global Rule Logic](https://xbrl.us/dqc_0001) document contains general guidelines for implementation of rules.  
-
-The rule message template contains text and parametric reference to arguments of the rule operation, using the syntax ${parameter} to indicate that insertion of a parameter's value is to occur.  
-
-### Message template
-
-Neither the Domestic Plan [Member] OR Foreign Plan [Member] has been used on the Retirement Plan Sponsor Location [Axis] in the presentation linkbase {presentationLinkbase.uri}. The FASB requires that either one or both of these members is present on the Retirement Plan Sponsor Location [Axis]. Please review the axis and add one of these members or assess the need to use the Retirement Plan Sponsor Location [Axis].  
-  
-Rule version: ${ruleVersion}
-
-### Rule element ID index
-
-The rule element id is used to identify unique elements or combinations of elements tested in the rule. 
-
-| Rule Element ID | Axis | Minimum Member Combination |
-| --- | --- | --- |
-| DQC.US.0055.7493 | RetirementPlanSponsorLocationAxis | DomesticPlanMember OR ForeignPlanMember |
-| DQC.US.0055.9842 | RetirementPlanSponsorLocationAxis | Either DomesticPlanMember OR ForeignPlanMember must be present in each path off the axis |
-| DQC.US.0055.9843 | RetirementPlanSponsorLocationAxis | If DomesticPlanMember is used it must have children |
-| DQC.US.0055.9844 | RetirementPlanSponsorLocationAxis | If ForeignPlanMember is used it must have children |
-
-© Copyright 2016 - 2024 XBRL US, Inc. All rights reserved.   
-See [License](https://xbrl.us/dqc-license) for license information.  
-See [Patent Notice](https://xbrl.us/dqc-patent) for patent infringement notice.  
-=======
 # Required Member on An Axis
 Rule ID: DQC_0055  
 Status:  Final  
@@ -131,5 +63,4 @@
 
 © Copyright 2016 - 2023 XBRL US, Inc. All rights reserved.   
 See [License](https://xbrl.us/dqc-license) for license information.  
-See [Patent Notice](https://xbrl.us/dqc-patent) for patent infringement notice.  
->>>>>>> 72bad500
+See [Patent Notice](https://xbrl.us/dqc-patent) for patent infringement notice.  