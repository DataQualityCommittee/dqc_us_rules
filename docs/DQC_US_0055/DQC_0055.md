--- conflicted
+++ resolved
@@ -24,11 +24,7 @@
  1. The rule checks that if the Domestic Plan [Member] is used the member includes children.
  1. The rule checks that if the Foreign Plan [Member] is used that the member includes children.
 
-<<<<<<< HEAD
-## Basis for logic  
-=======
 ## Basis for rule  
->>>>>>> 56db5dd8
 
 This is defined in the FASB taxonomy and retirement benefits implementation guide in 2017 and applies to filings using the 2017 US GAAP taxonomy and subsequent taxonomies.  
 
