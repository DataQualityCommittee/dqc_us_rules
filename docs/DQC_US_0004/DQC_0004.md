--- conflicted
+++ resolved
@@ -50,10 +50,6 @@
 The rule element id is used to identify unique elements or combinations of elements tested in the rule. 
 
 The required facts column indicates that the facts for these concepts must exist in the filing for the rule to execute.  If a component of the equation is missing and the concept is required the rule will not execute. If a concept is not required and is missing it will be treated as if it has a value of zero.  
-<<<<<<< HEAD
-
-=======
->>>>>>> b251f5de
 
 <a name="update9"></a>
 <table>
