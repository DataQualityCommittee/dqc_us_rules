--- conflicted
+++ resolved
@@ -49,11 +49,7 @@
 This rule excludes the following report types as they can include previously filed reports:
  'S-1', 'S-3', 'S-4', 'S-6', 'S-8', 'S-11', 'S-20', 'S-1/A', 'S-3/A', 'S-4/A', 'S-6/A', 'S-8/A', 'S-11/A', 'S-20/A', 'F-1' and 'F-3'.  
 
-<<<<<<< HEAD
-## Basis for logic  
-=======
 ## Basis for rule  
->>>>>>> 56db5dd8
 
 EDGAR Filer Manual 6.6.1; EDGAR Filer Manual 6.6.2 requires the dates for text blocks, table text blocks, and accounting policy elements must be the current reporting period. This is true even when the information in the text blocks, table text blocks or accounting policies relates to a prior period.  
 
