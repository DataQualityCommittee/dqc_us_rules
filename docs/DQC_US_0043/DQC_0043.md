# Incorrect Calculation Weights in Operating Cash Flows  
Rule ID: DQC_0043  
Status:  Final  
Release date: October 4, 2017  
Effective date: June 1, 2018  

## Rule function

The rule identifies the balance type of the elements in the calculation linkbase that are descendants of the operating cash flow elements in the US GAAP taxonomy, specifically the elements NetCashProvidedByUsedInOperatingActivities or NetCashProvidedByUsedInOperatingActivitiesContinuingOperations and determines whether their effective calculation weights are accurate. The effective calculation weight is the calculation weight of the descendant element relative to operating cash flow element irrespective of the level the descendant element exists at in the calculation hierarchy. The rule flags an error in the following conditions:

*   If the descendant element of an operating cash flow element has a debit balance type and a negative effective calculation weight.
*   If the descendant element of an operating cash flow element has a credit balance type and a positive effective calculation weight. (See exceptions below)

There are a number of exceptions to this rule, specifically net income elements which are the starting point for the calculation of operating cash flow and will be a credit item with a positive balance. Therefore any net income related descendants are excluded from the rule. These are as follows:

1.  ProfitLoss
2.  NetIncomeLoss
3.  IncomeLossFromContinuingOperationsIncludingPortionAttributableToNoncontrollingInterest
4.  IncomeLossFromContinuingOperations
5.  IncomeLossAttributableToParent
6.  IncomeLossIncludingPortionAttributableToNoncontrollingInterest
7.  IncomeLossBeforeExtraordinaryItemsAndCumulativeEffectOfChangeInAccountingPrinciple
8.  NetIncomeLossAvailableToCommonStockholdersBasic
9.  NetIncomeLossAllocatedToGeneralPartners
10.  NetIncomeLossAllocatedToLimitedPartners
11.  DiscontinuedOperationIncomeLossFromDiscontinuedOperationBeforeIncomeTax
12.  ExtraordinaryItemGainOrLossNetOfTaxAttributableToNoncontrollingInterest
13.  ExtraordinaryItemGainOrLossNetOfTaxAttributableToReportingEntity
14.  ExtraordinaryItemNetOfTax
15.  ExtraordinaryItemsGross
16.  GainLossOnSaleOfPropertiesNetOfApplicableIncomeTaxes
17.  IncomeLossAttributableToNoncontrollingInterest
18.  IncomeLossFromContinuingOperationsAttributableToNoncontrollingEntity
19.  IncomeLossFromContinuingOperationsBeforeIncomeTaxesExtraordinaryItemsNoncontrollingInterest
20.  IncomeLossFromDiscontinuedOperationsNetOfTax
21.  IncomeLossFromDiscontinuedOperationsNetOfTaxAttributableToNoncontrollingInterest
22.  IncomeLossFromDiscontinuedOperationsNetOfTaxAttributableToReportingEntity
23.  NetIncomeLossAttributableToNoncontrollingInterest
24.  IncomeLossBeforeGainOrLossOnSaleOfPropertiesExtraordinaryItemsAndCumulativeEffectsOfAccountingChanges
25.  NetIncomeLossAttributableToParentNetOfFederalHomeLoanBankAssessments
26.  ComprehensiveIncomeNetOfTax
27.  IncomeLossFromContinuingOperationsBeforeIncomeTaxesDomestic
28.  IncomeLossFromContinuingOperationsBeforeIncomeTaxesMinorityInterestAndIncomeLossFromEquityMethodInvestments
29.  IncomeLossFromContinuingOperationsBeforeInterestExpenseInterestIncomeIncomeTaxesExtraordinaryItemsNoncontrollingInterestsNet
30.  IncomeLossFromSubsidiariesNetOfTax

In addition, any calculation descendants of these excluded elements are also excluded from the test.
<<<<<<< HEAD

The rule should report every fact associated with the descendant element in the XBRL instance. This is because once the calculation weight is changed the sign of the reported values will need to be changed.
=======

The rule should report every fact associated with the descendant element in the XBRL instance. This is because once the calculation weight is changed the sign of the reported values will need to be changed.

When the elements NetCashProvidedByUsedInOperatingActivitiesContinuingOperations _and_ NetCashProvidedByUsedInOperatingActivities both appear in the calculation linkbase then the rule should only be run for NetCashProvidedByUsedInOperatingActivities.

If there is no value provided for the element NetCashProvidedByUsedInOperatingActivitiesContinuingOperations  or NetCashProvidedByUsedInOperatingActivities then no errors will be returned. For example if the calculation network starts with NetCashProvidedByUsedInOperatingActivities and no value is provided for this element than no error will occur even if a value is provided for NetCashProvidedByUsedInOperatingActivitiesContinuingOperations. The same is true if  the calculation network starts with the element  NetCashProvidedByUsedInOperatingActivitiesContinuingOperations and no value is provided for this element in the instance. No error will be reported even if a value is provided for NetCashProvidedByUsedInOperatingActivities.

The calculation weights between elements are evaluated relative to each network in which they appear. 
>>>>>>> 60cc9704


If there is no value provided for the element NetCashProvidedByUsedInOperatingActivitiesContinuingOperations  or NetCashProvidedByUsedInOperatingActivities then no errors will be returned. For example if the calculation network starts with NetCashProvidedByUsedInOperatingActivities and no value is provided for this element than no error will occur even if a value is provided for NetCashProvidedByUsedInOperatingActivitiesContinuingOperations. The same is true if  the calculation network starts with the element  NetCashProvidedByUsedInOperatingActivitiesContinuingOperations and no value is provided for this element in the instance. No error will be reported even if a value is provided for NetCashProvidedByUsedInOperatingActivities.

The calculation weights between elements are evaluated relative to each network in which they appear. 


## Problem solved by the rule

In the cash flow statement a number of items will roll up into Net Cash Provided by (Used in) Operating Activities. Because the parent element NetCashProvidedByUsedInOperatingActivities has no balance attribute, the calculation weights are not checked in XBRL specification validation. This means that filers can use any weight they like on the child elements and an XBRL error will not result. Historically, a large number of companies have used an incorrect weight on the calculation and as a result the element being added into Net Cash Provided by (Used in) Operating Activities has an incorrect sign (i.e. Is negative when it should be positive). In the example rule message below, the filer has used the element provision for doubtful accounts with a negative value when it should have been positive. This issue cannot be solved using a negative rule, as the element could justifiably be entered with a negative value in some cases.

## Example rule message

The concept Provision For Doubtful Accounts is included in the calculation of Net Cash Provided By Used In Operating Activities. Provision For Doubtful Accounts is a debit balance type concept representing a natural cash inflow in the reconciliation of net income (loss) to Net Cash Provided By Used In Operating Activities.

A debit balance type concept should always be assigned a positive one (+1) calculation weight, as it is an addition to net income (loss) to reconcile to Net Cash Provided By Used In Operating Activities. Provision For Doubtful Accounts has been incorrectly provided a negative one (-1) calculation weight in the extension taxonomy.

Correct the calculation weight to positive one (+1) and input the value as a positive amount.

The properties of this us-gaap:ProvisionForDoubtfulAccounts fact are:

Period : 2015-11-01 to 2016-10-31  
Dimensions : none  
Unit : USD  
Rule version : 5.0

## For Developers

The [Global Rule Logic](https://xbrl.us/dqc_0001) document contains general guidelines for implementation of rules.

The rule message template contains text and parametric reference to arguments of the rule operation, using the syntax ${parameter} to indicate that insertion of a parameter's value is to occur.

### Message template

__*Template for children of NetCashProvidedByUsedInOperatingActivities*__

The concept ${fact1.label} is included in the calculation of ${NetCashProvidedByUsedInOperatingActivities.label}. ${fact1.label} is a ${fact1.balance} balance type concept representing a natural cash inflow in the reconciliation of net income (loss) to ${NetCashProvidedByUsedInOperatingActivities.label}.

A ${fact1.balance} balance type concept should always be assigned a ${if fact1.balance = debit THEN "positive one (+1)" ELSE if fact1.balance = credit THEN "negative one (-1)" } calculation weight, as it is ${if fact1.balance = debit THEN "an addition" ELSE if fact1.balance = credit THEN "a subtraction" } to net income (loss) to reconcile to Net Cash Provided By Used In Operating Activities. ${fact1.label} has been incorrectly provided a ${if fact1.balance = credit THEN "positive one (+1)" ELSE if fact1.balance = debit THEN "negative one (-1)" } calculation weight in the extension taxonomy.

Correct the calculation weight to ${if fact1.balance = debit THEN "positive one (+1)" ELSE if fact1.balance = credit THEN "negative one (-1)" } and input the value as a positive amount.

The properties of this ${fact1.name} fact are:  
Period: ${fact1.period}  
Dimensions: ${fact1.dimensions}  
Unit: ${fact1.unit}  
Rule version: ${ruleVersion}

__*Template for children of NetCashProvidedByUsedInOperatingActivitiesContinuingOperations*__

The concept ${fact1.label} is included in the calculation of ${NetCashProvidedByUsedInOperatingActivities.label}. ${fact1.label} is a ${fact1.balance} balance type concept representing a natural cash inflow in the reconciliation of net income (loss) to ${NetCashProvidedByUsedInOperatingActivitiesContinuingOperations.label}.

A ${fact1.balance} balance type concept should always be assigned a ${if fact1.balance = debit THEN "positive one (+1)" ELSE if fact1.balance = credit THEN "negative one (-1)" } calculation weight, as it is ${if fact1.balance = debit THEN "an addition" ELSE if fact1.balance = credit THEN "a subtraction" } to net income (loss) to reconcile to Net Cash Provided By Used In Operating Activities. ${fact1.label} has been incorrectly provided a ${if fact1.balance = credit THEN "positive one (+1)" ELSE if fact1.balance = debit THEN "negative one (-1)" } calculation weight in the extension taxonomy.

Correct the calculation weight to ${if fact1.balance = debit THEN "positive one (+1)" ELSE if fact1.balance = credit THEN "negative one (-1)" } and input the value as a positive amount.

The properties of this ${fact1.name} fact are:  
Period: ${fact1.period}  
Dimensions: ${fact1.dimensions}  
Unit: ${fact1.unit}  
Rule version: ${ruleVersion}

### Rule element ID index

The rule element id is used to identify unique elements or combinations of elements tested in the rule.

| Rule element ID | Parent Element |
| --- | --- |
| DQC.US.0043.6833 | NetCashProvidedByUsedInOperatingActivitiesContinuingOperations |
| DQC.US.0043.7488 | NetCashProvidedByUsedInOperatingActivities |

© Copyright 2016 - 2018 XBRL US, Inc. All rights reserved.   
See [License](https://xbrl.us/dqc-license) for license information.  
See [Patent Notice](https://xbrl.us/dqc-patent) for patent infringement notice.<|MERGE_RESOLUTION|>--- conflicted
+++ resolved
@@ -45,10 +45,6 @@
 30.  IncomeLossFromSubsidiariesNetOfTax
 
 In addition, any calculation descendants of these excluded elements are also excluded from the test.
-<<<<<<< HEAD
-
-The rule should report every fact associated with the descendant element in the XBRL instance. This is because once the calculation weight is changed the sign of the reported values will need to be changed.
-=======
 
 The rule should report every fact associated with the descendant element in the XBRL instance. This is because once the calculation weight is changed the sign of the reported values will need to be changed.
 
@@ -56,9 +52,7 @@
 
 If there is no value provided for the element NetCashProvidedByUsedInOperatingActivitiesContinuingOperations  or NetCashProvidedByUsedInOperatingActivities then no errors will be returned. For example if the calculation network starts with NetCashProvidedByUsedInOperatingActivities and no value is provided for this element than no error will occur even if a value is provided for NetCashProvidedByUsedInOperatingActivitiesContinuingOperations. The same is true if  the calculation network starts with the element  NetCashProvidedByUsedInOperatingActivitiesContinuingOperations and no value is provided for this element in the instance. No error will be reported even if a value is provided for NetCashProvidedByUsedInOperatingActivities.
 
-The calculation weights between elements are evaluated relative to each network in which they appear. 
->>>>>>> 60cc9704
-
+The calculation weights between elements are evaluated relative to each network in which they appear.
 
 If there is no value provided for the element NetCashProvidedByUsedInOperatingActivitiesContinuingOperations  or NetCashProvidedByUsedInOperatingActivities then no errors will be returned. For example if the calculation network starts with NetCashProvidedByUsedInOperatingActivities and no value is provided for this element than no error will occur even if a value is provided for NetCashProvidedByUsedInOperatingActivitiesContinuingOperations. The same is true if  the calculation network starts with the element  NetCashProvidedByUsedInOperatingActivitiesContinuingOperations and no value is provided for this element in the instance. No error will be reported even if a value is provided for NetCashProvidedByUsedInOperatingActivities.
 
