--- conflicted
+++ resolved
@@ -51,16 +51,8 @@
 When the elements NetCashProvidedByUsedInOperatingActivitiesContinuingOperations _and_ NetCashProvidedByUsedInOperatingActivities both appear in the calculation linkbase then the rule should only be run for NetCashProvidedByUsedInOperatingActivities.
 
 If there is no value provided for the element NetCashProvidedByUsedInOperatingActivitiesContinuingOperations  or NetCashProvidedByUsedInOperatingActivities then no errors will be returned. For example if the calculation network starts with NetCashProvidedByUsedInOperatingActivities and no value is provided for this element than no error will occur even if a value is provided for NetCashProvidedByUsedInOperatingActivitiesContinuingOperations. The same is true if  the calculation network starts with the element  NetCashProvidedByUsedInOperatingActivitiesContinuingOperations and no value is provided for this element in the instance. No error will be reported even if a value is provided for NetCashProvidedByUsedInOperatingActivities.
-<<<<<<< HEAD
 
 The calculation weights between elements are evaluated relative to each network in which they appear.
-
-If there is no value provided for the element NetCashProvidedByUsedInOperatingActivitiesContinuingOperations  or NetCashProvidedByUsedInOperatingActivities then no errors will be returned. For example if the calculation network starts with NetCashProvidedByUsedInOperatingActivities and no value is provided for this element than no error will occur even if a value is provided for NetCashProvidedByUsedInOperatingActivitiesContinuingOperations. The same is true if  the calculation network starts with the element  NetCashProvidedByUsedInOperatingActivitiesContinuingOperations and no value is provided for this element in the instance. No error will be reported even if a value is provided for NetCashProvidedByUsedInOperatingActivities.
-=======
->>>>>>> 4b9e9711
-
-The calculation weights between elements are evaluated relative to each network in which they appear. 
-
 
 ## Problem solved by the rule
 
