--- conflicted
+++ resolved
@@ -8,11 +8,7 @@
 
 The FASB has defined certain members, when used on a given axis, that cannot be tagged with a value. This rule identifies facts with a given axis and member that cannot be tagged with a value irrespective of the line item used.  
 
-<<<<<<< HEAD
-## Basis for logic  
-=======
 ## Basis for rule  
->>>>>>> 5fd186dd
 
 The FASB implementation guide for retirement benefits published in 2017 states the following:
 
