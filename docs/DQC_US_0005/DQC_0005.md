--- conflicted
+++ resolved
@@ -27,11 +27,7 @@
 The rule does not run on Forms S-1, S-3, S-4, S-6, S-8, S-11, S-20, S-1/A, S-3/A, S-4/A, S-6/A, S-8/A, S-11/A and S-20/A. These forms often combine multiple XBRL filings for earlier reporting periods. If the earlier reporting period includes a subsequent event disclosure, running the rule would incorrectly show the dates of the subsequent event as an error. 
 
 
-<<<<<<< HEAD
-## Basis for logic  
-=======
 ## Basis for rule  
->>>>>>> 56db5dd8
 EDGAR Filer Manual 6.5.21, the date used for the Document and Entity Information element **Entity Common Stock, Shares Outstanding** must be the measurement date reported on the cover page of the HTML document and the values for this element should be the same as the amount reported on the cover page. The element, **Entity Common Stock, Shares Outstanding** should have a date no earlier than the end of the reporting period.  
 
 Subsequent events are defined as "Events or transactions that occur after the balance sheet date but before financial statements are issued or available to be issued". ASC 855-10-20
