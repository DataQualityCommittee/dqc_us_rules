--- conflicted
+++ resolved
@@ -1,56 +1,3 @@
-<<<<<<< HEAD
-# Components of Equity on the Balance Sheet  
-Rule ID: DQC_0122  
-Status: Final  
-Release date: September 29, 2021  
-Effective date: December 1, 2021  
-  
-## Rule function
-This rule is intended to identify those cases where the company reports the components of equity or partners capital on the balance sheet. The rule identifies the statement representing the balance sheet or Statement of Financial Position in the filing. The rule then identifies the dimensions used on the balance sheet if any. If the dimensions of the balance sheet do not include the following two dimensions then the rule will not run:
-
-*   StatementEquityComponentsAxis
-*   PartnerCapitalComponentsAxis
-
-If one of these two dimensions are included as part of the balance sheet then the rule will return an error identifying the number of facts using the axis reported in the balance sheet.
-
-## Problem solved by the rule
-Typically the stockholders equity section of a balance sheet is reported using the line items available in the taxonomy.  In some cases filers use the components of equity or partners capital axis on the balance sheet to disaggregate the stockholders equity using members rather than the provided line items. The equity components axis should only be used to report the Statement of Shareholders equity.  If used on the balance sheet it opens up a multitude of variations to tag the balance sheet equity items. This makes the data between filers incompatible and inconsistent between filings. In many cases companies tag some financial statement rows using members and some using line items. This can then cause inconsistencies between the balance sheet and the Statement of Shareholders Equity.  For this reason this axis should not be used to report data included in the balance sheet.
-
-### Example rule message
-The dimension StatementEquityComponentsAxis has been defined as part of the Balance Sheet (Statement of Financial Position) structure in the company's filing. The dimension is included in the financial statement  00200 - Statement - CONSOLIDATED BALANCE SHEETS.  The inclusion of the dimension StatementEquityComponentsAxis in the Balance Sheet structure implies that these values comprise the numbers reported on the Balance Sheet.  This will cause facts that are reported on the Statement of Shareholders Equity or Capital to also appear on the Balance Sheet. (These can also be seen on the SEC renderer view of the Balance Sheet). There are 3 facts reported in the filing using the axis StatementEquityComponentsAxis that end up being included in the Balance Sheet using the line items:
-
-        us-gaap:CommonStockValue,
-        us-gaap:StockholdersEquity
-
-To correct the issue the dimension StatementEquityComponentsAxis should be removed from the the financial statement  00200 - Statement - CONSOLIDATED BALANCE SHEETS and the values using the dimension StatementEquityComponentsAxis on the Balance Sheet should either have the dimension removed and potentially be updated with a specific line item that reflects the nature of the member that was removed.
-
-Rule Element ID: 9582
-Rule version: 16.0.0RC1
-
-## For Developers  
-The [Global Rule Logic document](https://github.com/DataQualityCommittee/dqc_us_rules/blob/master/docs/GlobalRuleLogic.md) contains general guidelines for implementation of rules. The rule message template contains text and parametric reference to arguments of the rule operation, using the syntax ${parameter} to indicate that insertion of a parameter's value is to occur.  
-  
-### General message template  
-The dimension {$dim.local-name} has been defined as part of the Balance Sheet (Statement of Financial Position) structure in the company's filing. The dimension is included in the financial statement  {$bsRoleDesc}.  The inclusion of the dimension {$dim.local-name} in the Balance Sheet structure implies that these values comprise the numbers reported on the Balance Sheet.  This will cause facts that are reported on the Statement of Shareholders Equity or Capital to also appear on the Balance Sheet. (These can also be seen on the SEC renderer view of the Balance Sheet). There are {$countOfFacts} facts reported in the filing using the axis {$dim.local-name} that end up being included in the Balance Sheet using the line items:
-
-	{$cubeConcepts.join(',
-	')}
-
-To correct the issue the dimension {$dim.local-name} should be removed from the the financial statement  {$bsRoleDesc} and the values using the dimension {$dim.local-name} on the Balance Sheet should either have the dimension removed and potentially be updated with a specific line item that reflects the nature of the member that was removed.
-
-Rule Element ID: {$rule_id}
-Rule version: {$ruleVersion}
-  
-### Rule element ID index  
-The rule element id is used to identify unique elements or combinations of elements tested in the rule.
-
-|Rule Element ID|Elements|
-|--- |--- |
-|DQC.US.0122.9582|StatementEquityComponentsAxis|
-  
-© Copyright 2016 - 2024 XBRL US, Inc. All rights reserved.   
-See [License](https://xbrl.us/dqc-license) for license information.  
-=======
 # Components of Equity on the Balance Sheet  
 Rule ID: DQC_0122  
 Status: Final  
@@ -102,5 +49,4 @@
   
 © Copyright 2016 - 2023 XBRL US, Inc. All rights reserved.   
 See [License](https://xbrl.us/dqc-license) for license information.  
->>>>>>> 72bad500
 See [Patent Notice](https://xbrl.us/dqc-patent) for patent infringement notice.  