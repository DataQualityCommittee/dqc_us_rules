# Before Tax Items
Rule ID: DQC_0051  
Status:  Final  
Release date: October 4, 2017  
Effective date: June 1, 2018  

## Rule function

This rule evaluates whether the following elements are not represented as after tax items:

*   IncomeLossIncludingPortionAttributableToNoncontrollingInterest
*   IncomeLossAttributableToParent
*   IncomeLossFromContinuingOperationsBeforeIncomeTaxesExtraordinaryItemsNoncontrollingInterest

The rule checks that the preceding elements do not participate in a calculation that have an income tax element as a descendant. If any of the preceding elements have any of the following elements as a descendant then a seperate error should result:

1.  IncomeTaxExpenseBenefit
2.  CurrentIncomeTaxExpenseBenefit
3.  CurrentForeignTaxExpenseBenefit
4.  CurrentFederalStateAndLocalTaxExpenseBenefit
5.  CurrentFederalTaxExpenseBenefit
6.  CurrentStateAndLocalTaxExpenseBenefit
7.  DeferredIncomeTaxExpenseBenefit
8.  DeferredForeignIncomeTaxExpenseBenefit
9.  DeferredFederalStateAndLocalTaxExpenseBenefit
10.  DeferredFederalIncomeTaxExpenseBenefit
11.  DeferredStateAndLocalIncomeTaxExpenseBenefit
12.  OtherTaxExpenseBenefit

The rule checks if any of the tax items are included as part of the calculation of the income loss items listed above. The rule will only flag one error if any of the tax items are present. It will not flag an error for every occurrence of one of the tax items in the instance document. The processor should report the first element found on the list above. Note that the rule will fire even if the value of the tax item is zero.  

<<<<<<< HEAD
## Basis for logic  
=======
## Basis for rule  
>>>>>>> 56db5dd8

The Taxonomy defines these items as pre tax items, used for partnerships and not taxable entities.  

## Problem solved by the rule

In many cases companies have used the elements :

*   IncomeLossIncludingPortionAttributableToNoncontrollingInterest
*   IncomeLossAttributableToParent
*   IncomeLossFromContinuingOperationsBeforeIncomeTaxesExtraordinaryItemsNoncontrollingInterest

These elements are before tax, however many companies have used them to represent after tax items. This rule identifies whether these elements have been used inappropriately to represent after tax concepts.  

## Example rule message

IncomeTaxExpenseBenefit should not be included in the calculation of IncomeLossIncludingPortionAttributableToNoncontrollingInterest in the group http://www.cpg.com/role/StatementsOfConsolidatedOperations. IncomeLossIncludingPortionAttributableToNoncontrollingInterest is before the deduction of tax. Excluding the tax expense from the amount is inconsistent with the meaning of the element because this element represents a before tax item and should not be used to represent an after tax item. If IncomeLossIncludingPortionAttributableToNoncontrollingInterest represents the amount after tax then use NetIncomeLoss instead.  
  
Rule version: 5.0.0

## For Developers

The [Global Rule Logic](https://xbrl.us/dqc_0001) document contains general guidelines for implementation of rules.  

The rule message template contains text and parametric reference to arguments of the rule operation, using the syntax ${parameter} to indicate that insertion of a parameter's value is to occur.  

### Message template

{childElement.name} should not be included in the calculation of {element.name} in the group {network.uri}. {element.name} is before the deduction of tax. Excluding the tax expense from the amount is inconsistent with the meaning of the element because this element represents a before tax item and should not be used to represent an after tax item. If {element.name} represents the amount after tax then use NetIncomeLoss instead.  
  
Rule version: ${ruleVersion}

### Rule element ID index

The rule element id is used to identify unique elements or combinations of elements tested in the rule. 

| Rule Element ID | Element Name |
| --- | --- |
| DQC.US.0051.7484 | IncomeLossIncludingPortionAttributableToNoncontrollingInterest |
| DQC.US.0051.7485 | IncomeLossAttributableToParent |
| DQC.US.0051.7486 | IncomeLossFromContinuingOperationsBeforeIncomeTaxesExtraordinaryItemsNoncontrollingInterest |

© Copyright 2016 - 2023 XBRL US, Inc. All rights reserved.   
See [License](https://xbrl.us/dqc-license) for license information.  
See [Patent Notice](https://xbrl.us/dqc-patent) for patent infringement notice.  <|MERGE_RESOLUTION|>--- conflicted
+++ resolved
@@ -29,11 +29,7 @@
 
 The rule checks if any of the tax items are included as part of the calculation of the income loss items listed above. The rule will only flag one error if any of the tax items are present. It will not flag an error for every occurrence of one of the tax items in the instance document. The processor should report the first element found on the list above. Note that the rule will fire even if the value of the tax item is zero.  
 
-<<<<<<< HEAD
-## Basis for logic  
-=======
 ## Basis for rule  
->>>>>>> 56db5dd8
 
 The Taxonomy defines these items as pre tax items, used for partnerships and not taxable entities.  
 
