<<<<<<< HEAD
# Segment Reporting Inconsistencies  
Rule ID: DQC_0150  
Status: Final  
Release date: July 6, 2023  
Effective date: September 1, 2023  
  
## Rule function
This rule checks for inconsistencies in segment reporting disclosures.  This rule comprises a number of components.

### Component 1  
This component checks that the members on the ConsolidationItemsAxis aggregate correctly. The rule identifies the segment disclosure cube based on the extended link role description. It identifies those cubes using the ConsolidationItemsAxis and gets the Monetary items in the cube.For each line item in the cube the rule sums the values using only the Consolidation Items Axis and compares it to the total of the line item.The rule checks  if the value of the dimensions is greater than the total. The rule will not run if the value of the total is less than zero or was not reported.

### Component 2
This component checks that the members on the StatementBusinessSegmentsAxis aggregate correctly. The rule identifies the segment disclosure cube based on the extended link role description. It identifies those cubes using  the StatementBusinessSegmentsAxis and gets the Monetary items in the cube. For each line item in the cube the rule sums the values using only the StatementBusinessSegmentsAxis and compares it to the total of the line item.The rule checks  if the value of the dimensions is greater than the total. The rule will not run if the value of the total is less than zero or was not reported.

### Component 3
This rule uses the segment rule as above but identifies where the consolidated items axis is used for a line item without the operating segment member, and a business segment has not been used.  This means the fact is a reconciling item.  The rule then checks if a business segment has been used with the line item without the operating member.  If this condition exists then an error is produced. The rule determines if the operating segment member has been left off the business segment.

### Component 4
The rule identifies all the segment members excluding in the domain in the segment disclosure. It then compares the number of unique segments to the number of reported segments. The rule reports an error when the segments on the segment axis are less than the reported number of segments.

## Problem solved by the rule  
The rule is intended to correct common errors in the segment note.   The rules identify those cases where filers have used inappropriate members or have excluded members on the consolidation and segment axis. 

### Example rule message 1
The disclosure 101230 - Disclosure - Information on Business Segments - Net Sales and Operating Income by Segment (Detail) includes an inconsistent addition of a dimensional member. The value of the concept us-gaap:Assets represents the sum of consolidation item members with a total of 6,120,900,000. The value of the total should be greater than or equal to the sum of the values of the consolidated items with a value of 6,747,400,000. The values for the component dimensions are as follows:

Reported consolidated items member srt:ConsolidationItemsAxis=us-gaap:CorporateNonSegmentMember with a value of 626500000. Reported consolidated items member srt:ConsolidationItemsAxis=us-gaap:OperatingSegmentsMember with a value of 6120900000. 

The addends are calculated based on the members on the consolidated items  linkbase defined for 101230 - Disclosure - Information on Business Segments - Net Sales and Operating Income by Segment (Detail). 

Total Element: us-gaap:Assets  
Total Value: 6,120,900,000  
Total period: 2022-12-31  
Dimensions:   
Decimals: -5

Rule Element ID: 9876  
Rule version: 21.0.0

### Example rule message 2
The disclosure 101100 - Disclosure - SEGMENT INFORMATION - Schedule of Revenue (Detail) includes an inconsistent addition of a dimensional member. The value of the concept us-gaap:Revenues represents the sum of business segment members with a total of 5,268,137,000. The value of the total should be equal to the sum of the values of the business segments with a value of 5,296,451,000. The values for the component dimensions are as follows:

Reported Segment member us-gaap:StatementBusinessSegmentsAxis=edr:OwnedSportsPropertiesMember with a value of 1332335000. Reported Segment member us-gaap:StatementBusinessSegmentsAxis=edr:EventsExperiencesAndRightsMember with a value of 2451966000. Reported Segment member us-gaap:StatementBusinessSegmentsAxis=edr:RepresentationMember with a value of 1512150000. 

The addends are calculated based on the the member on the StatementBusinessSegmentsAxis.

Total Element: us-gaap:Revenues  
Total Value: 5,268,137,000  
Total period: 2022-01-01 to 2022-12-31  
Dimensions:  
Decimals: -3  
  
Rule Element ID: 9877  
Rule version: 21.0.0

### Example rule message 3
The disclosure 101100 - Disclosure - SEGMENT INFORMATION - Schedule of Revenue (Detail) includes the concept us-gaap:Revenues with a value of -11,263,000 and the dimension of  srt:ConsolidationItemsAxis=us-gaap:IntersegmentEliminationMember. This same line item however was used to report the value of 943,873,000 for a busines segment axis with the dimensions of  us-gaap:StatementBusinessSegmentsAxis=edr:RepresentationMember, but with no associated operating member. If a value is reported for a segment then an operating member should be used if there are reconciling items for that line item.

Concept: us-gaap:Revenues  
Value: 943,873,000  
Total period: 2020-01-01 to 2020-12-31   
Dimensions: us-gaap:StatementBusinessSegmentsAxis=edr:RepresentationMember  
Decimals: -3 

Rule Element ID: 9878  
Rule version: 21.0.0

### Example rule message 4
The filer uses the segment axis and has defined 3 segments in the filing. These include the following:
cvs:HealthCareBenefitsSegmentMember, cvs:PharmacyServicesSegmentMember, cvs:RetailLongTermCareSegmentMember. The filer has also used the element NumberOfReportableSegments to report 4. The number of segments should not be greater than the segments reported with the axis.  Please update the number or add additional segment members to the axis.

Concept: us-gaap:NumberOfReportableSegments  
Value: 4   
Total period: 2022-01-01 to 2022-12-31   
Decimals: inf 

Rule Element ID: 10076  
Rule version: 21.0.0

## For Developers  
The [Global Rule Logic document](https://github.com/DataQualityCommittee/dqc_us_rules/blob/master/docs/GlobalRuleLogic.md) contains general guidelines for implementation of rules. The rule message template contains text and parametric reference to arguments of the rule operation, using the syntax ${parameter} to indicate that insertion of a parameter's value is to occur.  
  
### General message template 1 
The disclosure {$segmentCube.drs-role.description} includes an inconsistent addition of a dimensional member. The value of the concept {$concept} represents the sum of consolidation item members with a total of {$dimensionTotal}. The value of the total should be greater than or equal to the sum of the values of the consolidated items with a value of {$addedDimensions}. The values for the component dimensions are as follows:

{$addend_string}

The addends are calculated based on the members on the consolidated items  linkbase defined for {$segmentCube.drs-role.description}. 

Total Element: {$concept}  
Total Value: {$dimensionTotal}   
Total period: {$dimensionTotal.period}   
Dimensions: {$dimensionTotal.dimensions.join(', ','=')}  
Decimals: {$dimensionTotal.decimals} 

Rule Element ID: {$ruleId}  
Rule version: {$ruleVersion}

### General message template 2
The disclosure {$segmentCube.drs-role.description} includes an inconsistent addition of a dimensional member. The value of the concept {$concept} represents the sum of business segment members with a total of {$dimensionTotal}. The value of the total should be equal to the sum of the values of the business segments with a value of {$addedDimensions}. The values for the component dimensions are as follows:

{$addend_string}

The addends are calculated based on the the member on the StatementBusinessSegmentsAxis.

Total Element: {$concept}  
Total Value: {$dimensionTotal}  
Total period: {$dimensionTotal.period}  
Dimensions: {$dimensionTotal.dimensions.join(', ','=')}  
Decimals: {$dimensionTotal.decimals}

Rule Element ID: {$ruleId}  
Rule version: {$ruleVersion}

### General message template 3
The disclosure {$segmentCube.drs-role.description} includes the concept {$concept} with a value of {first($reconcilingItems)} and the dimension of  {first($reconcilingItems).dimensions.join(', ','=')}. This same line item however was used to report the value of {first($operatingItems)} for a busines segment axis with the dimensions of  {first($operatingItems).dimensions.join(', ','=')}, but with no associated operating member. If a value is reported for a segment then an operating member should be used if there are reconciling items for that line item.

Concept: {$concept}  
Value: {first($operatingItems)}   
Total period: {first($operatingItems).period}   
Dimensions: {first($operatingItems).dimensions.join(', ','=')}  
Decimals: {first($operatingItems).decimals} 

Rule Element ID: {$ruleId}  
Rule version: {$ruleVersion}

### General message template 4
The filer uses the segment axis and has defined {$segmentMembers.length} segments in the filing. These include the following:
{$segmentMembers.join(", ")}. The filer has also used the element NumberOfReportableSegments to report {$NumberSegments}. The number of segments should not be greater than the segments reported with the axis.  Please update the number or add additional segment members to the axis.

Concept: {$NumberSegments.concept.name}  
Value: {$NumberSegments}   
Total period: {$NumberSegments.period}  
Decimals: {$NumberSegments.decimals} 

Rule Element ID: {$ruleId}  
Rule version: {$ruleVersion}

### Rule element ID index  
The rule element id is used to identify unique elements or combinations of elements tested in the rule.

|Rule Element ID|Element|
|--- |--- |
| DQC.US.0150.9876 | ConsolidationItemsAxis |
| DQC.US.0150.9877 | StatementBusinessSegmentsAxis |
| DQC.US.0150.9878 | ConsolidationItemsAxis |
| DQC.US.0150.10076 | NumberOfReportableSegments |

© Copyright 2016 - 2024 XBRL US, Inc. All rights reserved.   
See [License](https://xbrl.us/dqc-license) for license information.  
=======
# Segment Reporting Inconsistencies  
Rule ID: DQC_0150  
Status: Final  
Release date: July 6, 2023  
Effective date: September 1, 2023  
  
## Rule function
This rule checks for inconsistencies in segment reporting disclosures.  This rule comprises a number of components.

### Component 1  
This component checks that the members on the ConsolidationItemsAxis aggregate correctly. The rule identifies the segment disclosure cube based on the extended link role description. It identifies those cubes using the ConsolidationItemsAxis and gets the Monetary items in the cube.For each line item in the cube the rule sums the values using only the Consolidation Items Axis and compares it to the total of the line item.The rule checks  if the value of the dimensions is greater than the total. The rule will not run if the value of the total is less than zero or was not reported.

### Component 2
This component checks that the members on the StatementBusinessSegmentsAxis aggregate correctly. The rule identifies the segment disclosure cube based on the extended link role description. It identifies those cubes using  the StatementBusinessSegmentsAxis and gets the Monetary items in the cube. For each line item in the cube the rule sums the values using only the StatementBusinessSegmentsAxis and compares it to the total of the line item.The rule checks  if the value of the dimensions is greater than the total. The rule will not run if the value of the total is less than zero or was not reported.

### Component 3
This rule uses the segment rule as above but identifies where the consolidated items axis is used for a line item without the operating segment member, and a business segment has not been used.  This means the fact is a reconciling item.  The rule then checks if a business segment has been used with the line item without the operating member.  If this condition exists then an error is produced. The rule determines if the operating segment member has been left off the business segment.

### Component 4
The rule identifies all the segment members excluding in the domain in the segment disclosure. It then compares the number of unique segments to the number of reported segments. The rule reports an error when the segments on the segment axis are less than the reported number of segments.

## Problem solved by the rule  
The rule is intended to correct common errors in the segment note.   The rules identify those cases where filers have used inappropriate members or have excluded members on the consolidation and segment axis. 

### Example rule message 1
The disclosure 101230 - Disclosure - Information on Business Segments - Net Sales and Operating Income by Segment (Detail) includes an inconsistent addition of a dimensional member. The value of the concept us-gaap:Assets represents the sum of consolidation item members with a total of 6,120,900,000. The value of the total should be greater than or equal to the sum of the values of the consolidated items with a value of 6,747,400,000. The values for the component dimensions are as follows:

Reported consolidated items member srt:ConsolidationItemsAxis=us-gaap:CorporateNonSegmentMember with a value of 626500000. Reported consolidated items member srt:ConsolidationItemsAxis=us-gaap:OperatingSegmentsMember with a value of 6120900000. 

The addends are calculated based on the members on the consolidated items  linkbase defined for 101230 - Disclosure - Information on Business Segments - Net Sales and Operating Income by Segment (Detail). 

Total Element: us-gaap:Assets  
Total Value: 6,120,900,000  
Total period: 2022-12-31  
Dimensions:   
Decimals: -5

Rule Element ID: 9876  
Rule version: 21.0.0

### Example rule message 2
The disclosure 101100 - Disclosure - SEGMENT INFORMATION - Schedule of Revenue (Detail) includes an inconsistent addition of a dimensional member. The value of the concept us-gaap:Revenues represents the sum of business segment members with a total of 5,268,137,000. The value of the total should be equal to the sum of the values of the business segments with a value of 5,296,451,000. The values for the component dimensions are as follows:

Reported Segment member us-gaap:StatementBusinessSegmentsAxis=edr:OwnedSportsPropertiesMember with a value of 1332335000. Reported Segment member us-gaap:StatementBusinessSegmentsAxis=edr:EventsExperiencesAndRightsMember with a value of 2451966000. Reported Segment member us-gaap:StatementBusinessSegmentsAxis=edr:RepresentationMember with a value of 1512150000. 

The addends are calculated based on the member on the StatementBusinessSegmentsAxis.

Total Element: us-gaap:Revenues  
Total Value: 5,268,137,000  
Total period: 2022-01-01 to 2022-12-31  
Dimensions:  
Decimals: -3  
  
Rule Element ID: 9877  
Rule version: 21.0.0

### Example rule message 3
The disclosure 101100 - Disclosure - SEGMENT INFORMATION - Schedule of Revenue (Detail) includes the concept us-gaap:Revenues with a value of -11,263,000 and the dimension of  srt:ConsolidationItemsAxis=us-gaap:IntersegmentEliminationMember. This same line item however was used to report the value of 943,873,000 for a busines segment axis with the dimensions of  us-gaap:StatementBusinessSegmentsAxis=edr:RepresentationMember, but with no associated operating member. If a value is reported for a segment then an operating member should be used if there are reconciling items for that line item.

Concept: us-gaap:Revenues  
Value: 943,873,000  
Total period: 2020-01-01 to 2020-12-31   
Dimensions: us-gaap:StatementBusinessSegmentsAxis=edr:RepresentationMember  
Decimals: -3 

Rule Element ID: 9878  
Rule version: 21.0.0

### Example rule message 4
The filer uses the segment axis and has defined 3 segments in the filing. These include the following:
cvs:HealthCareBenefitsSegmentMember, cvs:PharmacyServicesSegmentMember, cvs:RetailLongTermCareSegmentMember. The filer has also used the element NumberOfReportableSegments to report 4. The number of segments should not be greater than the segments reported with the axis.  Please update the number or add additional segment members to the axis.

Concept: us-gaap:NumberOfReportableSegments  
Value: 4   
Total period: 2022-01-01 to 2022-12-31   
Decimals: inf 

Rule Element ID: 10076  
Rule version: 21.0.0

## For Developers  
The [Global Rule Logic document](https://github.com/DataQualityCommittee/dqc_us_rules/blob/master/docs/GlobalRuleLogic.md) contains general guidelines for implementation of rules. The rule message template contains text and parametric reference to arguments of the rule operation, using the syntax ${parameter} to indicate that insertion of a parameter's value is to occur.  
  
### General message template 1 
The disclosure {$segmentCube.drs-role.description} includes an inconsistent addition of a dimensional member. The value of the concept {$concept} represents the sum of consolidation item members with a total of {$dimensionTotal}. The value of the total should be greater than or equal to the sum of the values of the consolidated items with a value of {$addedDimensions}. The values for the component dimensions are as follows:

{$addend_string}

The addends are calculated based on the members on the consolidated items  linkbase defined for {$segmentCube.drs-role.description}. 

Total Element: {$concept}  
Total Value: {$dimensionTotal}   
Total period: {$dimensionTotal.period}   
Dimensions: {$dimensionTotal.dimensions.join(', ','=')}  
Decimals: {$dimensionTotal.decimals} 

Rule Element ID: {$ruleId}  
Rule version: {$ruleVersion}

### General message template 2
The disclosure {$segmentCube.drs-role.description} includes an inconsistent addition of a dimensional member. The value of the concept {$concept} represents the sum of business segment members with a total of {$dimensionTotal}. The value of the total should be equal to the sum of the values of the business segments with a value of {$addedDimensions}. The values for the component dimensions are as follows:

{$addend_string}

The addends are calculated based on the member on the StatementBusinessSegmentsAxis.

Total Element: {$concept}  
Total Value: {$dimensionTotal}  
Total period: {$dimensionTotal.period}  
Dimensions: {$dimensionTotal.dimensions.join(', ','=')}  
Decimals: {$dimensionTotal.decimals}

Rule Element ID: {$ruleId}  
Rule version: {$ruleVersion}

### General message template 3
The disclosure {$segmentCube.drs-role.description} includes the concept {$concept} with a value of {first($reconcilingItems)} and the dimension of  {first($reconcilingItems).dimensions.join(', ','=')}. This same line item however was used to report the value of {first($operatingItems)} for a busines segment axis with the dimensions of  {first($operatingItems).dimensions.join(', ','=')}, but with no associated operating member. If a value is reported for a segment then an operating member should be used if there are reconciling items for that line item.

Concept: {$concept}  
Value: {first($operatingItems)}   
Total period: {first($operatingItems).period}   
Dimensions: {first($operatingItems).dimensions.join(', ','=')}  
Decimals: {first($operatingItems).decimals} 

Rule Element ID: {$ruleId}  
Rule version: {$ruleVersion}

### General message template 4
The filer uses the segment axis and has defined {$segmentMembers.length} segments in the filing. These include the following:
{$segmentMembers.join(", ")}. The filer has also used the element NumberOfReportableSegments to report {$NumberSegments}. The number of segments should not be greater than the segments reported with the axis.  Please update the number or add additional segment members to the axis.

Concept: {$NumberSegments.concept.name}  
Value: {$NumberSegments}   
Total period: {$NumberSegments.period}  
Decimals: {$NumberSegments.decimals} 

Rule Element ID: {$ruleId}  
Rule version: {$ruleVersion}

### Rule element ID index  
The rule element id is used to identify unique elements or combinations of elements tested in the rule.

|Rule Element ID|Element|
|--- |--- |
| DQC.US.0150.9876 | ConsolidationItemsAxis |
| DQC.US.0150.9877 | StatementBusinessSegmentsAxis |
| DQC.US.0150.9878 | ConsolidationItemsAxis |
| DQC.US.0150.10076 | NumberOfReportableSegments |

© Copyright 2016 - 2023 XBRL US, Inc. All rights reserved.   
See [License](https://xbrl.us/dqc-license) for license information.  
>>>>>>> 72bad500
See [Patent Notice](https://xbrl.us/dqc-patent) for patent infringement notice.  <|MERGE_RESOLUTION|>--- conflicted
+++ resolved
@@ -1,156 +1,3 @@
-<<<<<<< HEAD
-# Segment Reporting Inconsistencies  
-Rule ID: DQC_0150  
-Status: Final  
-Release date: July 6, 2023  
-Effective date: September 1, 2023  
-  
-## Rule function
-This rule checks for inconsistencies in segment reporting disclosures.  This rule comprises a number of components.
-
-### Component 1  
-This component checks that the members on the ConsolidationItemsAxis aggregate correctly. The rule identifies the segment disclosure cube based on the extended link role description. It identifies those cubes using the ConsolidationItemsAxis and gets the Monetary items in the cube.For each line item in the cube the rule sums the values using only the Consolidation Items Axis and compares it to the total of the line item.The rule checks  if the value of the dimensions is greater than the total. The rule will not run if the value of the total is less than zero or was not reported.
-
-### Component 2
-This component checks that the members on the StatementBusinessSegmentsAxis aggregate correctly. The rule identifies the segment disclosure cube based on the extended link role description. It identifies those cubes using  the StatementBusinessSegmentsAxis and gets the Monetary items in the cube. For each line item in the cube the rule sums the values using only the StatementBusinessSegmentsAxis and compares it to the total of the line item.The rule checks  if the value of the dimensions is greater than the total. The rule will not run if the value of the total is less than zero or was not reported.
-
-### Component 3
-This rule uses the segment rule as above but identifies where the consolidated items axis is used for a line item without the operating segment member, and a business segment has not been used.  This means the fact is a reconciling item.  The rule then checks if a business segment has been used with the line item without the operating member.  If this condition exists then an error is produced. The rule determines if the operating segment member has been left off the business segment.
-
-### Component 4
-The rule identifies all the segment members excluding in the domain in the segment disclosure. It then compares the number of unique segments to the number of reported segments. The rule reports an error when the segments on the segment axis are less than the reported number of segments.
-
-## Problem solved by the rule  
-The rule is intended to correct common errors in the segment note.   The rules identify those cases where filers have used inappropriate members or have excluded members on the consolidation and segment axis. 
-
-### Example rule message 1
-The disclosure 101230 - Disclosure - Information on Business Segments - Net Sales and Operating Income by Segment (Detail) includes an inconsistent addition of a dimensional member. The value of the concept us-gaap:Assets represents the sum of consolidation item members with a total of 6,120,900,000. The value of the total should be greater than or equal to the sum of the values of the consolidated items with a value of 6,747,400,000. The values for the component dimensions are as follows:
-
-Reported consolidated items member srt:ConsolidationItemsAxis=us-gaap:CorporateNonSegmentMember with a value of 626500000. Reported consolidated items member srt:ConsolidationItemsAxis=us-gaap:OperatingSegmentsMember with a value of 6120900000. 
-
-The addends are calculated based on the members on the consolidated items  linkbase defined for 101230 - Disclosure - Information on Business Segments - Net Sales and Operating Income by Segment (Detail). 
-
-Total Element: us-gaap:Assets  
-Total Value: 6,120,900,000  
-Total period: 2022-12-31  
-Dimensions:   
-Decimals: -5
-
-Rule Element ID: 9876  
-Rule version: 21.0.0
-
-### Example rule message 2
-The disclosure 101100 - Disclosure - SEGMENT INFORMATION - Schedule of Revenue (Detail) includes an inconsistent addition of a dimensional member. The value of the concept us-gaap:Revenues represents the sum of business segment members with a total of 5,268,137,000. The value of the total should be equal to the sum of the values of the business segments with a value of 5,296,451,000. The values for the component dimensions are as follows:
-
-Reported Segment member us-gaap:StatementBusinessSegmentsAxis=edr:OwnedSportsPropertiesMember with a value of 1332335000. Reported Segment member us-gaap:StatementBusinessSegmentsAxis=edr:EventsExperiencesAndRightsMember with a value of 2451966000. Reported Segment member us-gaap:StatementBusinessSegmentsAxis=edr:RepresentationMember with a value of 1512150000. 
-
-The addends are calculated based on the the member on the StatementBusinessSegmentsAxis.
-
-Total Element: us-gaap:Revenues  
-Total Value: 5,268,137,000  
-Total period: 2022-01-01 to 2022-12-31  
-Dimensions:  
-Decimals: -3  
-  
-Rule Element ID: 9877  
-Rule version: 21.0.0
-
-### Example rule message 3
-The disclosure 101100 - Disclosure - SEGMENT INFORMATION - Schedule of Revenue (Detail) includes the concept us-gaap:Revenues with a value of -11,263,000 and the dimension of  srt:ConsolidationItemsAxis=us-gaap:IntersegmentEliminationMember. This same line item however was used to report the value of 943,873,000 for a busines segment axis with the dimensions of  us-gaap:StatementBusinessSegmentsAxis=edr:RepresentationMember, but with no associated operating member. If a value is reported for a segment then an operating member should be used if there are reconciling items for that line item.
-
-Concept: us-gaap:Revenues  
-Value: 943,873,000  
-Total period: 2020-01-01 to 2020-12-31   
-Dimensions: us-gaap:StatementBusinessSegmentsAxis=edr:RepresentationMember  
-Decimals: -3 
-
-Rule Element ID: 9878  
-Rule version: 21.0.0
-
-### Example rule message 4
-The filer uses the segment axis and has defined 3 segments in the filing. These include the following:
-cvs:HealthCareBenefitsSegmentMember, cvs:PharmacyServicesSegmentMember, cvs:RetailLongTermCareSegmentMember. The filer has also used the element NumberOfReportableSegments to report 4. The number of segments should not be greater than the segments reported with the axis.  Please update the number or add additional segment members to the axis.
-
-Concept: us-gaap:NumberOfReportableSegments  
-Value: 4   
-Total period: 2022-01-01 to 2022-12-31   
-Decimals: inf 
-
-Rule Element ID: 10076  
-Rule version: 21.0.0
-
-## For Developers  
-The [Global Rule Logic document](https://github.com/DataQualityCommittee/dqc_us_rules/blob/master/docs/GlobalRuleLogic.md) contains general guidelines for implementation of rules. The rule message template contains text and parametric reference to arguments of the rule operation, using the syntax ${parameter} to indicate that insertion of a parameter's value is to occur.  
-  
-### General message template 1 
-The disclosure {$segmentCube.drs-role.description} includes an inconsistent addition of a dimensional member. The value of the concept {$concept} represents the sum of consolidation item members with a total of {$dimensionTotal}. The value of the total should be greater than or equal to the sum of the values of the consolidated items with a value of {$addedDimensions}. The values for the component dimensions are as follows:
-
-{$addend_string}
-
-The addends are calculated based on the members on the consolidated items  linkbase defined for {$segmentCube.drs-role.description}. 
-
-Total Element: {$concept}  
-Total Value: {$dimensionTotal}   
-Total period: {$dimensionTotal.period}   
-Dimensions: {$dimensionTotal.dimensions.join(', ','=')}  
-Decimals: {$dimensionTotal.decimals} 
-
-Rule Element ID: {$ruleId}  
-Rule version: {$ruleVersion}
-
-### General message template 2
-The disclosure {$segmentCube.drs-role.description} includes an inconsistent addition of a dimensional member. The value of the concept {$concept} represents the sum of business segment members with a total of {$dimensionTotal}. The value of the total should be equal to the sum of the values of the business segments with a value of {$addedDimensions}. The values for the component dimensions are as follows:
-
-{$addend_string}
-
-The addends are calculated based on the the member on the StatementBusinessSegmentsAxis.
-
-Total Element: {$concept}  
-Total Value: {$dimensionTotal}  
-Total period: {$dimensionTotal.period}  
-Dimensions: {$dimensionTotal.dimensions.join(', ','=')}  
-Decimals: {$dimensionTotal.decimals}
-
-Rule Element ID: {$ruleId}  
-Rule version: {$ruleVersion}
-
-### General message template 3
-The disclosure {$segmentCube.drs-role.description} includes the concept {$concept} with a value of {first($reconcilingItems)} and the dimension of  {first($reconcilingItems).dimensions.join(', ','=')}. This same line item however was used to report the value of {first($operatingItems)} for a busines segment axis with the dimensions of  {first($operatingItems).dimensions.join(', ','=')}, but with no associated operating member. If a value is reported for a segment then an operating member should be used if there are reconciling items for that line item.
-
-Concept: {$concept}  
-Value: {first($operatingItems)}   
-Total period: {first($operatingItems).period}   
-Dimensions: {first($operatingItems).dimensions.join(', ','=')}  
-Decimals: {first($operatingItems).decimals} 
-
-Rule Element ID: {$ruleId}  
-Rule version: {$ruleVersion}
-
-### General message template 4
-The filer uses the segment axis and has defined {$segmentMembers.length} segments in the filing. These include the following:
-{$segmentMembers.join(", ")}. The filer has also used the element NumberOfReportableSegments to report {$NumberSegments}. The number of segments should not be greater than the segments reported with the axis.  Please update the number or add additional segment members to the axis.
-
-Concept: {$NumberSegments.concept.name}  
-Value: {$NumberSegments}   
-Total period: {$NumberSegments.period}  
-Decimals: {$NumberSegments.decimals} 
-
-Rule Element ID: {$ruleId}  
-Rule version: {$ruleVersion}
-
-### Rule element ID index  
-The rule element id is used to identify unique elements or combinations of elements tested in the rule.
-
-|Rule Element ID|Element|
-|--- |--- |
-| DQC.US.0150.9876 | ConsolidationItemsAxis |
-| DQC.US.0150.9877 | StatementBusinessSegmentsAxis |
-| DQC.US.0150.9878 | ConsolidationItemsAxis |
-| DQC.US.0150.10076 | NumberOfReportableSegments |
-
-© Copyright 2016 - 2024 XBRL US, Inc. All rights reserved.   
-See [License](https://xbrl.us/dqc-license) for license information.  
-=======
 # Segment Reporting Inconsistencies  
 Rule ID: DQC_0150  
 Status: Final  
@@ -302,5 +149,4 @@
 
 © Copyright 2016 - 2023 XBRL US, Inc. All rights reserved.   
 See [License](https://xbrl.us/dqc-license) for license information.  
->>>>>>> 72bad500
 See [Patent Notice](https://xbrl.us/dqc-patent) for patent infringement notice.  