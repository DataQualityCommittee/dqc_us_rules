# IFRS Non-Negative Items
 
## Rule description 
The IFRS Taxonomy is designed so that the majority of elements have a positive value. This rule tests whether the values for a given list of elements are negative. The rule does not test elements when a specified member is present which would allow the value to be negative.  

See file [DQC_0080_ListOfElements.xlsx](DQC_0080_ListOfElements.xlsx?raw=true) which provides a list of elements that should not be negative. The rule tests whether these elements have a negative value in an XBRL document.  

See file [DQC_0080_MemberExclusions.xlsx](DQC_0080_MemberExclusions.xlsx?raw=true) for a list of members that, when used with these elements, allow the value of the element to be negative. The rule does not test these member/element combinations.  

<<<<<<< HEAD
## Basis for logic  
=======
## Basis for rule  
>>>>>>> 5fd186dd
The IFRS taxonomy is designed for the majority of elements to have a positive value, so that the value reported in the XBRL document represents the correct balance type for the element (e.g., debit balance type for assets and expenses and losses or credit balance type for liabilities and income and gains). If the value reported in the HTML document is shown with parentheses, the value reported in the XBRL document should still be positive, other than as described in the following sentence. In some limited cases, if the value also has a specified member associated with it, the value may be negative (e.g., when an element is used for an adjustment or elimination, the value may need to be negative).  

If the value reported in the HTML document is shown in parentheses (e.g., interest expense or loss on disposition of assets), you may use a negated label to present the value in parenthesis in the SEC Interactive Data viewer without changing the positive value reported in the XBRL document. The value reported in the XBRL document (e.g., interest expense or loss on disposition of assets) should be the same as the value reported in the HTML document, even though the value in the HTML document is shown in parenthesis. Therefore, it is an error to change the value reported in the XBRL document to a negative solely because the value reported in the HTML document is shown in parenthesis.  

## Problem solved by the rule
Filers continue to have incorrect negative amounts in files, which is inconsistent with the balance types and definitions of the elements used and the structure of the IFRS Taxonomy. Incorrect values in a filing makes it difficult or impossible to use that data for automated analysis.  

## Rule specification

Let **non-negative concepts** be the set concepts defined in columns J and K of [DQC_0080_ListOfElements.xlsx](DQC_0080_ListOfElements.xlsx?raw=true).

Let **sub-string exclusions** be the set of strings defined in column J of  [DQC_0080_MemberExclusions.xlsx](DQC_0080_MemberExclusions.xlsx?raw=true) where the value of column G is "Member element name contains the text (Case insensitive)".

Let **excluded axes** be the set of axes defined in column J of [DQC_0080_MemberExclusions.xlsx](DQC_0080_MemberExclusions.xlsx?raw=true) where the value of column G is "Axis equals" and column K is empty.

Let **excluded axis/member pairs** be the set of axis/member pairs, defined in columns J, M and N of [DQC_0080_MemberExclusions.xlsx](DQC_0080_MemberExclusions.xlsx?raw=true) where the value of column G is "Axis equals" and column K is "AND member equals".

If a fact in the report has a concept in **non-negative concepts** then its value MUST NOT be negative unless:

* the fact has a dimension with a non-default value that is in the set of **excluded axis/member pairs**; or
* the fact has a dimension and member that is in the set of **excluded axes**; or 
* any string in **sub-string exclusions** is a case-insensitive substring of the local name of any non-default dimension member applied to the fact.


## Example rule message<a href="#1"><sup>1</sup></a>
An example of the general rule message is shown below. 

Accruals has a value of -400,000 which is less than zero. This element should not have a negative value.  

The properties of this ifrs:Accruals fact are:

Period: 2012-12-31   
Dimensions: none   
Unit: USD
  
Rule version: 16.0

### Message template
${fact1.label} has a value of ${fact1.value} which is less than zero. This element should not have a negative value. 

The properties of this ${fact1.name} fact are:

Period: ${fact1.period}   
Dimensions: ${fact1.dimensions}   
Unit: ${fact1.unit}
  
Rule version: ${ruleVersion}

### Rule element ID index
The rule element id is used to identify unique elements or combinations of elements tested in the rule.  

See [DQC_0080_ListOfElements.xlsx](DQC_0080_ListOfElements.xlsx?raw=true) and [DQC_0080_MemberExclusions.xlsx](DQC_0080_MemberExclusions.xlsx?raw=true) spreadsheets for rule element ids.

------
<a name="1"></a><sup>1</sup>: Presentation style of rule messages may differ among software implementations of the rules.  

© Copyright 2016 - 2023 XBRL US, Inc. All rights reserved.   
See [License](https://xbrl.us/dqc-license) for license information.  
See [Patent Notice](https://xbrl.us/dqc-patent) for patent infringement notice.  <|MERGE_RESOLUTION|>--- conflicted
+++ resolved
@@ -7,11 +7,7 @@
 
 See file [DQC_0080_MemberExclusions.xlsx](DQC_0080_MemberExclusions.xlsx?raw=true) for a list of members that, when used with these elements, allow the value of the element to be negative. The rule does not test these member/element combinations.  
 
-<<<<<<< HEAD
-## Basis for logic  
-=======
 ## Basis for rule  
->>>>>>> 5fd186dd
 The IFRS taxonomy is designed for the majority of elements to have a positive value, so that the value reported in the XBRL document represents the correct balance type for the element (e.g., debit balance type for assets and expenses and losses or credit balance type for liabilities and income and gains). If the value reported in the HTML document is shown with parentheses, the value reported in the XBRL document should still be positive, other than as described in the following sentence. In some limited cases, if the value also has a specified member associated with it, the value may be negative (e.g., when an element is used for an adjustment or elimination, the value may need to be negative).  
 
 If the value reported in the HTML document is shown in parentheses (e.g., interest expense or loss on disposition of assets), you may use a negated label to present the value in parenthesis in the SEC Interactive Data viewer without changing the positive value reported in the XBRL document. The value reported in the XBRL document (e.g., interest expense or loss on disposition of assets) should be the same as the value reported in the HTML document, even though the value in the HTML document is shown in parenthesis. Therefore, it is an error to change the value reported in the XBRL document to a negative solely because the value reported in the HTML document is shown in parenthesis.  
