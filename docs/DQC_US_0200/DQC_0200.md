--- conflicted
+++ resolved
@@ -1,14 +1,8 @@
 # Income Statement Location Axis with Instant Elements
 Rule ID: DQC_0200
-<<<<<<< HEAD
-Status: Proposed  
-Release date: TBD  
-Effective date: TBD
-=======
 Status: Approved  
 Release date: February 28, 2025  
 Effective date: April 15, 2025
->>>>>>> 34039f5b
 
 ## Rule Function
 
