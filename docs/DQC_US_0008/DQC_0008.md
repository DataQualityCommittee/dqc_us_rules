# Reversed Calculation
Rule ID: DQC_0008   
Status: Approved
Initial release date for US GAAP filings: October 4, 2017  
Effective date for US GAAP filings: January 1, 2018
Effective date for IFRS filings: June 29, 2018  

## Rule function

This rule evaluates whether a calculation relationship in the company's extension is a reversal of the calculation defined in the base taxonomy used for the filing. The rule checks if the element representing the calculation total and the element representing the component are a reversal of those same elements defined in the base taxonomy with the same calculation weight.  

This rule only compares the defined relationship between two elements joined by a single calculation arc in a company's calculation relationship and checks if the opposite of that relationship exists in the base taxonomy. Both elements in the calculation relationship must have a balance attribute of either debit or credit.  

<<<<<<< HEAD
## Basis for logic  
=======
## Basis for rule  
>>>>>>> 5fd186dd

The [EDGAR Filer Manual](https://www.sec.gov/info/edgar/edmanuals.htm) requires that companies include a calculation linkbase for all calculations expressed in the filing. The calculation in the XBRL filing must match that represented in the company's non-XBRL filing.  

## Problem solved by the rule

Users expect that the calculation relationships defined between elements in the base taxonomy can be used to identify the meaning of an element. For example when reporting using the US GAAP Taxonomy, Stockholders' Equity Attributable to Parent is a component of Stockholders Equity Including Portion Attributable To Noncontrolling Interest as Stockholders Equity is comprised of both the portion attributable to the parent and the noncontrolling interest.  
 
However, if the company changed the calculation relationship so that Stockholders Equity Including Portion Attributable To Noncontrolling Interest was a component of Stockholders' Equity Attributable to Parent then a user of the data will have a different meaning of the concept of that reported by the preparer.  

The disclosure below shows where the incorrect elements were selected and the calculation was reversed to make the calculation work. 
![disclosure showing incorrect element selection and reversed calculation](dqc_0008-0.png)

The following diagram shows the incorrect tree created by the filer.  
![incorrect tree for the disclosure](dqc_0008-1.png)

The correct tree should be as follows:
![correct tree for the disclosure](dqc_0008-2.png)

## Example rule message 
(Note: Presentation style of rule messages may differ among software implementations of the rules.)

The calculation in the extension taxonomy shows Stockholders Equity Including Portion Attributable To Noncontrolling Interest  as a calculation component of  Stockholders' Equity Attributable to Parent in the network for the balance sheet. This is the opposite of a calculation defined in the base taxonomy. Check that the calculation is correct or that you have used the correct tag for the two elements identified in the calculation. 
  
Rule version: 4.0

## For Developers

The [Global Rule Logic document](https://github.com/DataQualityCommittee/dqc_us_rules/blob/master/docs/GlobalRuleLogic.md) contains general guidelines for implementation of rules.  

The rule message template contains text and parametric reference to arguments of the rule operation, using the syntax ${parameter} to indicate that insertion of a parameter's value is to occur.  
  

### Message template

The calculation in the extension taxonomy shows ${extCalcTargetName} as a calculation component of  ${extCalcSourceName} in the network for the ${networkName}. This is the opposite of a calculation defined in the base US GAAP taxonomy. Check that the calculation is correct or that you have used the correct tag for the two elements identified in the calculation.  
   
Rule version: ${ruleVersion}  

### Rule element ID index

The rule element id is used to identify unique elements or combinations of elements tested in the rule. 

| Rule element ID | Element label | Element name |
| ----- | ----- | ----- |
| DQC_0008.6819 | All | All |


© Copyright 2017, XBRL US Inc. All rights reserved.   
See [License](https://xbrl.us/dqc-license) for license information.  
See [Patent Notice](https://xbrl.us/dqc-patent) for patent infringement notice.  <|MERGE_RESOLUTION|>--- conflicted
+++ resolved
@@ -11,11 +11,7 @@
 
 This rule only compares the defined relationship between two elements joined by a single calculation arc in a company's calculation relationship and checks if the opposite of that relationship exists in the base taxonomy. Both elements in the calculation relationship must have a balance attribute of either debit or credit.  
 
-<<<<<<< HEAD
-## Basis for logic  
-=======
 ## Basis for rule  
->>>>>>> 5fd186dd
 
 The [EDGAR Filer Manual](https://www.sec.gov/info/edgar/edmanuals.htm) requires that companies include a calculation linkbase for all calculations expressed in the filing. The calculation in the XBRL filing must match that represented in the company's non-XBRL filing.  
 
