# Reversed Calculation
Rule ID: DQC_0008   
Status: Final   
Release date: October 4, 2017   
<<<<<<< HEAD
Effective date: January 1, 2018   
=======
Effective date: January 1, 2018
>>>>>>> 70bf6541

## Rule function

This rule evaluates whether a calculation relationship in the company's extension is a reversal of the calculation defined in the US-GAAP taxonomy used for the filing. The rule checks if the element representing the calculation total and the element representing the component are a reversal of those same elements defined in the US GAAP Taxonomy with the same calculation weight.

This rule only compares the defined relationship between two elements joined by a single calculation arc in a company's calculation relationship and checks if the opposite of that relationship exists in the US GAAP Taxonomy. Both elements in the calculation relationship must have a balance attribute of either debit or credit.

## Authoritative reference 

The [EDGAR Filer Manual](https://www.sec.gov/info/edgar/edmanuals.htm) requires that companies include a calculation linkbase for all calculations expressed in the filing. The calculation in the XBRL filing must match that represented in the company's non-XBRL filing.

## Problem solved by the rule

Users expect that the calculation relationships defined between elements in the US GAAP taxonomy can be used to identify the meaning of an element. For example Stockholders' Equity Attributable to Parent is a component of Stockholders Equity Including Portion Attributable To Noncontrolling Interest as Stockholders Equity is comprised of both the portion attributable to the parent and the noncontrolling interest.
 
However, if the company changed the calculation relationship so that Stockholders Equity Including Portion Attributable To Noncontrolling Interest was a component of Stockholders' Equity Attributable to Parent then a user of the data will have a different meaning of the concept of that reported by the preparer.

The disclosure below shows where the incorrect elements were selected and the calculation was reversed to make the calculation work. 
![disclosure showing incorrect element selection and reversed calculation](dqc_0008-0.png)

The following diagram shows the incorrect tree created by the filer.
![incorrect tree for the disclosure](dqc_0008-1.png)

The correct tree should be as follows:
![correct tree for the disclosure](dqc_0008-2.png)

## Example rule message 
(Note: Presentation style of rule messages may differ among software implementations of the rules.)

The calculation in the extension taxonomy shows Stockholders Equity Including Portion Attributable To Noncontrolling Interest  as a calculation component of  Stockholders' Equity Attributable to Parent in the network for the balance sheet. This is the opposite of a calculation defined in the base US GAAP taxonomy. Check that the calculation is correct or that you have used the correct tag for the two elements identified in the calculation. 

Rule version: 4.0

## For Developers

The Global Rule Logic document contains general guidelines for implementation of rules.

The rule message template contains text and parametric reference to arguments of the rule operation, using the syntax ${parameter} to indicate that insertion of a parameter's value is to occur.
  

### Message template

The calculation in the extension taxonomy shows ${extCalcTargetName} as a calculation component of  ${extCalcSourceName} in the network for the ${networkName}. This is the opposite of a calculation defined in the base US GAAP taxonomy. Check that the calculation is correct or that you have used the correct tag for the two elements identified in the calculation.
  
Rule version: ${ruleVersion}        

### Rule element ID index

The rule element id is used to identify unique elements or combinations of elements tested in the rule. 

| Rule element ID | Element label | Element name |
| ----- | ----- | ----- |
| DQC_0008.6819 | All | All |


© Copyright 2017, XBRL US Inc. All rights reserved.   
See [License](https://xbrl.us/dqc-license) for license information.  
See [Patent Notice](https://xbrl.us/dqc-patent) for patent infringement notice.<|MERGE_RESOLUTION|>--- conflicted
+++ resolved
@@ -2,11 +2,7 @@
 Rule ID: DQC_0008   
 Status: Final   
 Release date: October 4, 2017   
-<<<<<<< HEAD
-Effective date: January 1, 2018   
-=======
-Effective date: January 1, 2018
->>>>>>> 70bf6541
+Effective date: January 1, 2018 
 
 ## Rule function
 
