<<<<<<< HEAD
# Excluded Dimensions from a Table
Rule ID: DQC_0054  
Status:  Final  
Release date: October 4, 2017  
Effective date: June 1, 2018  

## Rule function

The FASB has defined certain dimensions that cannot be included with a table. The following table axis combinations are examples of table and axis combinations that should not appear in the company's extension taxonomy:

| Table | Axis |
| --- | --- |
| ScheduleOfDefinedBenefitPlansDisclosuresTable | StatementGeographicalAxis |
| DefinedContributionPlanTable | StatementGeographicalAxis |
| DefinedBenefitPlansAndOtherPostretirementBenefitPlansDisclosuresTable | StatementGeographicalAxis |

This rule only reports a single error when the axis appears in the table. It does not report errors for every fact value using the geography axis in the table. The rule uses the definition linkbase to determine the existence of the axis on the table.  

## Basis for rule  

This is defined in the FASB taxonomy and retirement benefits implementation guide in 2017 and applies to filings using the 2017 taxonomy and subsequent taxonomies. The DQC rules however will produce an error if this axis is used on the above tables for US-GAAP taxonomies released prior to 2017.  

## Problem solved by the rule

The rule helps to ensure that filers comply with the retirements benefit implementation guide and do not use the the geography axis when they meant to use the Retirement Plan Sponsor Location Axis.  

## Example rule message

The definition linkbase in the extension taxonomy defines the axis Statement Geographical Axis as an axis of the table Schedule Of Defined Benefit Plans Disclosures [Table]. This axis cannot be used on this table as this axis is expressly prohibited from being used on this table by the 2017 FASB taxonomy and retirement benefits implementation guide. Consider using the axis Retirement Plan Sponsor Location [Axis] instead.  
  
Rule version: 5.0

## For Developers

The [Global Rule Logic](https://xbrl.us/dqc_0001) document contains general guidelines for implementation of rules.  

The rule message template contains text and parametric reference to arguments of the rule operation, using the syntax ${parameter} to indicate that insertion of a parameter's value is to occur.  

### Message template

The definition linkbase in the extension taxonomy defines the axis ${axis.label} as an axis of the table ${table.label}. This axis cannot be used on this table as this axis is expressly prohibited from being used on this table by the 2017 FASB taxonomy and retirement benefits implementation guide. Consider using the axis Retirement Plan Sponsor Location [Axis] instead.  
  
Rule version: ${ruleVersion}

### Rule element ID index

The rule element id is used to identify unique elements or combinations of elements tested in the rule. 

| Rule Element ID | Table | Axis |
| --- | --- | --- |
| DQC.US.0054.7490 | ScheduleOfDefinedBenefitPlansDisclosuresTable | StatementGeographicalAxis |
| DQC.US.0054.7491 | DefinedContributionPlanTable | StatementGeographicalAxis |
| DQC.US.0054.7492 | DefinedBenefitPlansAndOtherPostretirementBenefitPlansDisclosuresTable | StatementGeographicalAxis |

© Copyright 2016 - 2024 XBRL US, Inc. All rights reserved.   
See [License](https://xbrl.us/dqc-license) for license information.  
See [Patent Notice](https://xbrl.us/dqc-patent) for patent infringement notice.  
=======
# Excluded Dimensions from a Table
Rule ID: DQC_0054  
Status:  Final  
Release date: October 4, 2017  
Effective date: June 1, 2018  

## Rule function

The FASB has defined certain dimensions that cannot be included with a table. The following table axis combinations are examples of table and axis combinations that should not appear in the company's extension taxonomy:

| Table | Axis |
| --- | --- |
| ScheduleOfDefinedBenefitPlansDisclosuresTable | StatementGeographicalAxis |
| DefinedContributionPlanTable | StatementGeographicalAxis |
| DefinedBenefitPlansAndOtherPostretirementBenefitPlansDisclosuresTable | StatementGeographicalAxis |

This rule only reports a single error when the axis appears in the table. It does not report errors for every fact value using the geography axis in the table. The rule uses the definition linkbase to determine the existence of the axis on the table.  

## Basis for rule  

This is defined in the FASB taxonomy and retirement benefits implementation guide in 2017 and applies to filings using the 2017 taxonomy and subsequent taxonomies. The DQC rules however will produce an error if this axis is used on the above tables for US-GAAP taxonomies released prior to 2017.  

## Problem solved by the rule

The rule helps to ensure that filers comply with the retirements benefit implementation guide and do not use the geography axis when they meant to use the Retirement Plan Sponsor Location Axis.  

## Example rule message

The definition linkbase in the extension taxonomy defines the axis Statement Geographical Axis as an axis of the table Schedule Of Defined Benefit Plans Disclosures [Table]. This axis cannot be used on this table as this axis is expressly prohibited from being used on this table by the 2017 FASB taxonomy and retirement benefits implementation guide. Consider using the axis Retirement Plan Sponsor Location [Axis] instead.  
  
Rule version: 5.0

## For Developers

The [Global Rule Logic](https://xbrl.us/dqc_0001) document contains general guidelines for implementation of rules.  

The rule message template contains text and parametric reference to arguments of the rule operation, using the syntax ${parameter} to indicate that insertion of a parameter's value is to occur.  

### Message template

The definition linkbase in the extension taxonomy defines the axis ${axis.label} as an axis of the table ${table.label}. This axis cannot be used on this table as this axis is expressly prohibited from being used on this table by the 2017 FASB taxonomy and retirement benefits implementation guide. Consider using the axis Retirement Plan Sponsor Location [Axis] instead.  
  
Rule version: ${ruleVersion}

### Rule element ID index

The rule element id is used to identify unique elements or combinations of elements tested in the rule. 

| Rule Element ID | Table | Axis |
| --- | --- | --- |
| DQC.US.0054.7490 | ScheduleOfDefinedBenefitPlansDisclosuresTable | StatementGeographicalAxis |
| DQC.US.0054.7491 | DefinedContributionPlanTable | StatementGeographicalAxis |
| DQC.US.0054.7492 | DefinedBenefitPlansAndOtherPostretirementBenefitPlansDisclosuresTable | StatementGeographicalAxis |

© Copyright 2016 - 2023 XBRL US, Inc. All rights reserved.   
See [License](https://xbrl.us/dqc-license) for license information.  
See [Patent Notice](https://xbrl.us/dqc-patent) for patent infringement notice.  
>>>>>>> 72bad500
<|MERGE_RESOLUTION|>--- conflicted
+++ resolved
@@ -1,62 +1,3 @@
-<<<<<<< HEAD
-# Excluded Dimensions from a Table
-Rule ID: DQC_0054  
-Status:  Final  
-Release date: October 4, 2017  
-Effective date: June 1, 2018  
-
-## Rule function
-
-The FASB has defined certain dimensions that cannot be included with a table. The following table axis combinations are examples of table and axis combinations that should not appear in the company's extension taxonomy:
-
-| Table | Axis |
-| --- | --- |
-| ScheduleOfDefinedBenefitPlansDisclosuresTable | StatementGeographicalAxis |
-| DefinedContributionPlanTable | StatementGeographicalAxis |
-| DefinedBenefitPlansAndOtherPostretirementBenefitPlansDisclosuresTable | StatementGeographicalAxis |
-
-This rule only reports a single error when the axis appears in the table. It does not report errors for every fact value using the geography axis in the table. The rule uses the definition linkbase to determine the existence of the axis on the table.  
-
-## Basis for rule  
-
-This is defined in the FASB taxonomy and retirement benefits implementation guide in 2017 and applies to filings using the 2017 taxonomy and subsequent taxonomies. The DQC rules however will produce an error if this axis is used on the above tables for US-GAAP taxonomies released prior to 2017.  
-
-## Problem solved by the rule
-
-The rule helps to ensure that filers comply with the retirements benefit implementation guide and do not use the the geography axis when they meant to use the Retirement Plan Sponsor Location Axis.  
-
-## Example rule message
-
-The definition linkbase in the extension taxonomy defines the axis Statement Geographical Axis as an axis of the table Schedule Of Defined Benefit Plans Disclosures [Table]. This axis cannot be used on this table as this axis is expressly prohibited from being used on this table by the 2017 FASB taxonomy and retirement benefits implementation guide. Consider using the axis Retirement Plan Sponsor Location [Axis] instead.  
-  
-Rule version: 5.0
-
-## For Developers
-
-The [Global Rule Logic](https://xbrl.us/dqc_0001) document contains general guidelines for implementation of rules.  
-
-The rule message template contains text and parametric reference to arguments of the rule operation, using the syntax ${parameter} to indicate that insertion of a parameter's value is to occur.  
-
-### Message template
-
-The definition linkbase in the extension taxonomy defines the axis ${axis.label} as an axis of the table ${table.label}. This axis cannot be used on this table as this axis is expressly prohibited from being used on this table by the 2017 FASB taxonomy and retirement benefits implementation guide. Consider using the axis Retirement Plan Sponsor Location [Axis] instead.  
-  
-Rule version: ${ruleVersion}
-
-### Rule element ID index
-
-The rule element id is used to identify unique elements or combinations of elements tested in the rule. 
-
-| Rule Element ID | Table | Axis |
-| --- | --- | --- |
-| DQC.US.0054.7490 | ScheduleOfDefinedBenefitPlansDisclosuresTable | StatementGeographicalAxis |
-| DQC.US.0054.7491 | DefinedContributionPlanTable | StatementGeographicalAxis |
-| DQC.US.0054.7492 | DefinedBenefitPlansAndOtherPostretirementBenefitPlansDisclosuresTable | StatementGeographicalAxis |
-
-© Copyright 2016 - 2024 XBRL US, Inc. All rights reserved.   
-See [License](https://xbrl.us/dqc-license) for license information.  
-See [Patent Notice](https://xbrl.us/dqc-patent) for patent infringement notice.  
-=======
 # Excluded Dimensions from a Table
 Rule ID: DQC_0054  
 Status:  Final  
@@ -113,5 +54,4 @@
 
 © Copyright 2016 - 2023 XBRL US, Inc. All rights reserved.   
 See [License](https://xbrl.us/dqc-license) for license information.  
-See [Patent Notice](https://xbrl.us/dqc-patent) for patent infringement notice.  
->>>>>>> 72bad500
+See [Patent Notice](https://xbrl.us/dqc-patent) for patent infringement notice.  