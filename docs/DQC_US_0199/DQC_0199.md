<<<<<<< HEAD
# Rate Basis Reported on Investment Schedules
Rule ID: DQC_0199
Status: Public Exposure December 9, 2024 - January 31, 2025 - provide comment at https://xbrl.us/public-review
Release date: TBD
Effective date: TBD

## Rule Function

The rule ensures that investment schedules are completed correctly by checking for the presence of both the spread and the rate basis for variable rate investments. Here is the detailed rule function:

The rule ensures that when a filer reports the spread of a variable rate investment, they also report the rate basis for that investment. This is crucial for providing complete and accurate information about variable rate investments.

**Conditions:**

The rule checks for the existence of a concept representing the spread of a variable rate investment (InvestmentBasisSpreadVariableRate) with any investment identifier axis and unit.
It then checks for the existence of a corresponding concept representing the rate basis (InvestmentVariableInterestRateTypeExtensibleEnumeration) with the same investment identifier axis and unit.
If the spread is reported without the rate basis, the rule triggers an error.

## Problem Solved by the Rule

This rule ensures that filers provide complete information about variable rate investments by reporting both the spread and the rate basis, thereby enhancing the accuracy and completeness of investment schedules.

## Example Rule Message

The filer has reported a value for the concept InvestmentBasisSpreadVariableRate with a value of 0.02. This concept is used to report the spread of a variable rate investment. The filer has not reported the rate basis for this investment. Please ensure that the rate basis is reported for this investment.

The properties of this InvestmentBasisSpreadVariableRate fact are:
Period: 2024-12-31 to 2025-12-31
Dimensions: InvestmentIdentifierAxis=Investment123
Unit: pure

Rule Element ID: 10653
## Rule element ID index  
The rule element ID is used to identify unique elements or combinations of elements tested in the rule.

|Rule Element ID|Element|
|--- |--- |
| DQC.US.0199.10653 |InvestmentBasisSpreadVariableRate|

© Copyright 2016 - 2024 XBRL US, Inc. All rights reserved.   
See [License](https://xbrl.us/dqc-license) for license information.  
See [Patent Notice](https://xbrl.us/dqc-patent) for patent infringement notice. 
=======
# BDC Reports Include Interest Rates and Maturity Dates
Rule ID: DQC_0199
Status: Proposed  
Release date: Nov 30, 2024  
Effective date: March 31, 2025

## Rule Function

The rule ensures that investment schedules for Business Development Companies (BDC) are completed correctly by checking for the presence of interest rate and maturity dates. The interest rate disclosures should include both the spread and the rate basis for variable rate investments. Each debt investment should include the maturity date of the investment. Here is the detailed rule function:

The rule ensures that when a filer reports the spread of a variable rate investment, they also report the rate basis for that investment. This is crucial for providing complete and accurate information about variable rate investments.

The second component of the rule checks that if an interest rate is reported then a maturity date must also be reported.  The rule checks for an interest rate to determine that the investment is a debt investment.

**Conditions:**

The first component of the rule checks for the existence of a concept representing the spread of a variable rate investment (`InvestmentBasisSpreadVariableRate`) with any investment identifier axis and unit.
It then checks for the existence of a corresponding concept representing the rate basis (`InvestmentVariableInterestRateTypeExtensibleEnumeration`) with the same investment identifier axis and unit.
If the spread is reported without the rate basis, the rule triggers an error.

The second component of the rule checks for the existence of one of the following concepts:
- `InvestmentBasisSpreadVariableRate`, 
- `InvestmentInterestRate`, 
- `InvestmentInterestRatePaidInKind`, 
- `InvestmentInterestRatePaidInCash`

If a value is reported for any of these concepts then it is expected that a value is reported for the maturity date using the concept `InvestmentMaturityDate`

The rule only checks the values where the facts are reported with the `InvestmentIdentifierAxis` axis. 


## Problem Solved by the Rule

This rule ensures that filers provide complete information about variable rate investments by reporting both the spread and the rate basis and the maturity date of an investment.  This enhances the accuracy and completeness of investment schedules.

## Example Rule Messages

### Rule 1

The filer has reported a value for the concept InvestmentBasisSpreadVariableRate with a value of 0.02. This concept is used to report the spread of a variable rate investment. The filer has not reported the rate basis for this investment. Please ensure that the rate basis is reported for this investment.

The properties of this InvestmentBasisSpreadVariableRate fact are:
Period: 2024-12-31 to 2025-12-31
Dimensions: InvestmentIdentifierAxis=Investment123
Unit: pure

Rule Element Id: 10653

### Rule 2

The filer has reported a value for the concept InvestmentInterestRate with a value of 0.02. This concept is used to report the interest rate of a debt investment. For debt investments the filer should also report the maturity date of the investment. Please ensure that the InvestmentMaturityDate concept is also reported for this investment.

The properties of this InvestmentInterestRate fact are:
Period: 2024-12-31 to 2025-12-31
Dimensions: InvestmentIdentifierAxis=Investment123
Unit: pure

Rule Element Id: 10654

## Rule element ID index  
The rule element id is used to identify unique elements or combinations of elements tested in the rule.

|Rule Element ID|Element|
|--- |--- |
| DQC.US.0199.10653 |`InvestmentBasisSpreadVariableRate`|
| DQC.US.0199.10654 |`InvestmentMaturityDate`|



© Copyright 2016 - 2024 XBRL US, Inc. All rights reserved.   
See [License](https://xbrl.us/dqc-license) for license information.  
See [Patent Notice](https://xbrl.us/dqc-patent) for patent infringement notice. 
>>>>>>> 3aedfc5c
<|MERGE_RESOLUTION|>--- conflicted
+++ resolved
@@ -1,47 +1,3 @@
-<<<<<<< HEAD
-# Rate Basis Reported on Investment Schedules
-Rule ID: DQC_0199
-Status: Public Exposure December 9, 2024 - January 31, 2025 - provide comment at https://xbrl.us/public-review
-Release date: TBD
-Effective date: TBD
-
-## Rule Function
-
-The rule ensures that investment schedules are completed correctly by checking for the presence of both the spread and the rate basis for variable rate investments. Here is the detailed rule function:
-
-The rule ensures that when a filer reports the spread of a variable rate investment, they also report the rate basis for that investment. This is crucial for providing complete and accurate information about variable rate investments.
-
-**Conditions:**
-
-The rule checks for the existence of a concept representing the spread of a variable rate investment (InvestmentBasisSpreadVariableRate) with any investment identifier axis and unit.
-It then checks for the existence of a corresponding concept representing the rate basis (InvestmentVariableInterestRateTypeExtensibleEnumeration) with the same investment identifier axis and unit.
-If the spread is reported without the rate basis, the rule triggers an error.
-
-## Problem Solved by the Rule
-
-This rule ensures that filers provide complete information about variable rate investments by reporting both the spread and the rate basis, thereby enhancing the accuracy and completeness of investment schedules.
-
-## Example Rule Message
-
-The filer has reported a value for the concept InvestmentBasisSpreadVariableRate with a value of 0.02. This concept is used to report the spread of a variable rate investment. The filer has not reported the rate basis for this investment. Please ensure that the rate basis is reported for this investment.
-
-The properties of this InvestmentBasisSpreadVariableRate fact are:
-Period: 2024-12-31 to 2025-12-31
-Dimensions: InvestmentIdentifierAxis=Investment123
-Unit: pure
-
-Rule Element ID: 10653
-## Rule element ID index  
-The rule element ID is used to identify unique elements or combinations of elements tested in the rule.
-
-|Rule Element ID|Element|
-|--- |--- |
-| DQC.US.0199.10653 |InvestmentBasisSpreadVariableRate|
-
-© Copyright 2016 - 2024 XBRL US, Inc. All rights reserved.   
-See [License](https://xbrl.us/dqc-license) for license information.  
-See [Patent Notice](https://xbrl.us/dqc-patent) for patent infringement notice. 
-=======
 # BDC Reports Include Interest Rates and Maturity Dates
 Rule ID: DQC_0199
 Status: Proposed  
@@ -113,5 +69,4 @@
 
 © Copyright 2016 - 2024 XBRL US, Inc. All rights reserved.   
 See [License](https://xbrl.us/dqc-license) for license information.  
-See [Patent Notice](https://xbrl.us/dqc-patent) for patent infringement notice. 
->>>>>>> 3aedfc5c
+See [Patent Notice](https://xbrl.us/dqc-patent) for patent infringement notice. 