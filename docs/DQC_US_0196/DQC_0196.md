--- conflicted
+++ resolved
@@ -1,14 +1,8 @@
 # Opening and Closing Balances on the Statement of Shareholders Equity
 Rule ID: DQC_0196
-<<<<<<< HEAD
-Status: Proposed  
-Release date: TBD  
-Effective date: TBD
-=======
 Status: Approved  
 Release date: February 28, 2025  
 Effective date: April 15, 2025
->>>>>>> 34039f5b
 
 ## Rule Function
 The rule identifies instant elements that have been used in the statement of Shareholders Equity that do not represent the opening and closing balances of Stockholders Equity. The rule identifies those instant facts that are used with the StatementEquityComponentsAxis that do not represent and opening or closing balance of the monetary value of Shareholders Equity or the share value of Stockholders Equity for APIC, Retained Earnings, AOCI or NCI.
