--- conflicted
+++ resolved
@@ -9,11 +9,7 @@
 
 See file DQC_0014_ListOfElements which provides a list of elements that should not be negative. The rule tests whether these elements have a negative value in an XBRL document. The elements in this list are distinct from the elements listed in DQC_0015_ListOfElements because these elements will only be tested when no dimensions are associated with the values.  
 
-<<<<<<< HEAD
-## Basis for logic  
-=======
 ## Basis for rule  
->>>>>>> f376518e
 SEC Staff Observations December 13, 2011, June 15, 2011, November 1, 2010, October 6, 2009
 
 The US GAAP taxonomy is designed for the majority of elements to have a positive value, so that the value reported in the XBRL document represents the correct balance type for the element (e.g., debit balance type for assets and expenses and losses or credit balance type for liabilities and income and gains). If the value reported in the HTML document is shown with parentheses, the value reported in the XBRL document should still be positive, other than as described in the following sentence. In some limited cases, if the value also has a specified member associated with it, the value may be negative (e.g., when an element is used for an adjustment or elimination, the value may need to be negative).  
