--- conflicted
+++ resolved
@@ -1,14 +1,8 @@
 # Tax Reconciliation Percentage and Monetary Disclosures 
 Rule ID: DQC_0198
-<<<<<<< HEAD
-Status: Proposed  
-Release date: TBD
-Effective date: TBD
-=======
 Status: Approved  
 Release date: February 28, 2025
 Effective date: April 15, 2025
->>>>>>> 34039f5b
 
 ## Rule Function
 
@@ -138,11 +132,6 @@
 
 
 
-<<<<<<< HEAD
-
-
-=======
->>>>>>> 34039f5b
 © Copyright 2016 - 2025 XBRL US, Inc. All rights reserved.   
 See [License](https://xbrl.us/dqc-license) for license information.  
 See [Patent Notice](https://xbrl.us/dqc-patent) for patent infringement notice. 