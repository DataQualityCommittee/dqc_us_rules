# Tax Reconciliation Percentage and Monetary Disclosures 
Rule ID: DQC_0198
Status: Approved  
Release date: February 28, 2025
Effective date: April 15, 2025

## Rule Function

### Rule 1: US.0198.10650
**Purpose:** 

Ensures that if a monetary value for tax is provided in a 10-K filing, an equivalent percentage amount must also be provided.

**Conditions:**

The document type must be 10-K or 10-KT.
The document period end date must be on or after December 15, 2025.

**Logic:**

For each concept in the set of equivalent tax rates ($EQUIVALENT_TAX_RATES), check if a monetary value exists but the equivalent percentage amount is missing.

**Message:**

Informs the filer that a monetary value has been reported without the corresponding percentage amount and provides details about the missing concept.

### Rule 2: US.0198.10651

**Purpose:** 

Ensures that if a percentage value for tax is provided in a 10-K filing, an equivalent monetary amount must also be provided.

**Conditions:**

The document type must be 10-K or 10-KT.
The document period end date must be on or after December 15, 2025.

**Logic:**

For each concept in the set of equivalent tax rates ($EQUIVALENT_TAX_RATES), check if both the percentage value and the equivalent monetary amount exist.

**Message:**

Informs the filer that a percentage value has been reported without the corresponding monetary amount and provides details about the missing concept.

### Rule 3: US.0198.10652

**Purpose:**

Ensures that the reported percentage value for tax is correctly calculated based on the monetary values provided.

**Conditions:**

The document type must be 10-K or 10-KT.
The document period end date must be on or after December 15, 2025.

**Logic:**

Calculate the base income by dividing the tax amount (`IncomeTaxExpenseBenefit`) by the effective income tax rate (`EffectiveIncomeTaxRateContinuingOperations`).
For each concept in the set of equivalent tax rates ($EQUIVALENT_TAX_RATES), calculate the expected percentage value by dividing the monetary value by the base income.
Compare the calculated percentage value with the reported percentage value, allowing for a small tolerance.

**Message:**

Informs the filer if the reported percentage value does not match the calculated value and provides details about the discrepancy.
Suggests changing the decimal values if they are set to infinity.

## Problem Solved by the Rule

The rule broadly solves the problem of ensuring consistency and accuracy in the reporting of tax-related values in financial statements, specifically in 10-K filings. Here are the key aspects of the problem it addresses:

**Scenario 1:**

A company reports a monetary value for income tax expense but fails to provide the corresponding effective income tax rate as a percentage.

**Scenario 2:**

A company reports an effective income tax rate but does not provide the corresponding monetary value for income tax expense.

**Scenario 3:** 

The reported effective income tax rate does not match the calculated rate based on the provided monetary values, indicating a potential error in the financial statements.

## Example Rule Message 1

The filer has reported a value for the concept `IncomeTaxExpenseBenefit` with a value of 50,0000. This concept should have an equivalent percentage amount. Please provide the equivalent percentage amount for this concept of `IncomeTaxExpenseBenefit`. See the FASB implementation guide at https://xbrl.fasb.org/impguidance/IT_TIG/incometaxes.pdf for more information.

The properties of this `IncomeTaxExpenseBenefit` fact are:  
Period: 2025-12-31  
Dimensions: None  
Unit: USD  

Rule Element ID: 10650
Rule version: 26.0.0RC1

## Example Rule Message 2

The filer has reported a value for the concept `EffectiveIncomeTaxRateContinuingOperations` with a value of 25%. This concept should have an equivalent monetary amount. Please provide the equivalent monetary amount for this concept of `EffectiveIncomeTaxRateContinuingOperations`. See the FASB implementation guide at https://xbrl.fasb.org/impguidance/IT_TIG/incometaxes.pdf for more information.

The properties of this `EffectiveIncomeTaxRateContinuingOperations` fact are:  
Period: 2025-12-31  
Dimensions: None  
Unit: Percentage  

Rule Element ID: 10651
Rule version: 26.0.0RC1

## Example Rule Message 3

The filer has reported a value for the concept `us-gaap:EffectiveIncomeTaxRateReconciliationTaxExemptIncome` with a value of -0.01. This value should be calculated by taking the value of `us-gaap:IncomeTaxReconciliationTaxExemptIncome `with a value of 93,000 divided by the value of netincome of 8,866,359.447 (rounded 4d). This equals 0.0105 (rounded 4d). Please provide the equivalent percentage amount for this concept of -0.01.  The value for net income should be calculated as the value of IncomeTaxExpenseBenefit divided by the value of EffectiveIncomeTaxRateContinuingOperations.


The properties of this `us-gaap:EffectiveIncomeTaxRateReconciliationTaxExemptIncome` fact are:  
Period: 2021-10-01 to 2022-09-30  
Decimals:  2
Dimensions : 
Unit : pure  

<<<<<<< HEAD
Rule Element ID: 10651
=======
Rule Element ID: 10652
>>>>>>> 3aa4335d
Rule version: 26.0.0RC1

## Rule element ID index  
The rule element ID is used to identify unique elements or combinations of elements tested in the rule.

|Rule Element ID|Element|
|--- |--- |
| DQC.US.0198.10650 |EQUIVALENT_TAX_RATES|
| DQC.US.0198.10651 |EQUIVALENT_TAX_RATES|
| DQC.US.0198.10652 |EQUIVALENT_TAX_RATES|
| DQC.US.0198.10660 |IncomeTaxReconciliationIncomeTaxExpenseBenefitAtFederalStatutoryIncomeTaxRate|
| DQC.US.0198.10661 |IncomeTaxAuthorityAxis|



© Copyright 2016 - 2025 XBRL US, Inc. All rights reserved.   
See [License](https://xbrl.us/dqc-license) for license information.  
See [Patent Notice](https://xbrl.us/dqc-patent) for patent infringement notice. <|MERGE_RESOLUTION|>--- conflicted
+++ resolved
@@ -116,11 +116,7 @@
 Dimensions : 
 Unit : pure  
 
-<<<<<<< HEAD
-Rule Element ID: 10651
-=======
 Rule Element ID: 10652
->>>>>>> 3aa4335d
 Rule version: 26.0.0RC1
 
 ## Rule element ID index  
