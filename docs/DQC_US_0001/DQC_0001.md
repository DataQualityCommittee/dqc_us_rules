<<<<<<< HEAD
# Axis with Inappropriate Members
Rule ID: DQC_0001  
Status:  Final  
Release date: September 29, 2016  
Effective date: March 28, 2017  
Latest Committee-approved updates: See Appendix A for earlier post-implementation edits for [Axis changes](#axischanges) | [Version 3 update](#version3) | [Version 6 update](#v6) | [Version 7 update](#v7) | [Version 11 update](#v11)   

## Rule function
Certain axes in the US GAAP taxonomy should only have certain members as shown in the US GAAP taxonomy. This rule tests whether these axes have inappropriate members.  

Certain axes can have custom or extended (i.e., company specific) members. This rule also tests whether only these axes have custom members and, therefore, limits the use of custom or extended members to those situations where they are appropriate because the member is unique to the filer.  

The rule evaluates a company's extension taxonomy and instance document and flags an error when there is an inappropriate axis/member combination in the extension taxonomy even though there is no fact associated with the axis/member combination in the instance document.  

## Data Quality Guidance

This rule verifies compliance with DQC Guidance on Tagging Axis and Members Using the US GAAP Taxonomy.  

## Basis for rule  
### [SEC Staff Observations November 1, 2010](https://www.sec.gov/structureddata/osd_staffobs_11-01-10.html)
#### Observations on Consolidated Registrant with Subsidiaries
The SEC identified where the "Legal Entity Axis" has been used for purposes other than to tag information about the consolidated entity and its subsidiaries. The following comments are used as the basis for this rule:

1. **Consolidated Entity Facts:**
  * For facts that apply only to the Consolidated Entity, do not use the LegalEntityAxis.  
  * Not using this axis means all the facts in an instance relate to the consolidated entity. (EFM 6.6.5).  
2. **Parent Company Facts:**
  * Use the domain member element "Parent Company Member" for facts that apply only to the parent holding company, corporate headquarters, or similar legal entity not associated with any specific subsidiary (EFM 6.6.7).  (The entity associated with Corporate Headquarters can be used as a basis to determine what is the parent company.)
  * The parent company member should not be used as the default for the consolidated entity.  
3. **Subsidiary Facts:**
  * Create a separate domain member element for each subsidiary. Typically, the element name for subsidiary ABCD would be "ABCDMember" and appear on the "Legal Entity Axis". (EFM 6.6.5).  
  * Note that there is no restriction on using company-specific or period-specific information in the member name. (FAQ E.20)
  * Note that members created for an entity with subsidiaries apply collectively to all subsidiaries of that entity.  

#### Observation on US GAAP modeling of Axis and Members
The SEC also noted circumstances where filers have not used the modeling of elements currently published in the US GAAP Taxonomy. The SEC suggested filers utilize the pre-defined table structures included in the taxonomy, and use the related line item elements and domain members to the extent they are applicable for their specific circumstances. (FAQ E.16)

### FASB Implementation Guides

1. [FASB Taxonomy Implementation Guide Segment Reporting](http://www.fasb.org/cs/ContentServer?c=Document_C&pagename=FASB%2FDocument_C%2FDocumentPage&cid=1176167943040) (DQC.US.0001.70)
2. [FASB Taxonomy Implementation Guide Subsequent Events](http://www.fasb.org/cs/ContentServer?c=Document_C&pagename=FASB%2FDocument_C%2FDocumentPage&cid=1176167943133) (DQC.US.0001.74)

## Problem solved by the rule
If certain axes have inappropriate standard members, consumption of the data is adversely impacted because the resulting axis and member combinations are nonsensical, e.g., reporting a type of currency as a member on a debt instrument axis.  

If an axis has inappropriate custom or extended elements for members that are not unique to the filer, automated analysis is more difficult because the use of these members is not expected on the axis.  

Consumers, in certain circumstances, can use a standard axis to understand the nature of extension members. For example, if a company reports the values of underlying individual securities comprising equity or fixed income securities but does not report a subtotal for fixed income or equity securities, the nature of individual securities represented as extensions would be understood because the extensions would be represented as a component of the standard elements for equity or fixed income securities.  If the company uses a standard member that is not a type of investment security it is impossible to understand the nature of the extensions used for underlying individual securities.  

## Example rule message
(Note: Presentation style of rule messages may differ among software implementations of the rules.  
)

There are two message types associated with this rule.  The first two messages report  when there is a fact associated with the axis member combination and the third message is reported when no fact is associated with the axis and member combination.  

The rule message associated with an inappropriate extended member on an axis associated with a fact is as follows:

The extension member, Euro [Member] is used on the Currency [Axis] with the element Revenues with a value of 120,000,000.  Extension members should not be used with the Currency [Axis].  
The properties of this us-gaap:Revenues fact are:  
Period: 2015-01-01 to 2015-09-30   
Dimensions: CurrencyAxis = EuroMember  
Unit: USD  
Rule version: 1.0

The rule message associated with a member from the US GAAP taxonomy used with an inappropriate axis is as follows:

The member, Land [Member] is used on the axis Position [Axis] with the element Property Plant and Equipment Gross with a value of 150,000,000.  This member should not be used with the Position [Axis].  
The properties of this us-gaap:PropertyPlantAndEquipmentGross fact are:  
Period: 2015-01-01 to 2015-09-30   
Dimensions: PositionAxis = LandMember  
Unit: USD  
Rule version: 1.0

The rule message associated with an inappropriate axis member combination where there is no associated fact, is as follows:

The member, Euro [Member], is used on the axis, Currency [Axis] in the disclosure group "004120 - Disclosure - Debt Instruments (Details)". There are no facts associated with this member and axis.  Extension members should not be used with the Currency [Axis].   
Rule version: 1.0

## For Developers
The [Global Rule Logic document](https://github.com/DataQualityCommittee/dqc_us_rules/blob/master/docs/GlobalRuleLogic.md) contains general guidelines for implementation of rules.  
The rule message template contains text and parametric reference to arguments of the rule operation, using the syntax ${parameter} to indicate that insertion of a parameter's value is to occur.  

### Message template

The rule template associated with an inappropriate extended member on an axis associated with a fact is as follows:

The extension member, ${Rule.member.label} is used on the axis ${Rule.axis.label} with the element ${fact1.label} with a value of ${fact1.value}.  Extension members should not be used with the ${Rule.axis.label}.  
The properties of this ${fact1.name} fact are:  
Period: ${fact1.period}   
Dimensions: ${fact1.dimensions}   
Unit: ${fact1.unit}   
Rule version: ${ruleVersion}

The rule template associated with a member from the US GAAP taxonomy used with an inappropriate axis is as follows:

The member, ${Rule.member.label} is used on the axis ${Rule.axis.label} with the element ${fact1.label} with a value of ${fact1.value}.  This member should not be used with the ${Rule.axis.label].  
The properties of this ${fact1.name} fact are:  
Period: ${fact1.period}   
Dimensions: ${fact1.dimensions}   
Unit: ${fact1.unit}   
Rule version: ${ruleVersion}

The rule message associated with an inappropriate axis member combination where there is no associated fact, is as follows:

The member, ${Rule.member.label}, is used on the axis, ${Rule.axis.label} in the disclosure group ${group}. There are no facts associated with this member and axis.  Extension members should not be used with the ${Rule.axis.label}.   
Rule version: ${ruleVersion}

### Identifying Allowable Members

The [DQC_0001_ListOfAxes spreadsheet](DQC_0001_ListOfAxes.xlsx?raw=true) details which members can appear on a given axis. The column "Members defined in standard taxonomy" is used to determine if members defined on the axis in the US GAAP taxonomy can be used in the company extension. If the value is "Yes" then the members defined in the US GAAP taxonomy can be used on the axis in the filing. If "None" this means that the axis has no members. This does not exclude the domain member from being used. Because there are many US GAAP taxonomies and the members on the axis can differ from year to year the developer should use the list of members on the taxonomy that is used by the specific filing.  

The column "Members on additional UGT axes " is a list of additional axis whose members can also be used on the axis being tested. The developer should use the list of members included in the US GAAP taxonomy that is used by the specific filing.  

The column "Additional UGT members " lists additional members from the US GAAP taxonomy that can be included on the axis.  

The column "Extensions Allowed "can have values of either "Yes", "No" or "Limited". If the value is "Yes" then any extensions are allowed on the axis. If the the value is "No" then no extension members are allowed on the axis. If the value is "Limited" the a list of allowable extensions are defined in the column "Extensions allowed."

## Rule element ID index
The rule element id is used to identify unique elements or combinations of elements tested in the rule.  
See [DQC_0001_ListOfAxes spreadsheet](DQC_0001_ListOfAxes.xlsx?raw=true) spreadsheet for rule element ids.  

## Appendix A – Post-implementation edits

**<a name="axischanges"></a>Axis changes**

*   Add StatementEquityComponentsAxis DQC.US.0001.75 (January 1, 2017) 

	Note 5 – Allowable US-GAAP Members on the StatementEquityComponentsAxis
	  *  WarrantsNotSettleableInCashMember
	  *  ContingentConsiderationClassifiedAsEquityMember
	  *  EquityIssuedInBusinessCombinationMember
	  *  TrustForBenefitOfEmployeesMember
*   Add StatementScenarioAxis DQC.US.0001.76 (January 1, 2017)
*   Add RangeAxis DQC.US.0001.61 (January 1, 2017)

**<a name="version3"></a>Updated Axis Member Exclusions - March 2017**
DQC.US.0001.15 limits the members allowed on the Fair Value, Hierarchy [Axis] to the members defined in the taxonomy and two extension elements listed below: 

*   FairValueInputsLevel1AndLevel2Member
*   FairValueInputsLevel2AndLevel3Member

Because of a recent accounting change the list of allowable extensions has been updated to include a practical expedient for items valued at NAV. This rule has been updated not to produce an error if the following extension member is also used:

*   InvestmentsNetAssetValueMember

Updated to support 2017 US GAAP Financial Reporting Taxonomy (May, 2017)

**<a name="v6"></a>Updated Axis Member Exclusions - June 2018**

*   Updated for the 2017 and 2016 rule set to allow an extension for the element FairValueInputsLevel12And3Member as this was added to the 2018 taxonomy.  
*   ConsolidatedEntitiesMember and EquityMethodInvesteeMember were on the legal entities axis for the 2017 taxonomy. These now will generate errors as they are no longer in the US GAAP taxonomy as children of the Legal Entity Axis.  
*   Extension element OperatingSegmentsExcludingIntersegmentEliminationMember has been added to the ConsolidationItemsAxis on 2016, 2017 &amp; 2018 taxonomies as an allowable extension to capture the situation where you have a total of operating segments prior to intercompany elimination and reconciling differences.  

**<a name="v7"></a>Updated Axis Member Exclusions - October 2018**

*   Add PreferredUnitsByNameAxis DQC.US.0001.77
*   Add RetirementPlanNameAxis  DQC.US.0001.78
*   Add OwnershipAxis DQC.US.0001.79
*   Add MajorCustomersAxis DQC.US.0001.80
*   Add Note 3 - Allowable US-GAAP members on the ProductOrServiceAxis
	  *  RealEstateMember
	  *  HotelMember  

**<a name="v11"></a>Updated BusinessAcquisitionAxis - November 2019 / Updated StatementEquityComponentsAxis for 2019 & 2020 UGT - April 2020**
*   Add BusinessAcquisitionAxis to the list of axis that must use an extension except for members already defined on the Axis (DQC.US.0001.9366)
*   **Removed for 2019**: WarrantsNotSettleableInCashMember, ContingentConsiderationClassifiedAsEquityMember, EquityIssuedInBusinessCombinationMember (DQC.US.0001.75)
*   **Added for 2019**: AociGainLossDebtSecuritiesAvailableForSaleWithAllowanceForCreditLossParentMember, AociGainLossDebtSecuritiesAvailableForSaleWithAllowanceForCreditLossIncludingNoncontrollingInterestMember, AociGainLossDebtSecuritiesAvailableForSaleWithAllowanceForCreditLossNoncontrollingInterestMember, AociGainLossDebtSecuritiesAvailableForSaleWithoutAllowanceForCreditLossParentMember, AociGainLossDebtSecuritiesAvailableForSaleWithoutAllowanceForCreditLossNoncontrollingInterestMember, AociGainLossDebtSecuritiesAvailableForSaleWithoutAllowanceForCreditLossIncludingNoncontrollingInterestMember (DQC.US.0001.75)
*   **Removed for 2020**: all *_except_* TrustForBenefitOfEmployeesMember (DQC.US.0001.75)

© Copyright 2016 - 2024 XBRL US, Inc. All rights reserved.   
See [License](https://xbrl.us/dqc-license) for license information.  
See [Patent Notice](https://xbrl.us/dqc-patent) for patent infringement notice.  
=======
# Axis with Inappropriate Members
Rule ID: DQC_0001  
Status:  Final  
Release date: September 29, 2016  
Effective date: March 28, 2017  
Latest Committee-approved updates: See Appendix A for earlier post-implementation edits for [Axis changes](#axischanges) | [Version 3 update](#version3) | [Version 6 update](#v6) | [Version 7 update](#v7) | [Version 11 update](#v11)   

## Rule function
Certain axes in the US GAAP taxonomy should only have certain members as shown in the US GAAP taxonomy. This rule tests whether these axes have inappropriate members.  

Certain axes can have custom or extended (i.e., company specific) members. This rule also tests whether only these axes have custom members and, therefore, limits the use of custom or extended members to those situations where they are appropriate because the member is unique to the filer.  

The rule evaluates a company's extension taxonomy and instance document and flags an error when there is an inappropriate axis/member combination in the extension taxonomy even though there is no fact associated with the axis/member combination in the instance document.  

## Data Quality Guidance

This rule verifies compliance with DQC Guidance on Tagging Axis and Members Using the US GAAP Taxonomy.  

## Basis for rule  
### [SEC Staff Observations November 1, 2010](https://www.sec.gov/structureddata/osd_staffobs_11-01-10.html)
#### Observations on Consolidated Registrant with Subsidiaries
The SEC identified where the "Legal Entity Axis" has been used for purposes other than to tag information about the consolidated entity and its subsidiaries. The following comments are used as the basis for this rule:

1. **Consolidated Entity Facts:**
  * For facts that apply only to the Consolidated Entity, do not use the LegalEntityAxis.  
  * Not using this axis means all the facts in an instance relate to the consolidated entity. (EFM 6.6.5).  
2. **Parent Company Facts:**
  * Use the domain member element "Parent Company Member" for facts that apply only to the parent holding company, corporate headquarters, or similar legal entity not associated with any specific subsidiary (EFM 6.6.7).  (The entity associated with Corporate Headquarters can be used as a basis to determine what is the parent company.)
  * The parent company member should not be used as the default for the consolidated entity.  
3. **Subsidiary Facts:**
  * Create a separate domain member element for each subsidiary. Typically, the element name for subsidiary ABCD would be "ABCDMember" and appear on the "Legal Entity Axis". (EFM 6.6.5).  
  * Note that there is no restriction on using company-specific or period-specific information in the member name. (FAQ E.20)
  * Note that members created for an entity with subsidiaries apply collectively to all subsidiaries of that entity.  

#### Observation on US GAAP modeling of Axis and Members
The SEC also noted circumstances where filers have not used the modeling of elements currently published in the US GAAP Taxonomy. The SEC suggested filers utilize the pre-defined table structures included in the taxonomy, and use the related line item elements and domain members to the extent they are applicable for their specific circumstances. (FAQ E.16)

### FASB Implementation Guides

1. [FASB Taxonomy Implementation Guide Segment Reporting](http://www.fasb.org/cs/ContentServer?c=Document_C&pagename=FASB%2FDocument_C%2FDocumentPage&cid=1176167943040) (DQC.US.0001.70)
2. [FASB Taxonomy Implementation Guide Subsequent Events](http://www.fasb.org/cs/ContentServer?c=Document_C&pagename=FASB%2FDocument_C%2FDocumentPage&cid=1176167943133) (DQC.US.0001.74)

## Problem solved by the rule
If certain axes have inappropriate standard members, consumption of the data is adversely impacted because the resulting axis and member combinations are nonsensical, e.g., reporting a type of currency as a member on a debt instrument axis.  

If an axis has inappropriate custom or extended elements for members that are not unique to the filer, automated analysis is more difficult because the use of these members is not expected on the axis.  

Consumers, in certain circumstances, can use a standard axis to understand the nature of extension members. For example, if a company reports the values of underlying individual securities comprising equity or fixed income securities but does not report a subtotal for fixed income or equity securities, the nature of individual securities represented as extensions would be understood because the extensions would be represented as a component of the standard elements for equity or fixed income securities.  If the company uses a standard member that is not a type of investment security it is impossible to understand the nature of the extensions used for underlying individual securities.  

## Example rule message
(Note: Presentation style of rule messages may differ among software implementations of the rules.  
)

There are two message types associated with this rule.  The first two messages report  when there is a fact associated with the axis member combination and the third message is reported when no fact is associated with the axis and member combination.  

The rule message associated with an inappropriate extended member on an axis associated with a fact is as follows:

The extension member, Euro [Member] is used on the Currency [Axis] with the element Revenues with a value of 120,000,000.  Extension members should not be used with the Currency [Axis].  
The properties of this us-gaap:Revenues fact are:  
Period: 2015-01-01 to 2015-09-30   
Dimensions: CurrencyAxis = EuroMember  
Unit: USD  
Rule version: 1.0

The rule message associated with a member from the US GAAP taxonomy used with an inappropriate axis is as follows:

The member, Land [Member] is used on the axis Position [Axis] with the element Property Plant and Equipment Gross with a value of 150,000,000.  This member should not be used with the Position [Axis].  
The properties of this us-gaap:PropertyPlantAndEquipmentGross fact are:  
Period: 2015-01-01 to 2015-09-30   
Dimensions: PositionAxis = LandMember  
Unit: USD  
Rule version: 1.0

The rule message associated with an inappropriate axis member combination where there is no associated fact, is as follows:

The member, Euro [Member], is used on the axis, Currency [Axis] in the disclosure group "004120 - Disclosure - Debt Instruments (Details)". There are no facts associated with this member and axis.  Extension members should not be used with the Currency [Axis].   
Rule version: 1.0

## For Developers
The [Global Rule Logic document](https://github.com/DataQualityCommittee/dqc_us_rules/blob/master/docs/GlobalRuleLogic.md) contains general guidelines for implementation of rules.  
The rule message template contains text and parametric reference to arguments of the rule operation, using the syntax ${parameter} to indicate that insertion of a parameter's value is to occur.  

### Message template

The rule template associated with an inappropriate extended member on an axis associated with a fact is as follows:

The extension member, ${Rule.member.label} is used on the axis ${Rule.axis.label} with the element ${fact1.label} with a value of ${fact1.value}.  Extension members should not be used with the ${Rule.axis.label}.  
The properties of this ${fact1.name} fact are:  
Period: ${fact1.period}   
Dimensions: ${fact1.dimensions}   
Unit: ${fact1.unit}   
Rule version: ${ruleVersion}

The rule template associated with a member from the US GAAP taxonomy used with an inappropriate axis is as follows:

The member, ${Rule.member.label} is used on the axis ${Rule.axis.label} with the element ${fact1.label} with a value of ${fact1.value}.  This member should not be used with the ${Rule.axis.label].  
The properties of this ${fact1.name} fact are:  
Period: ${fact1.period}   
Dimensions: ${fact1.dimensions}   
Unit: ${fact1.unit}   
Rule version: ${ruleVersion}

The rule message associated with an inappropriate axis member combination where there is no associated fact, is as follows:

The member, ${Rule.member.label}, is used on the axis, ${Rule.axis.label} in the disclosure group ${group}. There are no facts associated with this member and axis.  Extension members should not be used with the ${Rule.axis.label}.   
Rule version: ${ruleVersion}

### Identifying Allowable Members

The [DQC_0001_ListOfAxes spreadsheet](DQC_0001_ListOfAxes.xlsx?raw=true) details which members can appear on a given axis. The column "Members defined in standard taxonomy" is used to determine if members defined on the axis in the US GAAP taxonomy can be used in the company extension. If the value is "Yes" then the members defined in the US GAAP taxonomy can be used on the axis in the filing. If "None" this means that the axis has no members. This does not exclude the domain member from being used. Because there are many US GAAP taxonomies and the members on the axis can differ from year to year the developer should use the list of members on the taxonomy that is used by the specific filing.  

The column "Members on additional UGT axes " is a list of additional axis whose members can also be used on the axis being tested. The developer should use the list of members included in the US GAAP taxonomy that is used by the specific filing.  

The column "Additional UGT members " lists additional members from the US GAAP taxonomy that can be included on the axis.  

The column "Extensions Allowed "can have values of either "Yes", "No" or "Limited". If the value is "Yes" then any extensions are allowed on the axis. If the value is "No" then no extension members are allowed on the axis. If the value is "Limited" the a list of allowable extensions are defined in the column "Extensions allowed."

## Rule element ID index
The rule element id is used to identify unique elements or combinations of elements tested in the rule.  
See [DQC_0001_ListOfAxes spreadsheet](DQC_0001_ListOfAxes.xlsx?raw=true) spreadsheet for rule element ids.  

## Appendix A – Post-implementation edits

**<a name="axischanges"></a>Axis changes**

*   Add StatementEquityComponentsAxis DQC.US.0001.75 (January 1, 2017) 

	Note 5 – Allowable US-GAAP Members on the StatementEquityComponentsAxis
	  *  WarrantsNotSettleableInCashMember
	  *  ContingentConsiderationClassifiedAsEquityMember
	  *  EquityIssuedInBusinessCombinationMember
	  *  TrustForBenefitOfEmployeesMember
*   Add StatementScenarioAxis DQC.US.0001.76 (January 1, 2017)
*   Add RangeAxis DQC.US.0001.61 (January 1, 2017)

**<a name="version3"></a>Updated Axis Member Exclusions - March 2017**
DQC.US.0001.15 limits the members allowed on the Fair Value, Hierarchy [Axis] to the members defined in the taxonomy and two extension elements listed below: 

*   FairValueInputsLevel1AndLevel2Member
*   FairValueInputsLevel2AndLevel3Member

Because of a recent accounting change the list of allowable extensions has been updated to include a practical expedient for items valued at NAV. This rule has been updated not to produce an error if the following extension member is also used:

*   InvestmentsNetAssetValueMember

Updated to support 2017 US GAAP Financial Reporting Taxonomy (May, 2017)

**<a name="v6"></a>Updated Axis Member Exclusions - June 2018**

*   Updated for the 2017 and 2016 rule set to allow an extension for the element FairValueInputsLevel12And3Member as this was added to the 2018 taxonomy.  
*   ConsolidatedEntitiesMember and EquityMethodInvesteeMember were on the legal entities axis for the 2017 taxonomy. These now will generate errors as they are no longer in the US GAAP taxonomy as children of the Legal Entity Axis.  
*   Extension element OperatingSegmentsExcludingIntersegmentEliminationMember has been added to the ConsolidationItemsAxis on 2016, 2017 &amp; 2018 taxonomies as an allowable extension to capture the situation where you have a total of operating segments prior to intercompany elimination and reconciling differences.  

**<a name="v7"></a>Updated Axis Member Exclusions - October 2018**

*   Add PreferredUnitsByNameAxis DQC.US.0001.77
*   Add RetirementPlanNameAxis  DQC.US.0001.78
*   Add OwnershipAxis DQC.US.0001.79
*   Add MajorCustomersAxis DQC.US.0001.80
*   Add Note 3 - Allowable US-GAAP members on the ProductOrServiceAxis
	  *  RealEstateMember
	  *  HotelMember  

**<a name="v11"></a>Updated BusinessAcquisitionAxis - November 2019 / Updated StatementEquityComponentsAxis for 2019 & 2020 UGT - April 2020**
*   Add BusinessAcquisitionAxis to the list of axis that must use an extension except for members already defined on the Axis (DQC.US.0001.9366)
*   **Removed for 2019**: WarrantsNotSettleableInCashMember, ContingentConsiderationClassifiedAsEquityMember, EquityIssuedInBusinessCombinationMember (DQC.US.0001.75)
*   **Added for 2019**: AociGainLossDebtSecuritiesAvailableForSaleWithAllowanceForCreditLossParentMember, AociGainLossDebtSecuritiesAvailableForSaleWithAllowanceForCreditLossIncludingNoncontrollingInterestMember, AociGainLossDebtSecuritiesAvailableForSaleWithAllowanceForCreditLossNoncontrollingInterestMember, AociGainLossDebtSecuritiesAvailableForSaleWithoutAllowanceForCreditLossParentMember, AociGainLossDebtSecuritiesAvailableForSaleWithoutAllowanceForCreditLossNoncontrollingInterestMember, AociGainLossDebtSecuritiesAvailableForSaleWithoutAllowanceForCreditLossIncludingNoncontrollingInterestMember (DQC.US.0001.75)
*   **Removed for 2020**: all *_except_* TrustForBenefitOfEmployeesMember (DQC.US.0001.75)

© Copyright 2016 - 2023 XBRL US, Inc. All rights reserved.   
See [License](https://xbrl.us/dqc-license) for license information.  
See [Patent Notice](https://xbrl.us/dqc-patent) for patent infringement notice.  
>>>>>>> 72bad500
<|MERGE_RESOLUTION|>--- conflicted
+++ resolved
@@ -1,177 +1,3 @@
-<<<<<<< HEAD
-# Axis with Inappropriate Members
-Rule ID: DQC_0001  
-Status:  Final  
-Release date: September 29, 2016  
-Effective date: March 28, 2017  
-Latest Committee-approved updates: See Appendix A for earlier post-implementation edits for [Axis changes](#axischanges) | [Version 3 update](#version3) | [Version 6 update](#v6) | [Version 7 update](#v7) | [Version 11 update](#v11)   
-
-## Rule function
-Certain axes in the US GAAP taxonomy should only have certain members as shown in the US GAAP taxonomy. This rule tests whether these axes have inappropriate members.  
-
-Certain axes can have custom or extended (i.e., company specific) members. This rule also tests whether only these axes have custom members and, therefore, limits the use of custom or extended members to those situations where they are appropriate because the member is unique to the filer.  
-
-The rule evaluates a company's extension taxonomy and instance document and flags an error when there is an inappropriate axis/member combination in the extension taxonomy even though there is no fact associated with the axis/member combination in the instance document.  
-
-## Data Quality Guidance
-
-This rule verifies compliance with DQC Guidance on Tagging Axis and Members Using the US GAAP Taxonomy.  
-
-## Basis for rule  
-### [SEC Staff Observations November 1, 2010](https://www.sec.gov/structureddata/osd_staffobs_11-01-10.html)
-#### Observations on Consolidated Registrant with Subsidiaries
-The SEC identified where the "Legal Entity Axis" has been used for purposes other than to tag information about the consolidated entity and its subsidiaries. The following comments are used as the basis for this rule:
-
-1. **Consolidated Entity Facts:**
-  * For facts that apply only to the Consolidated Entity, do not use the LegalEntityAxis.  
-  * Not using this axis means all the facts in an instance relate to the consolidated entity. (EFM 6.6.5).  
-2. **Parent Company Facts:**
-  * Use the domain member element "Parent Company Member" for facts that apply only to the parent holding company, corporate headquarters, or similar legal entity not associated with any specific subsidiary (EFM 6.6.7).  (The entity associated with Corporate Headquarters can be used as a basis to determine what is the parent company.)
-  * The parent company member should not be used as the default for the consolidated entity.  
-3. **Subsidiary Facts:**
-  * Create a separate domain member element for each subsidiary. Typically, the element name for subsidiary ABCD would be "ABCDMember" and appear on the "Legal Entity Axis". (EFM 6.6.5).  
-  * Note that there is no restriction on using company-specific or period-specific information in the member name. (FAQ E.20)
-  * Note that members created for an entity with subsidiaries apply collectively to all subsidiaries of that entity.  
-
-#### Observation on US GAAP modeling of Axis and Members
-The SEC also noted circumstances where filers have not used the modeling of elements currently published in the US GAAP Taxonomy. The SEC suggested filers utilize the pre-defined table structures included in the taxonomy, and use the related line item elements and domain members to the extent they are applicable for their specific circumstances. (FAQ E.16)
-
-### FASB Implementation Guides
-
-1. [FASB Taxonomy Implementation Guide Segment Reporting](http://www.fasb.org/cs/ContentServer?c=Document_C&pagename=FASB%2FDocument_C%2FDocumentPage&cid=1176167943040) (DQC.US.0001.70)
-2. [FASB Taxonomy Implementation Guide Subsequent Events](http://www.fasb.org/cs/ContentServer?c=Document_C&pagename=FASB%2FDocument_C%2FDocumentPage&cid=1176167943133) (DQC.US.0001.74)
-
-## Problem solved by the rule
-If certain axes have inappropriate standard members, consumption of the data is adversely impacted because the resulting axis and member combinations are nonsensical, e.g., reporting a type of currency as a member on a debt instrument axis.  
-
-If an axis has inappropriate custom or extended elements for members that are not unique to the filer, automated analysis is more difficult because the use of these members is not expected on the axis.  
-
-Consumers, in certain circumstances, can use a standard axis to understand the nature of extension members. For example, if a company reports the values of underlying individual securities comprising equity or fixed income securities but does not report a subtotal for fixed income or equity securities, the nature of individual securities represented as extensions would be understood because the extensions would be represented as a component of the standard elements for equity or fixed income securities.  If the company uses a standard member that is not a type of investment security it is impossible to understand the nature of the extensions used for underlying individual securities.  
-
-## Example rule message
-(Note: Presentation style of rule messages may differ among software implementations of the rules.  
-)
-
-There are two message types associated with this rule.  The first two messages report  when there is a fact associated with the axis member combination and the third message is reported when no fact is associated with the axis and member combination.  
-
-The rule message associated with an inappropriate extended member on an axis associated with a fact is as follows:
-
-The extension member, Euro [Member] is used on the Currency [Axis] with the element Revenues with a value of 120,000,000.  Extension members should not be used with the Currency [Axis].  
-The properties of this us-gaap:Revenues fact are:  
-Period: 2015-01-01 to 2015-09-30   
-Dimensions: CurrencyAxis = EuroMember  
-Unit: USD  
-Rule version: 1.0
-
-The rule message associated with a member from the US GAAP taxonomy used with an inappropriate axis is as follows:
-
-The member, Land [Member] is used on the axis Position [Axis] with the element Property Plant and Equipment Gross with a value of 150,000,000.  This member should not be used with the Position [Axis].  
-The properties of this us-gaap:PropertyPlantAndEquipmentGross fact are:  
-Period: 2015-01-01 to 2015-09-30   
-Dimensions: PositionAxis = LandMember  
-Unit: USD  
-Rule version: 1.0
-
-The rule message associated with an inappropriate axis member combination where there is no associated fact, is as follows:
-
-The member, Euro [Member], is used on the axis, Currency [Axis] in the disclosure group "004120 - Disclosure - Debt Instruments (Details)". There are no facts associated with this member and axis.  Extension members should not be used with the Currency [Axis].   
-Rule version: 1.0
-
-## For Developers
-The [Global Rule Logic document](https://github.com/DataQualityCommittee/dqc_us_rules/blob/master/docs/GlobalRuleLogic.md) contains general guidelines for implementation of rules.  
-The rule message template contains text and parametric reference to arguments of the rule operation, using the syntax ${parameter} to indicate that insertion of a parameter's value is to occur.  
-
-### Message template
-
-The rule template associated with an inappropriate extended member on an axis associated with a fact is as follows:
-
-The extension member, ${Rule.member.label} is used on the axis ${Rule.axis.label} with the element ${fact1.label} with a value of ${fact1.value}.  Extension members should not be used with the ${Rule.axis.label}.  
-The properties of this ${fact1.name} fact are:  
-Period: ${fact1.period}   
-Dimensions: ${fact1.dimensions}   
-Unit: ${fact1.unit}   
-Rule version: ${ruleVersion}
-
-The rule template associated with a member from the US GAAP taxonomy used with an inappropriate axis is as follows:
-
-The member, ${Rule.member.label} is used on the axis ${Rule.axis.label} with the element ${fact1.label} with a value of ${fact1.value}.  This member should not be used with the ${Rule.axis.label].  
-The properties of this ${fact1.name} fact are:  
-Period: ${fact1.period}   
-Dimensions: ${fact1.dimensions}   
-Unit: ${fact1.unit}   
-Rule version: ${ruleVersion}
-
-The rule message associated with an inappropriate axis member combination where there is no associated fact, is as follows:
-
-The member, ${Rule.member.label}, is used on the axis, ${Rule.axis.label} in the disclosure group ${group}. There are no facts associated with this member and axis.  Extension members should not be used with the ${Rule.axis.label}.   
-Rule version: ${ruleVersion}
-
-### Identifying Allowable Members
-
-The [DQC_0001_ListOfAxes spreadsheet](DQC_0001_ListOfAxes.xlsx?raw=true) details which members can appear on a given axis. The column "Members defined in standard taxonomy" is used to determine if members defined on the axis in the US GAAP taxonomy can be used in the company extension. If the value is "Yes" then the members defined in the US GAAP taxonomy can be used on the axis in the filing. If "None" this means that the axis has no members. This does not exclude the domain member from being used. Because there are many US GAAP taxonomies and the members on the axis can differ from year to year the developer should use the list of members on the taxonomy that is used by the specific filing.  
-
-The column "Members on additional UGT axes " is a list of additional axis whose members can also be used on the axis being tested. The developer should use the list of members included in the US GAAP taxonomy that is used by the specific filing.  
-
-The column "Additional UGT members " lists additional members from the US GAAP taxonomy that can be included on the axis.  
-
-The column "Extensions Allowed "can have values of either "Yes", "No" or "Limited". If the value is "Yes" then any extensions are allowed on the axis. If the the value is "No" then no extension members are allowed on the axis. If the value is "Limited" the a list of allowable extensions are defined in the column "Extensions allowed."
-
-## Rule element ID index
-The rule element id is used to identify unique elements or combinations of elements tested in the rule.  
-See [DQC_0001_ListOfAxes spreadsheet](DQC_0001_ListOfAxes.xlsx?raw=true) spreadsheet for rule element ids.  
-
-## Appendix A – Post-implementation edits
-
-**<a name="axischanges"></a>Axis changes**
-
-*   Add StatementEquityComponentsAxis DQC.US.0001.75 (January 1, 2017) 
-
-	Note 5 – Allowable US-GAAP Members on the StatementEquityComponentsAxis
-	  *  WarrantsNotSettleableInCashMember
-	  *  ContingentConsiderationClassifiedAsEquityMember
-	  *  EquityIssuedInBusinessCombinationMember
-	  *  TrustForBenefitOfEmployeesMember
-*   Add StatementScenarioAxis DQC.US.0001.76 (January 1, 2017)
-*   Add RangeAxis DQC.US.0001.61 (January 1, 2017)
-
-**<a name="version3"></a>Updated Axis Member Exclusions - March 2017**
-DQC.US.0001.15 limits the members allowed on the Fair Value, Hierarchy [Axis] to the members defined in the taxonomy and two extension elements listed below: 
-
-*   FairValueInputsLevel1AndLevel2Member
-*   FairValueInputsLevel2AndLevel3Member
-
-Because of a recent accounting change the list of allowable extensions has been updated to include a practical expedient for items valued at NAV. This rule has been updated not to produce an error if the following extension member is also used:
-
-*   InvestmentsNetAssetValueMember
-
-Updated to support 2017 US GAAP Financial Reporting Taxonomy (May, 2017)
-
-**<a name="v6"></a>Updated Axis Member Exclusions - June 2018**
-
-*   Updated for the 2017 and 2016 rule set to allow an extension for the element FairValueInputsLevel12And3Member as this was added to the 2018 taxonomy.  
-*   ConsolidatedEntitiesMember and EquityMethodInvesteeMember were on the legal entities axis for the 2017 taxonomy. These now will generate errors as they are no longer in the US GAAP taxonomy as children of the Legal Entity Axis.  
-*   Extension element OperatingSegmentsExcludingIntersegmentEliminationMember has been added to the ConsolidationItemsAxis on 2016, 2017 &amp; 2018 taxonomies as an allowable extension to capture the situation where you have a total of operating segments prior to intercompany elimination and reconciling differences.  
-
-**<a name="v7"></a>Updated Axis Member Exclusions - October 2018**
-
-*   Add PreferredUnitsByNameAxis DQC.US.0001.77
-*   Add RetirementPlanNameAxis  DQC.US.0001.78
-*   Add OwnershipAxis DQC.US.0001.79
-*   Add MajorCustomersAxis DQC.US.0001.80
-*   Add Note 3 - Allowable US-GAAP members on the ProductOrServiceAxis
-	  *  RealEstateMember
-	  *  HotelMember  
-
-**<a name="v11"></a>Updated BusinessAcquisitionAxis - November 2019 / Updated StatementEquityComponentsAxis for 2019 & 2020 UGT - April 2020**
-*   Add BusinessAcquisitionAxis to the list of axis that must use an extension except for members already defined on the Axis (DQC.US.0001.9366)
-*   **Removed for 2019**: WarrantsNotSettleableInCashMember, ContingentConsiderationClassifiedAsEquityMember, EquityIssuedInBusinessCombinationMember (DQC.US.0001.75)
-*   **Added for 2019**: AociGainLossDebtSecuritiesAvailableForSaleWithAllowanceForCreditLossParentMember, AociGainLossDebtSecuritiesAvailableForSaleWithAllowanceForCreditLossIncludingNoncontrollingInterestMember, AociGainLossDebtSecuritiesAvailableForSaleWithAllowanceForCreditLossNoncontrollingInterestMember, AociGainLossDebtSecuritiesAvailableForSaleWithoutAllowanceForCreditLossParentMember, AociGainLossDebtSecuritiesAvailableForSaleWithoutAllowanceForCreditLossNoncontrollingInterestMember, AociGainLossDebtSecuritiesAvailableForSaleWithoutAllowanceForCreditLossIncludingNoncontrollingInterestMember (DQC.US.0001.75)
-*   **Removed for 2020**: all *_except_* TrustForBenefitOfEmployeesMember (DQC.US.0001.75)
-
-© Copyright 2016 - 2024 XBRL US, Inc. All rights reserved.   
-See [License](https://xbrl.us/dqc-license) for license information.  
-See [Patent Notice](https://xbrl.us/dqc-patent) for patent infringement notice.  
-=======
 # Axis with Inappropriate Members
 Rule ID: DQC_0001  
 Status:  Final  
@@ -343,5 +169,4 @@
 
 © Copyright 2016 - 2023 XBRL US, Inc. All rights reserved.   
 See [License](https://xbrl.us/dqc-license) for license information.  
-See [Patent Notice](https://xbrl.us/dqc-patent) for patent infringement notice.  
->>>>>>> 72bad500
+See [Patent Notice](https://xbrl.us/dqc-patent) for patent infringement notice.  