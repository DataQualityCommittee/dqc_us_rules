--- conflicted
+++ resolved
@@ -16,11 +16,7 @@
 
 This rule verifies compliance with DQC Guidance on Tagging Axis and Members Using the US GAAP Taxonomy.  
 
-<<<<<<< HEAD
-## Basis for logic  
-=======
 ## Basis for rule  
->>>>>>> 5fd186dd
 ### [SEC Staff Observations November 1, 2010](https://www.sec.gov/structureddata/osd_staffobs_11-01-10.html)
 #### Observations on Consolidated Registrant with Subsidiaries
 The SEC identified where the "Legal Entity Axis" has been used for purposes other than to tag information about the consolidated entity and its subsidiaries. The following comments are used as the basis for this rule:
