<<<<<<< HEAD
# Financial Statement Tables Dimensional Cross Check  
Rule ID: DQC_0117  
Status: Final  
Release date: September 29, 2021  
Effective date: December 1, 2021  
  
## Rule function
This rule identifies inconsistent calculations defined for the Financial Statements.  The rule covers the Cash Flow Statement, Statement of Financial Position and the Income Statement. The rule does not apply to the Statement of Changes in Shareholders Equity. 

The rule only applies to those financial statements that are defined using a hypercube.

The rule evaluates if the dimensional values reported in the financial statements are equal to the reported  sum of these dimensional values. Both the dimensional values and the aggregate value need to be reported in the financial statement.

The rule checks a limited amount of axes. The axis aggregations checked by the rule are as follows:

*   StatementClassOfStockAxis
*   ProductOrServiceAxis'
*   PropertyPlantAndEquipmentByTypeAxis
*   LongtermDebtTypeAxis
*   RelatedPartyTransactionsByRelatedPartyAxis
*   StatementBusinessSegmentsAxis
*   FinancialInstrumentAxis
*   LimitedPartnersCapitalAccountByClassAxis
*   PartnerTypeOfPartnersCapitalAccountAxis
*   FiniteLivedIntangibleAssetsByMajorClassAxis
*   InformationByCategoryOfDebtSecurityAxis

The rule identifies the financial statement hypercube. The rule then identifies the dimensions associated with the hypercube. If any of the dimensions match the ones listed above the rule then identifies the members on the axis. If none of these dimensions are used the rule does not run.

If there are no members on the dimension the rule stops. If there are members on the axis the rule identifies the members and checks if they are nested. If the members are nested the rule identifies the values associated with the members at the highest level in the hierarchy. 

The rule takes the monetary values for each of these members for each line item used and calculates a total, it then compares this value to the default value for the line item if one is provided in the table.

The rule will only run for durations that match the report duration. For example the rule will not run for quarterly values in an annual filing. For a 3rd quarter filing the rule will only run on periods representing 3 quarters.  For instant values the rule will run for all periods of the balance sheet.  
  
**Exceptions**  
The FASB has issued guidance at https://www.fasb.org/revenue_2020 which allows certain exceptions to this rule. The rule will not fire given the following conditions:
 1.  The filing uses the elements RevenueFromContractWithCustomerExcludingAssessedTax or RevenueFromContractWithCustomerIncludingAssessedTax with the ProductOrServiceAxis.
 1.  The presentation includes the element NoninterestIncome
 1.  The reported value of Revenue Excluding Tax or Including Tax is greater than the sum of the members for this element.
 1.  If all these conditions are met the rule will not fire for the elements RevenueFromContractWithCustomerExcludingAssessedTax or RevenueFromContractWithCustomerIncludingAssessedTax.

A second exception condition to address the FASB guidance is as follows:  
 1.  The filing uses the elements RevenueFromContractWithCustomerExcludingAssessedTax or RevenueFromContractWithCustomerIncludingAssessedTax with the ProductOrServiceAxis.
 1.  Revenue Excluding Tax or Including Tax is greater than the sum of the members for this element.
 1.  The presentation for the income statement  includes the element Revenues
 1.  The calculation represented for Revenues includes Revenue Excluding Tax or Including Tax and at least one other element.
 1.  If all these conditions are met the the rule will not fire for the elements RevenueFromContractWithCustomerExcludingAssessedTax or RevenueFromContractWithCustomerIncludingAssessedTax.

### Logic for this rule
![DQC 0117.9574](rule_0117_9574.svg?raw=true)
![DQC 0117.10093](rule_0117_10093.svg?raw=true)

## Problem solved by the rule
The intent of the rule is to check that the filer has calculated cross dimensional values correctly. Errors will typically occur for the following reasons:

#### Incomplete Breakdown
The company provides an incomplete breakdown of an element. For example the company provides a breakdown of the Revenues element using the Product or Service Dimension with product A and product B. The breakdown uses the element Revenues with the product member A, but uses another revenue element such as RevenueFromContractWithCustomerExcludingAssessedTax with the product member B. If the dimension members for Revenues are added (Only product A) the value will be less as it does not include the values in RevenueFromContractWithCustomerExcludingAssessedTax with product B. To report this correctly the value reported with product member A should use the element RevenueNotFromContractWithCustomer and not the element Revenues. This eliminates the inconsistent breakdown of Revenues.

#### Double Counting Dimensional and Default Values
The company reports the default value on one line item and a dimensionalized value of that same element on another line item comprising a common total. This often happens for cash flow items  where the presentation  shows the two reported items with the same element (One value with no dimensions and one with a dimension) adding into total cash flow adjustments. From a data perspective the dimensionalized value is really a sub component of the default value. These two values should not be added together as one is a subset of the other. To correct this the default value should be updated by adding a dimension which is a converse of the value reported with a dimension, or using a different line item for the dimensionalized value.

#### Dimensional Bleedthrough
The Financial Statements include an axis that is not used on the financial statements but is included in the table. No dimensions should be included in the financial statement table that are not used. These can bring facts into the face of financials that were not reported there in the original filing. Filers can review the SEC renderer to see facts that are included in the financial statements, because of dimensions and bleed through from other statements.

### Example rule message
In the statement 000002 - Statement - CONDENSED CONSOLIDATED BALANCE SHEETS the concept us-gaap:PreferredStockValue with a value of 0 is not equal to the dimensional breakdown of 21,616 which is comprised of the members:
SerieBConvertiblePreferredStockMember --> 5,616 --> us-gaap:StatementClassOfStockAxis=bicx:SerieBConvertiblePreferredStockMember 
SerieAConvertiblePreferredStockMember --> 16,000 --> us-gaap:StatementClassOfStockAxis=bicx:SerieAConvertiblePreferredStockMember 

On the face financial statements it is expected that values reported are dimensionally complete for a given line item. If you added up the values of the dimensions the resulting sum should represent the actual aggregate value.  This rule takes the dimensional values of an axis reported on the face financial statements and adds them up and compares them to the actual aggregate value reported anywhere in the filing. If they are different the rule reports an error.

The properties of this us-gaap:PreferredStockValue fact are:
Period: 2020-12-31
Unit: USD
Dimensions: 
 
Rule Element ID: 9574
Rule version: 16.0.0RC1

## For Developers  
The [Global Rule Logic document](https://github.com/DataQualityCommittee/dqc_us_rules/blob/master/docs/GlobalRuleLogic.md) contains general guidelines for implementation of rules. The rule message template contains text and parametric reference to arguments of the rule operation, using the syntax ${parameter} to indicate that insertion of a parameter's value is to occur.  
  
### General message template  
In the statement {$drs_role[1].description} the concept {$TotalDefault.name} with a value of {$TotalDefault} is not equal to the dimensional breakdown of {$member_sums} which is comprised of the members:
 {$member_string}

On the face financial statements it is expected that values reported are dimensionally complete for a given line item. If you added up the values of the dimensions the resulting sum should represent the actual aggregate value.  This rule takes the dimensional values of an axis reported on the face financial statements and adds them up and compares them to the actual aggregate value reported anywhere in the filing. If they are different the rule reports an error.  

{$additional_message}  

The properties of this {$TotalDefault.concept.name} fact are:
Period: {$TotalDefault.period}
Unit: {$TotalDefault.unit}
Dimensions:  {$TotalDefault.dimensions.join(', ','=')}
Rule Element ID: {$rule_id}
Rule version: {$ruleVersion}

The following additional messages are added depending on the exception conditions:

For exception 1, where the members are greater than the total is as follows:
_The value of the dimensions is greater than the default. In the cases of banks reporting non interest income the value of the revenue default should be at least greater than the dimensionalized values._

For exception 1, where the NoninterestIncome element is not used :
_When breaking down 606 revenue using the product or service axis and the total does not aggregate, then the element NoninterestIncome income should be used as the total to comply with the FASB guidance for breaking down 606 revenue. To correct this error ensure that the element NoninterestIncome is included in the presentation and definition linkbases._

For exception 2, where there is not additional revenue items:
_The calculation breakdown of Revenues should include both Revenue From Contract With Customers and at least one additional revenue item that includes both 606 and non 606 income, if the sum of Revenue From Contract With Customers breakdown is not equal to the aggregated value of the dimension members on the ProductOrServiceAxis. Either add a calculation breakdown of Revenues or represent all the 606 revenue as members._
  
### Rule element ID index  
The rule element id is used to identify unique elements or combinations of elements tested in the rule.

|Rule Element ID|Elements|
|--- |--- |
|DQC.US.0117.9574|Various|
  
© Copyright 2016 - 2024 XBRL US, Inc. All rights reserved.   
See [License](https://xbrl.us/dqc-license) for license information.  
=======
# Financial Statement Tables Dimensional Cross Check  
Rule ID: DQC_0117  
Status: Final  
Release date: September 29, 2021  
Effective date: December 1, 2021  
  
## Rule function
This rule identifies inconsistent calculations defined for the Financial Statements.  The rule covers the Cash Flow Statement, Statement of Financial Position and the Income Statement. The rule does not apply to the Statement of Changes in Shareholders Equity. 

The rule only applies to those financial statements that are defined using a hypercube.

The rule evaluates if the dimensional values reported in the financial statements are equal to the reported  sum of these dimensional values. Both the dimensional values and the aggregate value need to be reported in the financial statement.

The rule checks a limited amount of axes. The axis aggregations checked by the rule are as follows:

*   StatementClassOfStockAxis
*   ProductOrServiceAxis'
*   PropertyPlantAndEquipmentByTypeAxis
*   LongtermDebtTypeAxis
*   RelatedPartyTransactionsByRelatedPartyAxis
*   StatementBusinessSegmentsAxis
*   FinancialInstrumentAxis
*   LimitedPartnersCapitalAccountByClassAxis
*   PartnerTypeOfPartnersCapitalAccountAxis
*   FiniteLivedIntangibleAssetsByMajorClassAxis
*   InformationByCategoryOfDebtSecurityAxis

The rule identifies the financial statement hypercube. The rule then identifies the dimensions associated with the hypercube. If any of the dimensions match the ones listed above the rule then identifies the members on the axis. If none of these dimensions are used the rule does not run.

If there are no members on the dimension the rule stops. If there are members on the axis the rule identifies the members and checks if they are nested. If the members are nested the rule identifies the values associated with the members at the highest level in the hierarchy. 

The rule takes the monetary values for each of these members for each line item used and calculates a total, it then compares this value to the default value for the line item if one is provided in the table.

The rule will only run for durations that match the report duration. For example the rule will not run for quarterly values in an annual filing. For a 3rd quarter filing the rule will only run on periods representing 3 quarters.  For instant values the rule will run for all periods of the balance sheet.  
  
**Exceptions**  
The FASB has issued guidance at https://www.fasb.org/revenue_2020 which allows certain exceptions to this rule. The rule will not fire given the following conditions:
 1.  The filing uses the elements RevenueFromContractWithCustomerExcludingAssessedTax or RevenueFromContractWithCustomerIncludingAssessedTax with the ProductOrServiceAxis.
 1.  The presentation includes the element NoninterestIncome
 1.  The reported value of Revenue Excluding Tax or Including Tax is greater than the sum of the members for this element.
 1.  If all these conditions are met the rule will not fire for the elements RevenueFromContractWithCustomerExcludingAssessedTax or RevenueFromContractWithCustomerIncludingAssessedTax.

A second exception condition to address the FASB guidance is as follows:  
 1.  The filing uses the elements RevenueFromContractWithCustomerExcludingAssessedTax or RevenueFromContractWithCustomerIncludingAssessedTax with the ProductOrServiceAxis.
 1.  Revenue Excluding Tax or Including Tax is greater than the sum of the members for this element.
 1.  The presentation for the income statement  includes the element Revenues
 1.  The calculation represented for Revenues includes Revenue Excluding Tax or Including Tax and at least one other element.
 1.  If all these conditions are met the rule will not fire for the elements RevenueFromContractWithCustomerExcludingAssessedTax or RevenueFromContractWithCustomerIncludingAssessedTax.

### Logic for this rule
![DQC 0117.9574](rule_0117_9574.svg?raw=true)
![DQC 0117.10093](rule_0117_10093.svg?raw=true)

## Problem solved by the rule
The intent of the rule is to check that the filer has calculated cross dimensional values correctly. Errors will typically occur for the following reasons:

#### Incomplete Breakdown
The company provides an incomplete breakdown of an element. For example the company provides a breakdown of the Revenues element using the Product or Service Dimension with product A and product B. The breakdown uses the element Revenues with the product member A, but uses another revenue element such as RevenueFromContractWithCustomerExcludingAssessedTax with the product member B. If the dimension members for Revenues are added (Only product A) the value will be less as it does not include the values in RevenueFromContractWithCustomerExcludingAssessedTax with product B. To report this correctly the value reported with product member A should use the element RevenueNotFromContractWithCustomer and not the element Revenues. This eliminates the inconsistent breakdown of Revenues.

#### Double Counting Dimensional and Default Values
The company reports the default value on one line item and a dimensionalized value of that same element on another line item comprising a common total. This often happens for cash flow items  where the presentation  shows the two reported items with the same element (One value with no dimensions and one with a dimension) adding into total cash flow adjustments. From a data perspective the dimensionalized value is really a sub component of the default value. These two values should not be added together as one is a subset of the other. To correct this the default value should be updated by adding a dimension which is a converse of the value reported with a dimension, or using a different line item for the dimensionalized value.

#### Dimensional Bleedthrough
The Financial Statements include an axis that is not used on the financial statements but is included in the table. No dimensions should be included in the financial statement table that are not used. These can bring facts into the face of financials that were not reported there in the original filing. Filers can review the SEC renderer to see facts that are included in the financial statements, because of dimensions and bleed through from other statements.

### Example rule message
In the statement 000002 - Statement - CONDENSED CONSOLIDATED BALANCE SHEETS the concept us-gaap:PreferredStockValue with a value of 0 is not equal to the dimensional breakdown of 21,616 which is comprised of the members:
SerieBConvertiblePreferredStockMember --> 5,616 --> us-gaap:StatementClassOfStockAxis=bicx:SerieBConvertiblePreferredStockMember 
SerieAConvertiblePreferredStockMember --> 16,000 --> us-gaap:StatementClassOfStockAxis=bicx:SerieAConvertiblePreferredStockMember 

On the face financial statements it is expected that values reported are dimensionally complete for a given line item. If you added up the values of the dimensions the resulting sum should represent the actual aggregate value.  This rule takes the dimensional values of an axis reported on the face financial statements and adds them up and compares them to the actual aggregate value reported anywhere in the filing. If they are different the rule reports an error.

The properties of this us-gaap:PreferredStockValue fact are:
Period: 2020-12-31
Unit: USD
Dimensions: 
 
Rule Element ID: 9574
Rule version: 16.0.0RC1

## For Developers  
The [Global Rule Logic document](https://github.com/DataQualityCommittee/dqc_us_rules/blob/master/docs/GlobalRuleLogic.md) contains general guidelines for implementation of rules. The rule message template contains text and parametric reference to arguments of the rule operation, using the syntax ${parameter} to indicate that insertion of a parameter's value is to occur.  
  
### General message template  
In the statement {$drs_role[1].description} the concept {$TotalDefault.name} with a value of {$TotalDefault} is not equal to the dimensional breakdown of {$member_sums} which is comprised of the members:
 {$member_string}

On the face financial statements it is expected that values reported are dimensionally complete for a given line item. If you added up the values of the dimensions the resulting sum should represent the actual aggregate value.  This rule takes the dimensional values of an axis reported on the face financial statements and adds them up and compares them to the actual aggregate value reported anywhere in the filing. If they are different the rule reports an error.  

{$additional_message}  

The properties of this {$TotalDefault.concept.name} fact are:
Period: {$TotalDefault.period}
Unit: {$TotalDefault.unit}
Dimensions:  {$TotalDefault.dimensions.join(', ','=')}
Rule Element ID: {$rule_id}
Rule version: {$ruleVersion}

The following additional messages are added depending on the exception conditions:

For exception 1, where the members are greater than the total is as follows:
_The value of the dimensions is greater than the default. In the cases of banks reporting non interest income the value of the revenue default should be at least greater than the dimensionalized values._

For exception 1, where the NoninterestIncome element is not used :
_When breaking down 606 revenue using the product or service axis and the total does not aggregate, then the element NoninterestIncome income should be used as the total to comply with the FASB guidance for breaking down 606 revenue. To correct this error ensure that the element NoninterestIncome is included in the presentation and definition linkbases._

For exception 2, where there is not additional revenue items:
_The calculation breakdown of Revenues should include both Revenue From Contract With Customers and at least one additional revenue item that includes both 606 and non 606 income, if the sum of Revenue From Contract With Customers breakdown is not equal to the aggregated value of the dimension members on the ProductOrServiceAxis. Either add a calculation breakdown of Revenues or represent all the 606 revenue as members._
  
### Rule element ID index  
The rule element id is used to identify unique elements or combinations of elements tested in the rule.

|Rule Element ID|Elements|
|--- |--- |
|DQC.US.0117.9574|Various|
  
© Copyright 2016 - 2023 XBRL US, Inc. All rights reserved.   
See [License](https://xbrl.us/dqc-license) for license information.  
>>>>>>> 72bad500
See [Patent Notice](https://xbrl.us/dqc-patent) for patent infringement notice.  <|MERGE_RESOLUTION|>--- conflicted
+++ resolved
@@ -1,123 +1,3 @@
-<<<<<<< HEAD
-# Financial Statement Tables Dimensional Cross Check  
-Rule ID: DQC_0117  
-Status: Final  
-Release date: September 29, 2021  
-Effective date: December 1, 2021  
-  
-## Rule function
-This rule identifies inconsistent calculations defined for the Financial Statements.  The rule covers the Cash Flow Statement, Statement of Financial Position and the Income Statement. The rule does not apply to the Statement of Changes in Shareholders Equity. 
-
-The rule only applies to those financial statements that are defined using a hypercube.
-
-The rule evaluates if the dimensional values reported in the financial statements are equal to the reported  sum of these dimensional values. Both the dimensional values and the aggregate value need to be reported in the financial statement.
-
-The rule checks a limited amount of axes. The axis aggregations checked by the rule are as follows:
-
-*   StatementClassOfStockAxis
-*   ProductOrServiceAxis'
-*   PropertyPlantAndEquipmentByTypeAxis
-*   LongtermDebtTypeAxis
-*   RelatedPartyTransactionsByRelatedPartyAxis
-*   StatementBusinessSegmentsAxis
-*   FinancialInstrumentAxis
-*   LimitedPartnersCapitalAccountByClassAxis
-*   PartnerTypeOfPartnersCapitalAccountAxis
-*   FiniteLivedIntangibleAssetsByMajorClassAxis
-*   InformationByCategoryOfDebtSecurityAxis
-
-The rule identifies the financial statement hypercube. The rule then identifies the dimensions associated with the hypercube. If any of the dimensions match the ones listed above the rule then identifies the members on the axis. If none of these dimensions are used the rule does not run.
-
-If there are no members on the dimension the rule stops. If there are members on the axis the rule identifies the members and checks if they are nested. If the members are nested the rule identifies the values associated with the members at the highest level in the hierarchy. 
-
-The rule takes the monetary values for each of these members for each line item used and calculates a total, it then compares this value to the default value for the line item if one is provided in the table.
-
-The rule will only run for durations that match the report duration. For example the rule will not run for quarterly values in an annual filing. For a 3rd quarter filing the rule will only run on periods representing 3 quarters.  For instant values the rule will run for all periods of the balance sheet.  
-  
-**Exceptions**  
-The FASB has issued guidance at https://www.fasb.org/revenue_2020 which allows certain exceptions to this rule. The rule will not fire given the following conditions:
- 1.  The filing uses the elements RevenueFromContractWithCustomerExcludingAssessedTax or RevenueFromContractWithCustomerIncludingAssessedTax with the ProductOrServiceAxis.
- 1.  The presentation includes the element NoninterestIncome
- 1.  The reported value of Revenue Excluding Tax or Including Tax is greater than the sum of the members for this element.
- 1.  If all these conditions are met the rule will not fire for the elements RevenueFromContractWithCustomerExcludingAssessedTax or RevenueFromContractWithCustomerIncludingAssessedTax.
-
-A second exception condition to address the FASB guidance is as follows:  
- 1.  The filing uses the elements RevenueFromContractWithCustomerExcludingAssessedTax or RevenueFromContractWithCustomerIncludingAssessedTax with the ProductOrServiceAxis.
- 1.  Revenue Excluding Tax or Including Tax is greater than the sum of the members for this element.
- 1.  The presentation for the income statement  includes the element Revenues
- 1.  The calculation represented for Revenues includes Revenue Excluding Tax or Including Tax and at least one other element.
- 1.  If all these conditions are met the the rule will not fire for the elements RevenueFromContractWithCustomerExcludingAssessedTax or RevenueFromContractWithCustomerIncludingAssessedTax.
-
-### Logic for this rule
-![DQC 0117.9574](rule_0117_9574.svg?raw=true)
-![DQC 0117.10093](rule_0117_10093.svg?raw=true)
-
-## Problem solved by the rule
-The intent of the rule is to check that the filer has calculated cross dimensional values correctly. Errors will typically occur for the following reasons:
-
-#### Incomplete Breakdown
-The company provides an incomplete breakdown of an element. For example the company provides a breakdown of the Revenues element using the Product or Service Dimension with product A and product B. The breakdown uses the element Revenues with the product member A, but uses another revenue element such as RevenueFromContractWithCustomerExcludingAssessedTax with the product member B. If the dimension members for Revenues are added (Only product A) the value will be less as it does not include the values in RevenueFromContractWithCustomerExcludingAssessedTax with product B. To report this correctly the value reported with product member A should use the element RevenueNotFromContractWithCustomer and not the element Revenues. This eliminates the inconsistent breakdown of Revenues.
-
-#### Double Counting Dimensional and Default Values
-The company reports the default value on one line item and a dimensionalized value of that same element on another line item comprising a common total. This often happens for cash flow items  where the presentation  shows the two reported items with the same element (One value with no dimensions and one with a dimension) adding into total cash flow adjustments. From a data perspective the dimensionalized value is really a sub component of the default value. These two values should not be added together as one is a subset of the other. To correct this the default value should be updated by adding a dimension which is a converse of the value reported with a dimension, or using a different line item for the dimensionalized value.
-
-#### Dimensional Bleedthrough
-The Financial Statements include an axis that is not used on the financial statements but is included in the table. No dimensions should be included in the financial statement table that are not used. These can bring facts into the face of financials that were not reported there in the original filing. Filers can review the SEC renderer to see facts that are included in the financial statements, because of dimensions and bleed through from other statements.
-
-### Example rule message
-In the statement 000002 - Statement - CONDENSED CONSOLIDATED BALANCE SHEETS the concept us-gaap:PreferredStockValue with a value of 0 is not equal to the dimensional breakdown of 21,616 which is comprised of the members:
-SerieBConvertiblePreferredStockMember --> 5,616 --> us-gaap:StatementClassOfStockAxis=bicx:SerieBConvertiblePreferredStockMember 
-SerieAConvertiblePreferredStockMember --> 16,000 --> us-gaap:StatementClassOfStockAxis=bicx:SerieAConvertiblePreferredStockMember 
-
-On the face financial statements it is expected that values reported are dimensionally complete for a given line item. If you added up the values of the dimensions the resulting sum should represent the actual aggregate value.  This rule takes the dimensional values of an axis reported on the face financial statements and adds them up and compares them to the actual aggregate value reported anywhere in the filing. If they are different the rule reports an error.
-
-The properties of this us-gaap:PreferredStockValue fact are:
-Period: 2020-12-31
-Unit: USD
-Dimensions: 
- 
-Rule Element ID: 9574
-Rule version: 16.0.0RC1
-
-## For Developers  
-The [Global Rule Logic document](https://github.com/DataQualityCommittee/dqc_us_rules/blob/master/docs/GlobalRuleLogic.md) contains general guidelines for implementation of rules. The rule message template contains text and parametric reference to arguments of the rule operation, using the syntax ${parameter} to indicate that insertion of a parameter's value is to occur.  
-  
-### General message template  
-In the statement {$drs_role[1].description} the concept {$TotalDefault.name} with a value of {$TotalDefault} is not equal to the dimensional breakdown of {$member_sums} which is comprised of the members:
- {$member_string}
-
-On the face financial statements it is expected that values reported are dimensionally complete for a given line item. If you added up the values of the dimensions the resulting sum should represent the actual aggregate value.  This rule takes the dimensional values of an axis reported on the face financial statements and adds them up and compares them to the actual aggregate value reported anywhere in the filing. If they are different the rule reports an error.  
-
-{$additional_message}  
-
-The properties of this {$TotalDefault.concept.name} fact are:
-Period: {$TotalDefault.period}
-Unit: {$TotalDefault.unit}
-Dimensions:  {$TotalDefault.dimensions.join(', ','=')}
-Rule Element ID: {$rule_id}
-Rule version: {$ruleVersion}
-
-The following additional messages are added depending on the exception conditions:
-
-For exception 1, where the members are greater than the total is as follows:
-_The value of the dimensions is greater than the default. In the cases of banks reporting non interest income the value of the revenue default should be at least greater than the dimensionalized values._
-
-For exception 1, where the NoninterestIncome element is not used :
-_When breaking down 606 revenue using the product or service axis and the total does not aggregate, then the element NoninterestIncome income should be used as the total to comply with the FASB guidance for breaking down 606 revenue. To correct this error ensure that the element NoninterestIncome is included in the presentation and definition linkbases._
-
-For exception 2, where there is not additional revenue items:
-_The calculation breakdown of Revenues should include both Revenue From Contract With Customers and at least one additional revenue item that includes both 606 and non 606 income, if the sum of Revenue From Contract With Customers breakdown is not equal to the aggregated value of the dimension members on the ProductOrServiceAxis. Either add a calculation breakdown of Revenues or represent all the 606 revenue as members._
-  
-### Rule element ID index  
-The rule element id is used to identify unique elements or combinations of elements tested in the rule.
-
-|Rule Element ID|Elements|
-|--- |--- |
-|DQC.US.0117.9574|Various|
-  
-© Copyright 2016 - 2024 XBRL US, Inc. All rights reserved.   
-See [License](https://xbrl.us/dqc-license) for license information.  
-=======
 # Financial Statement Tables Dimensional Cross Check  
 Rule ID: DQC_0117  
 Status: Final  
@@ -236,5 +116,4 @@
   
 © Copyright 2016 - 2023 XBRL US, Inc. All rights reserved.   
 See [License](https://xbrl.us/dqc-license) for license information.  
->>>>>>> 72bad500
 See [Patent Notice](https://xbrl.us/dqc-patent) for patent infringement notice.  