# Data Quality Committee Rules &amp; Guidance

Approved rules listed below will increment with each major release in which they are _functionally revised_. Rules for which the _scope of coverage_ changes (ie. DQC_0015, Negative Values) will not be incremented. To review human-readable versions of the validations in this release, click any of the files linked in the "Number" column below. Changes for any of these files is available through the 'blame' option on GitHub for the [corresponding release](https://github.com/DataQualityCommittee/dqc_us_rules/releases).  

| Number | Short name | Status | Rule version (see [Versioning](../README.md#versioning)) |
| ----- | ----- | ----- | ----- |
| [DQC_US_0001](DQC_US_0001/DQC_0001.md) | Axis with inappropriate members | Approved | 11 |
| [DQC_US_0004](DQC_US_0004/DQC_0004.md) | Element values are equal | Approved | 9 |
| [DQC_US_0005](DQC_US_0005/DQC_0005.md) | Context dates after period end date | Approved | 6 |
| [DQC_US_0006](DQC_US_0006/DQC_0006.md) | DEI and block tag date contexts | Approved for IFRS &amp; US GAAP | 9 |
| [DQC_US_0008](DQC_US_0008/DQC_0008.md) | Reversed calculation | Approved for IFRS &amp; US GAAP | 6 |
| [DQC_US_0009](DQC_US_0009/DQC_0009.md) | Element A must be less than or equal to element B | Approved | 6 |
| [DQC_US_0011](DQC_US_0011/DQC_0011.md) | Dimensional equivalents | Approved | 9 |
| [DQC_US_0013](DQC_US_0013/DQC_0013.md) | Negative values with dependence | Approved | 6 |
| [DQC_US_0014](DQC_US_0014/DQC_0014.md) | Negative values with no dimensions | Approved | 7 |
| [DQC_US_0015](DQC_US_0015/DQC_0015.md) | Negative values | Approved | 9 |
| [DQC_US_0018](DQC_US_0018/DQC_0018.md) | Deprecated element is used in the filing | Approved | 6 |
| [DQC_US_0033](DQC_US_0033/DQC_0033.md) | Document period end date context | Approved for IFRS &amp; US GAAP | 6 |
| [DQC_US_0036](DQC_US_0036/DQC_0036.md) | Document period end date context/fact value check | Approved for IFRS &amp; US GAAP | 6 |
| [DQC_US_0041](DQC_US_0041/DQC_0041.md) | Axis with a default member that differs from the US GAAP Taxonomy | Approved for IFRS &amp; US GAAP | 6 |
| [DQC_US_0043](DQC_US_0043/DQC_0043.md) | Incorrect Calculation Weights in Operating Cash Flows | Approved | 6 |
| [DQC_US_0044](DQC_US_0044/DQC_0044.md) | Accrual Items used in Investing/Financing Cash flow Reconciliation | Approved | 6 |
| [DQC_US_0045](DQC_US_0045/DQC_0045.md) | Movement of Concepts between Calculation Trees | Approved | 6 |
| [DQC_US_0046](DQC_US_0046/DQC_0046.md) | Inappropriate Calculation Descendant | Approved | 9 |
| [DQC_US_0047](DQC_US_0047/DQC_0047.md) | Calculation Descendants with No Balance Type | Approved | 6 |
| [DQC_US_0048](DQC_US_0048/DQC_0048.md) | Required Calculation Parent Element in the Cash Flow Statement | Approved | 9 |
| [DQC_US_0049](DQC_US_0049/DQC_0049.md) | Single Calculation Tree for Change in Cash Flows | Approved | 6 |
| [DQC_US_0051](DQC_US_0051/DQC_0051.md) | Before Tax Items | Approved | 6 |
| [DQC_US_0052](DQC_US_0052/DQC_0052.md) | Member Values | Approved | 6 |
| [DQC_US_0053](DQC_US_0053/DQC_0053.md) | Excluded Members from an Axis | Approved | 6 |
| [DQC_US_0054](DQC_US_0054/DQC_0054.md) | Excluded Dimensions from a Table | Approved | 6 |
| [DQC_US_0055](DQC_US_0055/DQC_0055.md) | Required Member on An Axis | Approved | 6 |
| [DQC_US_0057](DQC_US_0057/DQC_0057.md) | Cash Flow Opening and Closing Balances | Approved | 6 |
| [DQC_US_0060](DQC_US_0060/DQC_0060.md) | Element Dependence for Specific Elements | Approved | 6 |
| [DQC_US_0061](DQC_US_0061/DQC_0061.md) | Cash Flow Continuing Operations Elements not Used | Approved | 6 |
| [DQC_US_0062](DQC_US_0062/DQC_0062.md) | No Fact Value for Change in Cash | Approved | 6 |
| [DQC_US_0065](DQC_US_0065/DQC_0065.md) | Interest Paid Net (Operating) Not on Cash Flow | Approved | 6 |
| [DQC_US_0067](DQC_US_0067/DQC_0067.md) | Mutually Exclusive Elements | Approved | 7 |
| [DQC_US_0068](DQC_US_0068/DQC_0068.md) | Geographical Axis Used with Pension Line Items | Approved | 7 |
| [DQC_US_0069](DQC_US_0069/DQC_0069.md) | Plan Asset Categories Component Members | Approved | 7 |
| [DQC_US_0070](DQC_US_0070/DQC_0070.md) | Plan Asset Dimensional Aggregation | Approved | 7 |
| [DQC_US_0071](DQC_US_0071/DQC_0071.md) | Revenue/Cost Single Member | Approved | 9 |
| [DQC_US_0072](DQC_US_0072/DQC_0072.md) | Plan Asset Categories Percentage | Approved | 7 |
| [DQC_US_0073](DQC_US_0073/DQC_0073.md) | Plan Asset Categories Permissible Line Items | Approved | 7 |
| [DQC_US_0074](DQC_US_0074/DQC_0074.md) | Nil Values on Typed Axis | Approved | 7 |
| DQC_US_0075 | Revenue Tax Policy | Removed from Public Review |  |
| [DQC_US_0076](DQC_US_0076/DQC_0076.md) | Performance Obligations With No Durations | Approved | 7 |
| [DQC_US_0077](DQC_US_0077/DQC_0077.md) | Satisfaction Period With No Satisfaction Start Date Axis | Approved | 7 |
| [DQC_US_0078](DQC_US_0078/DQC_0078.md) | Ownership Interest With No Ownership Axis | Approved | 7 |
| [DQC_US_0079](DQC_US_0079/DQC_0079.md) | Extension Members | Approved for IFRS &amp; US GAAP | 8 |
| [DQC_IFRS_0080](DQC_IFRS_0080/DQC_0080.md) | Negative Values | Approved for IFRS only | 11 |
| [DQC_US_0081](DQC_US_0081/DQC_0081.md) | Sibling and Child Relationships | Approved | 9 |
| [DQC_US_0082](DQC_US_0082/DQC_0082.md) | Disaggregation by Variable Interest Elements (VIE) | Approved | 10 |
| [DQC_US_0083](DQC_US_0083/DQC_0083.md) | Consolidated Variable Interest Entities (VIE) | Approved | 10 |
| [DQC_US_0084](DQC_US_0084/DQC_0084.md) | Durational Aggregation | Approved | 10 |
| [DQC_US_0085](DQC_US_0085/DQC_0085.md) | Deferred Tax Assets and Liabilities | Approved | 11 |
| [DQC_US_0086](DQC_US_0086/DQC_0086.md) | Transition Tax Elements | Approved | 11 |
| [DQC_US_0087](DQC_US_0087/DQC_0087.md) | Breakdown of Operating Lease liabilities across Financial Statement Lines Items | Approved | 11 |
| [DQC_US_0088](DQC_US_0088/DQC_0088.md) | Operating Lease Cost And Expense | Approved | 22 |
| [DQC_US_0089](DQC_US_0089/DQC_0089.md) | Invalid Elements Used On Range Axis | Approved | 11 |
| [DQC_US_0090](DQC_US_0090/DQC_0090.md) | Incorrect Calculation of Lease Liability Payments Due | Approved | 11 |
| [DQC_US_0091](DQC_US_0091/DQC_0091.md) | Invalid Value for Percentage Items | Approved | 12 |
| [DQC_IFRS_0092](DQC_IFRS_0092/DQC_0092.md) | IFRS Non Positive Items | Approved for IFRS only | 12 |
| [DQC_IFRS_0093](DQC_IFRS_0093/DQC_0093.md) | Durational Aggregation for IFRS | Approved | 12 |
| [DQC_US_0094](DQC_US_0094/DQC_0094.md) | US Maturity Schedules | Approved | 12 |
| [DQC_US_0095](DQC_US_0095/DQC_0095.md) | Scale - Common Stock Outstanding | Approved | 12 |
| [DQC_US_0098](DQC_US_0098/DQC_0098.md) | Liability Revenue Recognized | Approved | 13 |
| [DQC_US_0099](DQC_US_0099/DQC_0099.md) | FS with No Associated Calculation | Approved | 13 |
| [DQC_US_0100](DQC_US_0100/DQC_0100.md) | Invalid Consolidation Axis | Approved | 13 |
| [DQC_IFRS_0101](DQC_IFRS_0101/DQC_0101.md) | Movement of Concepts between Calculation Trees (IFRS) | Approved for IFRS | 14 |
| [DQC_IFRS_0102](DQC_IFRS_0102/DQC_0102.md) | Element Values Are Equal (IFRS) | Approved for IFRS | 14 |
| [DQC_IFRS_0103](DQC_IFRS_0103/DQC_0103.md) | Invalid Value for Percentage Items (IFRS) | Approved for IFRS | 14 |
| [DQC_IFRS_0104](DQC_IFRS_0104/DQC_0104.md) | Axis with Inappropriate Members (IFRS) | Approved for IFRS | 14 |
| [DQC_IFRS_0105](DQC_IFRS_0105/DQC_0105.md) | FS with No Associated Calculation | Approved | 14 |
| DQC_US_0106 | Assets and Liabilities Classified as Held-For-Sale using Duration Element | Removed from Public Review |  |
| [DQC_US_0107](DQC_US_0107/DQC_0107.md) | General Text Block | Approved | 15 |
| [DQC_US_0108](DQC_US_0108/DQC_0108.md) | Fact Value Consistency Over Time | Approved | 15 |
| [DQC_US_0109](DQC_US_0109/DQC_0109.md) | Concentration Risk | Approved | 15 |
| [DQC_US_0110](DQC_US_0110/DQC_0110.md) | Missing Business Acquisition Axis (Short Period) | Approved | 15 |
| DQC_US_0111 | Percentage Acquired but no Controlling Interest | Removed prior to Public Review | 15 |
| [DQC_US_0112](DQC_US_0112/DQC_0112.md) | Line Items Requiring the Business Acquisition Axis | Approved | 15 |
| [DQC_US_0113](DQC_US_0113/DQC_0113.md) | Gross Acquisition Less Than Net Acquisition | Approved | 15 |
| [DQC_US_0114](DQC_US_0114/DQC_0114.md) | Assets Acquired Net of Goodwill | Approved | 15 |
| [DQC_IFRS_0115](DQC_IFRS_0115/DQC_0115.md) | Fact Value Consistency Over Time (IFRS) | Approved | 15 |
| [DQC_US_0116](DQC_US_0116/DQC_0116.md) | Line Items Requiring the Asset Acquisition Axis | Approved | 15 |
| [DQC_US_0117](DQC_US_0117/DQC_0117.md) | Financial Statement Tables Dimensional Cross Check | Approved | 16 |
| [DQC_US_0118](DQC_US_0118/DQC_0118.md) | Financial Statement Tables Calculation Check of Required Context | Approved | 16 |
| [DQC_US_0119](DQC_US_0119/DQC_0119.md) | Income Before Tax Equity Method | Approved | 16 |
| [DQC_US_0120](DQC_US_0120/DQC_0120.md) | Incorrect Line Item Reference | Approved | 16 |
| [DQC_US_0121](DQC_US_0121/DQC_0121.md) | Incorrect Transition Elements Used | Approved | 16 |
| [DQC_US_0122](DQC_US_0122/DQC_0122.md) | Components of Equity on the Balance Sheet | Approved | 16 |
| [DQC_US_0123](DQC_US_0123/DQC_0123.md) | Missing Components of Equity Axis | Approved | 16 |
| [DQC_US_0124](DQC_US_0124/DQC_0124.md) | Breakdown of Lease Liabilities & Assets Across Financial Statement Lines Items | Approved | 16 |
| [DQC_US_0125](DQC_US_0125/DQC_0125.md) | Lease Cost Cannot be Negative | Approved | 17 |
| [DQC_US_0126](DQC_IFRS_0126/DQC_0126.md) | FS Calculation Check with Non-Dimensional Data | Approved | 17 |
| [DQC_US_0127](DQC_IFRS_0127/DQC_0127.md) | Incorrect Dimensional Item Used on Financial Statements | Approved | 17 |
| [DQC_US_0128](DQC_IFRS_0128/DQC_0128.md) | Dimensional Values Larger than the Default | Approved | 17 |
| [DQC_IFRS_0129](DQC_IFRS_0129/DQC_0129.md) | Dimensional Equivalents IFRS | Approved | 17 |
| [DQC_IFRS_0130](DQC_IFRS_0130/DQC_0130.md) | Earnings Per Share Calculation IFRS | Approved | 17 |
| [DQC_US_0131](DQC_US_0131/DQC_0131.md) | Lease Allocation in Balance Sheet | Approved | 17 |
| [DQC_US_0132](DQC_US_0132/DQC_0132.md) | Operating Lease Amortization | Approved | 17 |
| [DQC_US_0133](DQC_US_0133/DQC_0133.md) | Equity Method Investment Reporting | Approved | 18 |
| [DQC_US_0134](DQC_US_0134/DQC_0134.md) | Investment Schedule - Financial Instrument Axis | Approved | 18 |
| [DQC_US_0135](DQC_US_0135/DQC_0135.md) | Extensible Enumerations for Financial Statement Captions | Approved | 18 |
| [DQC_US_0136](DQC_US_0136/DQC_0136.md) | Caption Value Matches Financial Statements | Approved | 18 |
| [DQC_US_0137](DQC_US_0137/DQC_0137.md) | Location Axis with a Single Member | Approved | 18 |
| [DQC_US_0139](DQC_US_0139/DQC_0139.md) | Bank Ratios - Scale Issues | Approved | 19 |
| [DQC_US_0140](DQC_US_0140/DQC_0140.md) | Investment Schedule Cross Calc | Approved | 19 |
| [DQC_US_0141](DQC_US_0141/DQC_0141.md) | Inconsistent Accrued Interest Elements | Approved | 19 |
| [DQC_US_0142](DQC_US_0142/DQC_0142.md) | Typed Dimension Axis Restriction | Approved | 20 |
| [DQC_US_0143](DQC_US_0143/DQC_0143.md) | Derivative Position Extensible Enumeration | Approved | 20 |
| [DQC_US_0144](DQC_US_0144/DQC_0144.md) | No Balance Attribute in Financial Statements | Approved | 20 |
| [DQC_US_0145](DQC_US_0145/DQC_0145.md) | Inappropriate Cash Flow Presentation | Approved | 20 |
| [DQC_US_0146](DQC_US_0146/DQC_0146.md) | Incorrect Period Reported | Approved | 20 |
| [DQC_US_0147](DQC_US_0147/DQC_0147.md) | Incorrect Sign of Elimination | Approved | 20 |
| [DQC_US_0148](DQC_US_0148/DQC_0148.md) | OCI Items in Income | Approved | 20 |
| [DQC_US_0149](DQC_US_0149/DQC_0149.md) | Use of Noncurrent Assets | Approved | 21 |
| [DQC_US_0150](DQC_US_0150/DQC_0150.md) | Segment Reporting Inconsistencies | Approved | 21 |
| [DQC_US_0152](DQC_US_0152/DQC_0152.md) | Year List Items Used with Tax Period Axis | Approved | 23 |
| [DQC_US_0153](DQC_US_0153/DQC_0153.md) | Financial Statements Table Placement | Approved | 21 |
| [DQC_US_0154](DQC_US_0154/DQC_0154.md) | Tax Reconciliation Items | Approved | 21 |
| [DQC_US_0155](DQC_US_0155/DQC_0155.md) | Exchange Rate Effect Inconsistency | Approved | 21 |
| [DQC_US_0156](DQC_US_0156/DQC_0156.md) | Basic and Diluted Extension Elements | Approved | 21 |
| [DQC_US_0157](DQC_US_0157/DQC_0157.md) | Bank Measures Less than One Percent | Approved | 21 |
| [DQC_US_0158](DQC_US_0158/DQC_0158.md) | Related and Nonrelated Party Axis and Extensible Enumerations | Approved | 21 |
| [DQC_US_0159](DQC_US_0159/DQC_0159.md) | Financial Statement Abstract Concepts | Approved | 22 |
| [DQC_US_0160](DQC_US_0160/DQC_0160.md) | Descendants of NonrelatedPartyMember | Approved | 22 |
| [DQC_US_0161](DQC_US_0161/DQC_0161.md) | Single Member Disaggregation | Approved | 22 |
| [DQC_US_0162](DQC_US_0162/DQC_0162.md) | Trading Symbol | Approved | 22 |
| [DQC_US_0163](DQC_US_0163/DQC_0163.md) | Segment Expenditure Addition To Long Lived Assets | Approved | 22 |
| [DQC_US_0164](DQC_US_0164/DQC_0164.md) | Use of Location Axis | Approved | 22 |
| [DQC_US_0165](DQC_US_0165/DQC_0165.md) | Useful Life of Leasehold Improvements | Approved | 22 |
| [DQC_US_0166](DQC_IFRS_0166/DQC_0166.md) | Facts without Hypercubes | Approved | 22 |
| [DQC_US_0167](DQC_US_0167/DQC_0167.md) | Inconsistent Calculation Roots | Approved | 23 |
| [DQC_US_0168](DQC_US_0168/DQC_0168.md) | Tax Reconciliation Calculation | Approved | 23 |
| [DQC_US_0169](DQC_US_0169/DQC_0169.md) | Calculation in the Parenthetical Disclosure | Approved | 23 |
| [DQC_US_0170](DQC_US_0170/DQC_0170.md) | ECD Rule 10b51 Flag Disclosures | Approved | 23 |
| [DQC_US_0171](DQC_US_0171/DQC_0171.md) | ASU 201613 Transition Elements | Approved | 23 |
| [DQC_IFRS_0172](DQC_IFRS_0172/DQC_0172.md) | Reporting Right of use Assets | Approved | 23 |
| [DQC_IFRS_0173](DQC_IFRS_0173/DQC_0173.md) | IFRS Transition Elements | Approved | 23 |
| [DQC_US_0174](DQC_US_0174/DQC_0174.md) | Conditional NonNegs | Approved | 22 |
| [DQC_US_0175](DQC_US_0175/DQC_0175.md) | Litigation Settlement Roll Forward Elements | Approved | 23 |
| [DQC_US_0176](DQC_US_0176/DQC_0176.md) | US-GAAP Elements used in IFRS Filings | Approved | 23 |
| [DQC_US_0177](DQC_US_0177/DQC_0177.md) | Addition of PEO and Nonpeo Compensation Adjustments | Approved | 23 |
| [DQC_US_0178](DQC_US_0178/DQC_0178.md) | Dividend Disclosures in the Statement of Changes in Shareholders Equity | Approved | 24 |
| [DQC_US_0179](DQC_US_0179/DQC_0179.md) | Dividend Event Disclosures  | Approved | 24 |
| [DQC_US_0180](DQC_US_0180/DQC_0180.md) | Dividend Financial Statement Disclosures | Approved | 24 |
| [DQC_US_0181](DQC_US_0181/DQC_0181.md) | Interest Expense Operating and Nonoperating | Approved | 24 |
| [DQC_US_0182](DQC_US_0182/DQC_0182.md) | Dimensional Equivalents Using the Meta Taxonomy  | Approved | 24 |
| [DQC_US_0183](DQC_US_0183/DQC_0183.md) | Face Financial Statement Location using the Accrual Axis | Approved | 24 |
| [DQC_US_0184](DQC_US_0184/DQC_0184.md) | OCI Reconciliation of Before Tax and Net of Tax OCI | Approved | 24 |
| [DQC_US_0185](DQC_US_0185/DQC_0185.md) | Reconciliation in Schedule Of Unrecognized Tax Benefits Roll Forward Table Text  | Approved | 24 |
| [DQC_IFRS_0186](DQC_IFRS_0186/DQC_0186.md) | Dividend Disclosures in the Components of Equity (IFRS) | Approved | 24 |
| [DQC_US_0187](DQC_US_0187/DQC_0187.md) | Property Plant and Equipment Calculation | Approved | 24 |
| [DQC_US_0188](DQC_US_0188/DQC_0188.md) | ECD Adjustment Member Check | Approved | 24 |
| [DQC_US_0190](DQC_US_0190/DQC_0190.md) | Employee Benefit Reporting | Approved | 25 |
| [DQC_US_0191](DQC_US_0191/DQC_0191.md) | Proxy - PEO Concepts Recorded with NEO Member | Approved | 25 |
| [DQC_US_0192](DQC_US_0192/DQC_0192.md) | Balance Sheet Numerical Scaling | Approved | 25 |
| [DQC_US_0193](DQC_US_0193/DQC_0193.md) | Standard Dividend Member Name | Approved | 24 |
| [DQC_US_0194](DQC_US_0194/DQC_0194.md) | Negative Values for Members on the Statement of Equity Components Axis | Approved | 26 |
| [DQC_US_0195](DQC_US_0195/DQC_0195.md) | Facts using an invalid member with the Equity Components Axis | Approved | 26 |
| [DQC_US_0196](DQC_US_0196/DQC_0196.md) | Opening and Closing Balances on the Statement of Shareholders Equity | Approved | 26 |
| [DQC_IFRS_0196](DQC_IFRS_0196/DQC_0196.md) | Opening and Closing Balances on the Statement of Shareholders Equity | Approved | 26 |
| [DQC_US_0197](DQC_US_0197/DQC_0197.md) | Income Statement Items used on The Changes in Shareholders Equity | Approved | 26 |
| [DQC_US_0198](DQC_US_0198/DQC_0198.md) | Income Tax Reconciliation Percentages | Approved | 26 |
| [DQC_US_0199](DQC_US_0199/DQC_0199.md) | Rate Basis Reported on Investment Schedules | Approved | 26 |
| [DQC_US_0200](DQC_US_0200/DQC_0200.md) | Instant Items Used on the Income Statement Location Axis | Approved | 26 |
| [DQC_US_0201](DQC_US_0201/DQC_0201.md) | Private Company Concepts | Approved | 26 |
| [DQC_US_0202](DQC_US_0202/DQC_0202.md) | Cyber Taxonomy Disclosures | Approved | 26 |
| [DQC_US_0203](DQC_US_0203/DQC_0203.md) | Income Tax Authority Axis with Invalid Members | Removed after Public Review |  |
| [DQC_US_0204](DQC_US_0204/DQC_0204.md) | Invalid Axis used for Tangible and Intangible Assets  | Approved | 27 |
| [DQC_US_0205](DQC_US_0205/DQC_0205.md) | Invalid Member used on Balance Sheet Location Axis  | Removed after Public Review |  |
| [DQC_US_0206](DQC_US_0206/DQC_0206.md) | Invalid Member used on Disaggregation Of Income Statement Expense Caption Axis | Approved | 27 |
| [DQC_US_0207](DQC_US_0207/DQC_0207.md) | Invalid Subtotals in Schedule of Investments | Approved | 27 |
| [DQC_US_0208](DQC_US_0208/DQC_0208.md) | Subtotals match Extensible Enumerations in the Schedule of Investments | Removed after Public Review |  |
| [DQC_US_0209](DQC_US_0209/DQC_0209.md) | Missing Extensible Enumeration Elements on the Schedule of Investments | Removed after Public Review |  |
| [DQC_US_0210](DQC_US_0210/DQC_0210.md) | Missing Investment Identifier Axis | Approved | 27 |  
| [DQC_US_0211](DQC_US_0211/DQC_0211.md) | Missing Fact Value for Extensible Enumeration | Approved | 27 |  
| [DQC_US_0212](DQC_US_0212/DQC_0212.md) | Missing Shares Issued or Authorized Facts When Shares Outstanding Reported | Approved | 28 |
| [DQC_US_0213](DQC_US_0213/DQC_0213.md) | Missing Calculation Children for Key Balance Sheet Items | Approved | 28 |
| [DQC_US_0214](DQC_US_0214/DQC_0214.md) | Missing Equity Concepts in Balance Sheet Calculation | Approved | 28 |
| [DQC_US_0215](DQC_US_0215/DQC_0215.md) | Extension Element Name Matches US GAAP Element | Approved | 28 |
| [DQC_US_0216](DQC_US_0216/DQC_0216.md) | Improper Use of Extension Geography Members on StatementGeographicalAxis | Approved | 28 |
| [DQC_US_0217](DQC_US_0217/DQC_0217.md) | Improper Use of Notional Amount Concepts with InvestmentIdentifierAxis | Approved | 28 |
| [DQC_US_0219](DQC_US_0219/DQC_0219.md) | Missing Value for NonInvestmentAssetsLessNonInvestmentLiabilities | Approved | 28 |
| [DQC_US_0220](DQC_US_0220/DQC_0220.md) | Improper Use of StatementTable in Notes Disclosures | Approved | 28 |
| [DQC_US_0221](DQC_US_0221/DQC_0221.md) | Missing NumberOfReportableSegments When Segment Facts Are Reported | Approved | 28 |
| [DQC_US_0222](DQC_US_0222/DQC_0222.md) | Scaling Error in EntityPublicFloat | Approved | 28 |
<<<<<<< HEAD
| [DQC_US_0223](DQC_US_0223/DQC_0223.md) | Extension Leaf Items on Statement of Operating Activities or Income Statement | Approved | 28 |
=======
| [DQC_IFRS_0223](DQC_IFRS_0223/DQC_0223.md) | Extension Leaf Items on Statement of Operating Activities or Income Statement | Approved | 28 |
>>>>>>> a6043a23

## Guidance 

### [Reporting US GAAP Dividend Disclosures in XBRL - FAQ](https://github.com/DataQualityCommittee/documentation/blob/master/guidance/guid-dividend.pdf) - approved 06/27/2024

### [Investment Guidance FAQ](https://xbrl.us/guid-investment-faq/) - approved 9/21/2022

### [Tagging Axis and Members Using the IFRS Taxonomy](https://github.com/DataQualityCommittee/documentation/blob/master/guidance/tagging-ifrs.md) - approved 01/20/2021

### [Variable Interest Entities](https://github.com/DataQualityCommittee/documentation/blob/master/guidance/VariableInterestEntities.md) - public review March 16 - April 30, 2020 

### [Guiding Principles for Element Selection](https://github.com/DataQualityCommittee/documentation/blob/master/guidance/GuidingPrinciples.pdf) - approved 10/4/2017

### [Dimensional Modeling Guidance - Legal Entities &amp; Consolidation](https://github.com/DataQualityCommittee/documentation/blob/master/guidance/LegalEntitiesConsolidation.md) - approved 11/20/2018 
  
### [Guidance on Statement of Cash Flows](https://github.com/DataQualityCommittee/documentation/blob/master/guidance/cashflows.md) - approved 10/4/2017 
   
### [Guidance on Tagging Axis and Members Using the US GAAP Taxonomy](https://github.com/DataQualityCommittee/documentation/blob/master/guidance/tagging.md) - approved 9/29/16, updated 11/29/16

### [Revenue Guidance](https://github.com/DataQualityCommittee/documentation/blob/master/guidance/RevenueRecognition.md) - approved 10/10/2018

© Copyright 2015 - 2025 XBRL US, Inc. All rights reserved.   
See [License](https://xbrl.us/dqc-license) for license information.  
See [Patent Notice](https://xbrl.us/dqc-patent) for patent infringement notice.  <|MERGE_RESOLUTION|>--- conflicted
+++ resolved
@@ -186,11 +186,7 @@
 | [DQC_US_0220](DQC_US_0220/DQC_0220.md) | Improper Use of StatementTable in Notes Disclosures | Approved | 28 |
 | [DQC_US_0221](DQC_US_0221/DQC_0221.md) | Missing NumberOfReportableSegments When Segment Facts Are Reported | Approved | 28 |
 | [DQC_US_0222](DQC_US_0222/DQC_0222.md) | Scaling Error in EntityPublicFloat | Approved | 28 |
-<<<<<<< HEAD
-| [DQC_US_0223](DQC_US_0223/DQC_0223.md) | Extension Leaf Items on Statement of Operating Activities or Income Statement | Approved | 28 |
-=======
 | [DQC_IFRS_0223](DQC_IFRS_0223/DQC_0223.md) | Extension Leaf Items on Statement of Operating Activities or Income Statement | Approved | 28 |
->>>>>>> a6043a23
 
 ## Guidance 
 
