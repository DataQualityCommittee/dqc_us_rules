# Data Quality Committee Rules &amp; Guidance

The following Rules &amp; Guidance have been approved by the DQC. Starting with the v6 release, Approved rules will increment with each major release. To review human-readable versions of the validations in this release, click any of the files linked in the "Number" column below. Changes for any of these files is available through the 'blame' option on GitHub for the [corresponding release](https://github.com/DataQualityCommittee/dqc_us_rules/releases).

| Number | Short name | Status | Rule version (see [Versioning](../README.md#versioning)) |
| ----- | ----- | ----- | ----- |
| [DQC_US_0001](DQC_US_0001/DQC_0001.md) | Axis with inappropriate members | Approved | 6 |
| [DQC_US_0004](DQC_US_0004/DQC_0004.md) | Element values are equal | Approved | 6 |
| [DQC_US_0005](DQC_US_0005/DQC_0005.md) | Context dates after period end date | Approved | 6 |
| [DQC_US_0006](DQC_US_0006/DQC_0006.md) | DEI and block tag date contexts | Approved | 6 |
| [DQC_US_0006](DQC_US_0006/DQC_0006.md) | DEI and block tag date contexts | Approved for IFRS &amp; US GAAP | 6 |
| [DQC_US_0008](DQC_US_0008/DQC_0008.md) | Reversed calculation | Approved | 6 |
| [DQC_US_0008](DQC_US_0008/DQC_0008.md) | Reversed calculation | Approved for IFRS &amp; US GAAP | 6 |
| [DQC_US_0009](DQC_US_0009/DQC_0009.md) | Element A must be less than or equal to element B | Approved | 6 |
| [DQC_US_0011](DQC_US_0011/DQC_0011.md) | Dimensional equivalents | Element Adjustment for Committee Review |  |
| [DQC_US_0013](DQC_US_0013/DQC_0013.md) | Negative values with dependence | Approved | 6 |
| [DQC_US_0014](DQC_US_0014/DQC_0014.md) | Negative values with no dimensions | Additional Elements for Committee Review |  |
| [DQC_US_0015](DQC_US_0015/DQC_0015.md) | Negative values | Approved | 6 |
| [DQC_US_0018](DQC_US_0018/DQC_0018.md) | Deprecated element is used in the filing | Approved | 6 |
| [DQC_US_0033](DQC_US_0033/DQC_0033.md) | Document period end date context | Approved | 6 |
| [DQC_US_0033](DQC_US_0033/DQC_0033.md) | Document period end date context | Approved for IFRS &amp; US GAAP | 6 |
| [DQC_US_0036](DQC_US_0036/DQC_0036.md) | Document period end date context/fact value check | Approved | 6 |
| [DQC_US_0036](DQC_US_0036/DQC_0036.md) | Document period end date context/fact value check | Approved for IFRS &amp; US GAAP | 6 |
| [DQC_US_0041](DQC_US_0041/DQC_0041.md) | Axis with a default member that differs from the US GAAP Taxonomy | Approved | 6 |
| [DQC_US_0041](DQC_US_0041/DQC_0041.md) | Axis with a default member that differs from the US GAAP Taxonomy | Approved for IFRS &amp; US GAAP | 6 |
| [DQC_US_0043](DQC_US_0043/DQC_0043.md) | Incorrect Calculation Weights in Operating Cash Flows | Approved | 6 |
| [DQC_US_0044](DQC_US_0044/DQC_0044.md) | Accrual Items used in Investing/Financing Cash flow Reconciliation | Approved | 6 |
| [DQC_US_0045](DQC_US_0045/DQC_0045.md) | Movement of Concepts between Calculation Trees | Approved | 6 |
| [DQC_US_0046](DQC_US_0046/DQC_0046.md) | Inappropriate Calculation Descendant | Approved | 6 |
| [DQC_US_0047](DQC_US_0047/DQC_0047.md) | Calculation Descendants with No Balance Type | Approved | 6 |
| [DQC_US_0048](DQC_US_0048/DQC_0048.md) | Required Calculation Parent Element in the Cash Flow Statement | Approved | 6 |
| [DQC_US_0049](DQC_US_0049/DQC_0049.md) | Single Calculation Tree for Change in Cash Flows | Approved | 6 |
| [DQC_US_0051](DQC_US_0051/DQC_0051.md) | Before Tax Items | Approved | 6 |
| [DQC_US_0052](DQC_US_0052/DQC_0052.md) | Member Values | Approved | 6 |
| [DQC_US_0053](DQC_US_0053/DQC_0053.md) | Excluded Members from an Axis | Approved | 6 |
| [DQC_US_0054](DQC_US_0054/DQC_0054.md) | Excluded Dimensions from a Table | Approved | 6 |
| [DQC_US_0055](DQC_US_0055/DQC_0055.md) | Required Member on An Axis | Approved | 6 |
| [DQC_US_0057](DQC_US_0057/DQC_0057.md) | Cash Flow Opening and Closing Balances | Approved | 6 |
| [DQC_US_0060](DQC_US_0060/DQC_0060.md) | Element Dependence for Specific Elements | Approved | 6 |
| [DQC_US_0061](DQC_US_0061/DQC_0061.md) | Cash Flow Continuing Operations Elements not Used | Approved | 6 |
| [DQC_US_0062](DQC_US_0062/DQC_0062.md) | No Fact Value for Change in Cash | Approved | 6 |
| [DQC_US_0065](DQC_US_0065/DQC_0065.md) | Interest Paid Net (Operating) Not on Cash Flow | Approved | 6 |
| [DQC_US_0067](DQC_US_0067/DQC_0067.md) | Mutually Exclusive Elements | Draft for Committee Review |  |
| [DQC_US_0068](DQC_US_0068/DQC_0068.md) | Geographical Axis Used with Pension Line Items | Draft for Committee Review |  |
| [DQC_US_0069](DQC_US_0069/DQC_0069.md) | Plan Asset Categories Component Members | Draft for Committee Review |  |
| [DQC_US_0070](DQC_US_0070/DQC_0070.md) | Plan Asset Dimensional Aggregation | Draft for Committee Review |  |
| [DQC_US_0071](DQC_US_0071/DQC_0071.md) | Revenue/Cost Single Member | Draft for Committee Review |  |
| [DQC_US_0072](DQC_US_0072/DQC_0072.md) | Plan Asset Categories Percentage | Draft for Committee Review |  |
| [DQC_US_0073](DQC_US_0073/DQC_0073.md) | Plan Asset Categories Permissible Line Items | Draft for Committee Review |  |
| [DQC_US_0074](DQC_US_0074/DQC_0074.md) | Nil Values on Typed Axis | Draft for Committee Review |  |
| [DQC_US_0075](DQC_US_0075/DQC_0075.md) | Revenue Tax Policy | Draft for Committee Review |  |
| [DQC_US_0076](DQC_US_0076/DQC_0076.md) | Performance Obligations With No Durations | Draft for Committee Review |  |
| [DQC_US_0077](DQC_US_0077/DQC_0077.md) | Satisfaction Period With No Satisfaction Start Date Axis | Draft for Committee Review |  |
| [DQC_US_0078](DQC_US_0078/DQC_0078.md) | Ownership Interest With No Ownership Axis | Draft for Committee Review |  |

## Guidance
<<<<<<< HEAD
### <a href="https://github.com/DataQualityCommittee/documentation/blob/master/guidance/LegalEntitiesConsolidation.pdf" target="_blank">Legal Entities &amp; Consolidation Guidance</a> - Draft for Committee Review   
### <a href="https://github.com/DataQualityCommittee/documentation/blob/master/guidance/RevenueRecognition.pdf" target="_blank">Revenue Recognition Guidance</a> - Draft for Committee Review  
=======
### <a href="https://github.com/DataQualityCommittee/documentation/blob/master/guidance/LegalEntitiesConsolidation.md" target="_blank">Dimensional Modeling Guidance - Legal Entities &amp; Consolidation</a> - Draft for Committee Review   
### <a href="https://github.com/DataQualityCommittee/documentation/blob/master/guidance/RevenueRecognition.md" target="_blank">Revenue Recognition Guidance</a> - Draft for Committee Review  
>>>>>>> 39d7a5a1
----- 
### <a href="https://github.com/DataQualityCommittee/documentation/blob/master/guidance/GuidingPrinciples.pdf" target="_blank">Guiding Principles for Element Selection</a> - approved 10/4/2017   
### <a href="https://github.com/DataQualityCommittee/documentation/blob/master/guidance/cashflows.md" target="_blank">Statement of Cash Flows Guidance</a> - approved 10/4/2017   
### <a href="https://github.com/DataQualityCommittee/documentation/blob/master/guidance/tagging.md" target="_blank">Guidance on Tagging Axis and Members Using the US GAAP Taxonomy</a> - approved 9/29/16, updated 11/29/16

© Copyright 2015 - 2018 XBRL US, Inc. All rights reserved.   
See [License](https://xbrl.us/dqc-license) for license information.  
See [Patent Notice](https://xbrl.us/dqc-patent) for patent infringement notice.<|MERGE_RESOLUTION|>--- conflicted
+++ resolved
@@ -12,9 +12,9 @@
 | [DQC_US_0008](DQC_US_0008/DQC_0008.md) | Reversed calculation | Approved | 6 |
 | [DQC_US_0008](DQC_US_0008/DQC_0008.md) | Reversed calculation | Approved for IFRS &amp; US GAAP | 6 |
 | [DQC_US_0009](DQC_US_0009/DQC_0009.md) | Element A must be less than or equal to element B | Approved | 6 |
-| [DQC_US_0011](DQC_US_0011/DQC_0011.md) | Dimensional equivalents | Element Adjustment for Committee Review |  |
+| [DQC_US_0011](DQC_US_0011/DQC_0011.md) | Dimensional equivalents | Element Adjustment for Public Comment |  |
 | [DQC_US_0013](DQC_US_0013/DQC_0013.md) | Negative values with dependence | Approved | 6 |
-| [DQC_US_0014](DQC_US_0014/DQC_0014.md) | Negative values with no dimensions | Additional Elements for Committee Review |  |
+| [DQC_US_0014](DQC_US_0014/DQC_0014.md) | Negative values with no dimensions | Additional Elements for Public Comment |  |
 | [DQC_US_0015](DQC_US_0015/DQC_0015.md) | Negative values | Approved | 6 |
 | [DQC_US_0018](DQC_US_0018/DQC_0018.md) | Deprecated element is used in the filing | Approved | 6 |
 | [DQC_US_0033](DQC_US_0033/DQC_0033.md) | Document period end date context | Approved | 6 |
@@ -40,28 +40,22 @@
 | [DQC_US_0061](DQC_US_0061/DQC_0061.md) | Cash Flow Continuing Operations Elements not Used | Approved | 6 |
 | [DQC_US_0062](DQC_US_0062/DQC_0062.md) | No Fact Value for Change in Cash | Approved | 6 |
 | [DQC_US_0065](DQC_US_0065/DQC_0065.md) | Interest Paid Net (Operating) Not on Cash Flow | Approved | 6 |
-| [DQC_US_0067](DQC_US_0067/DQC_0067.md) | Mutually Exclusive Elements | Draft for Committee Review |  |
-| [DQC_US_0068](DQC_US_0068/DQC_0068.md) | Geographical Axis Used with Pension Line Items | Draft for Committee Review |  |
-| [DQC_US_0069](DQC_US_0069/DQC_0069.md) | Plan Asset Categories Component Members | Draft for Committee Review |  |
-| [DQC_US_0070](DQC_US_0070/DQC_0070.md) | Plan Asset Dimensional Aggregation | Draft for Committee Review |  |
-| [DQC_US_0071](DQC_US_0071/DQC_0071.md) | Revenue/Cost Single Member | Draft for Committee Review |  |
-| [DQC_US_0072](DQC_US_0072/DQC_0072.md) | Plan Asset Categories Percentage | Draft for Committee Review |  |
-| [DQC_US_0073](DQC_US_0073/DQC_0073.md) | Plan Asset Categories Permissible Line Items | Draft for Committee Review |  |
-| [DQC_US_0074](DQC_US_0074/DQC_0074.md) | Nil Values on Typed Axis | Draft for Committee Review |  |
-| [DQC_US_0075](DQC_US_0075/DQC_0075.md) | Revenue Tax Policy | Draft for Committee Review |  |
-| [DQC_US_0076](DQC_US_0076/DQC_0076.md) | Performance Obligations With No Durations | Draft for Committee Review |  |
-| [DQC_US_0077](DQC_US_0077/DQC_0077.md) | Satisfaction Period With No Satisfaction Start Date Axis | Draft for Committee Review |  |
-| [DQC_US_0078](DQC_US_0078/DQC_0078.md) | Ownership Interest With No Ownership Axis | Draft for Committee Review |  |
+| [DQC_US_0067](DQC_US_0067/DQC_0067.md) | Mutually Exclusive Elements | Draft for Public Comment |  |
+| [DQC_US_0068](DQC_US_0068/DQC_0068.md) | Geographical Axis Used with Pension Line Items | Draft for Public Comment |  |
+| [DQC_US_0069](DQC_US_0069/DQC_0069.md) | Plan Asset Categories Component Members | Draft for Public Comment |  |
+| [DQC_US_0070](DQC_US_0070/DQC_0070.md) | Plan Asset Dimensional Aggregation | Draft for Public Comment |  |
+| [DQC_US_0071](DQC_US_0071/DQC_0071.md) | Revenue/Cost Single Member | Draft for Public Comment |  |
+| [DQC_US_0072](DQC_US_0072/DQC_0072.md) | Plan Asset Categories Percentage | Draft for Public Comment |  |
+| [DQC_US_0073](DQC_US_0073/DQC_0073.md) | Plan Asset Categories Permissible Line Items | Draft for Public Comment |  |
+| [DQC_US_0074](DQC_US_0074/DQC_0074.md) | Nil Values on Typed Axis | Draft for Public Comment |  |
+| [DQC_US_0075](DQC_US_0075/DQC_0075.md) | Revenue Tax Policy | Draft for Public Comment |  |
+| [DQC_US_0076](DQC_US_0076/DQC_0076.md) | Performance Obligations With No Durations | Draft for Public Comment |  |
+| [DQC_US_0077](DQC_US_0077/DQC_0077.md) | Satisfaction Period With No Satisfaction Start Date Axis | Draft for Public Comment |  |
+| [DQC_US_0078](DQC_US_0078/DQC_0078.md) | Ownership Interest With No Ownership Axis | Draft for Public Comment |  |
 
 ## Guidance
-<<<<<<< HEAD
-### <a href="https://github.com/DataQualityCommittee/documentation/blob/master/guidance/LegalEntitiesConsolidation.pdf" target="_blank">Legal Entities &amp; Consolidation Guidance</a> - Draft for Committee Review   
-### <a href="https://github.com/DataQualityCommittee/documentation/blob/master/guidance/RevenueRecognition.pdf" target="_blank">Revenue Recognition Guidance</a> - Draft for Committee Review  
-=======
-### <a href="https://github.com/DataQualityCommittee/documentation/blob/master/guidance/LegalEntitiesConsolidation.md" target="_blank">Dimensional Modeling Guidance - Legal Entities &amp; Consolidation</a> - Draft for Committee Review   
-### <a href="https://github.com/DataQualityCommittee/documentation/blob/master/guidance/RevenueRecognition.md" target="_blank">Revenue Recognition Guidance</a> - Draft for Committee Review  
->>>>>>> 39d7a5a1
------ 
+### <a href="https://github.com/DataQualityCommittee/documentation/blob/master/guidance/LegalEntitiesConsolidation.md" target="_blank">Dimensional Modeling Guidance - Legal Entities &amp; Consolidation</a> - Draft for Public Comment   
+### <a href="https://github.com/DataQualityCommittee/documentation/blob/master/guidance/RevenueRecognition.md" target="_blank">Revenue Recognition Guidance</a> - Draft for Public Comment  
 ### <a href="https://github.com/DataQualityCommittee/documentation/blob/master/guidance/GuidingPrinciples.pdf" target="_blank">Guiding Principles for Element Selection</a> - approved 10/4/2017   
 ### <a href="https://github.com/DataQualityCommittee/documentation/blob/master/guidance/cashflows.md" target="_blank">Statement of Cash Flows Guidance</a> - approved 10/4/2017   
 ### <a href="https://github.com/DataQualityCommittee/documentation/blob/master/guidance/tagging.md" target="_blank">Guidance on Tagging Axis and Members Using the US GAAP Taxonomy</a> - approved 9/29/16, updated 11/29/16
