--- conflicted
+++ resolved
@@ -99,14 +99,11 @@
 | [DQC_US_0130](DQC_US_0130/DQC_0130.md) | Earnings Per Share Calculation IFRS | Approved | 17 |
 | [DQC_US_0131](DQC_US_0131/DQC_0131.md) | Lease Allocation in Balance Sheet | Approved | 17 |
 | [DQC_US_0132](DQC_US_0132/DQC_0132.md) | Operating Lease Amortization | Approved | 17 |
-<<<<<<< HEAD
-=======
 | [DQC_US_0133](DQC_US_0133/DQC_0133.md) | Equity Method Investment Reporting | Public Exposure | 18 |
 | [DQC_US_0134](DQC_US_0134/DQC_0134.md) | Investment Schedule - Financial Instrument Axis | Public Exposure | 18 |
 | [DQC_US_0135](DQC_US_0135/DQC_0135.md) | Extensible Enumerations for Financial Statement Captions | Public Exposure | 18 |
 | [DQC_US_0136](DQC_US_0136/DQC_0136.md) | Caption Value Matches Financial Statements | Public Exposure | 18 |
 | [DQC_US_0137](DQC_US_0137/DQC_0137.md) | Location Axis with a Single Member | Public Exposure | 18 |
->>>>>>> fba45ff8
 
 ## Guidance 
 ### [Tagging Axis and Members Using the IFRS Taxonomy](https://github.com/DataQualityCommittee/documentation/blob/master/guidance/tagging-ifrs.md) - approved 01/20/2021
