# Data Quality Committee Rules &amp; Guidance

The following Rules &amp; Guidance have been approved by the DQC. Starting with the v6 release, Approved rules listed below will increment with each major release in which they are _functionally revised_. Rules for which the _scope of coverage_ changes (ie. DQC_0015, Negative Values) will not be incremented. To review human-readable versions of the validations in this release, click any of the files linked in the "Number" column below. Changes for any of these files is available through the 'blame' option on GitHub for the [corresponding release](https://github.com/DataQualityCommittee/dqc_us_rules/releases).  

| Number | Short name | Status | Rule version (see [Versioning](../README.md#versioning)) |
| ----- | ----- | ----- | ----- |
| [DQC_US_0001](DQC_US_0001/DQC_0001.md) | Axis with inappropriate members | Approved | 11 |
| [DQC_US_0004](DQC_US_0004/DQC_0004.md) | Element values are equal | Approved | 9 |
| [DQC_US_0005](DQC_US_0005/DQC_0005.md) | Context dates after period end date | Approved | 6 |
| [DQC_US_0006](DQC_US_0006/DQC_0006.md) | DEI and block tag date contexts | Approved for IFRS &amp; US GAAP | 9 |
| [DQC_US_0008](DQC_US_0008/DQC_0008.md) | Reversed calculation | Approved for IFRS &amp; US GAAP | 6 |
| [DQC_US_0009](DQC_US_0009/DQC_0009.md) | Element A must be less than or equal to element B | Approved | 6 |
| [DQC_US_0011](DQC_US_0011/DQC_0011.md) | Dimensional equivalents | Approved | 9 |
| [DQC_US_0013](DQC_US_0013/DQC_0013.md) | Negative values with dependence | Approved | 6 |
| [DQC_US_0014](DQC_US_0014/DQC_0014.md) | Negative values with no dimensions | Approved | 7 |
| [DQC_US_0015](DQC_US_0015/DQC_0015.md) | Negative values | Approved | 9 |
| [DQC_US_0018](DQC_US_0018/DQC_0018.md) | Deprecated element is used in the filing | Approved | 6 |
| [DQC_US_0033](DQC_US_0033/DQC_0033.md) | Document period end date context | Approved for IFRS &amp; US GAAP | 6 |
| [DQC_US_0036](DQC_US_0036/DQC_0036.md) | Document period end date context/fact value check | Approved for IFRS &amp; US GAAP | 6 |
| [DQC_US_0041](DQC_US_0041/DQC_0041.md) | Axis with a default member that differs from the US GAAP Taxonomy | Approved for IFRS &amp; US GAAP | 6 |
| [DQC_US_0043](DQC_US_0043/DQC_0043.md) | Incorrect Calculation Weights in Operating Cash Flows | Approved | 6 |
| [DQC_US_0044](DQC_US_0044/DQC_0044.md) | Accrual Items used in Investing/Financing Cash flow Reconciliation | Approved | 6 |
| [DQC_US_0045](DQC_US_0045/DQC_0045.md) | Movement of Concepts between Calculation Trees | Approved | 6 |
| [DQC_US_0046](DQC_US_0046/DQC_0046.md) | Inappropriate Calculation Descendant | Approved | 9 |
| [DQC_US_0047](DQC_US_0047/DQC_0047.md) | Calculation Descendants with No Balance Type | Approved | 6 |
| [DQC_US_0048](DQC_US_0048/DQC_0048.md) | Required Calculation Parent Element in the Cash Flow Statement | Approved | 9 |
| [DQC_US_0049](DQC_US_0049/DQC_0049.md) | Single Calculation Tree for Change in Cash Flows | Approved | 6 |
| [DQC_US_0051](DQC_US_0051/DQC_0051.md) | Before Tax Items | Approved | 6 |
| [DQC_US_0052](DQC_US_0052/DQC_0052.md) | Member Values | Approved | 6 |
| [DQC_US_0053](DQC_US_0053/DQC_0053.md) | Excluded Members from an Axis | Approved | 6 |
| [DQC_US_0054](DQC_US_0054/DQC_0054.md) | Excluded Dimensions from a Table | Approved | 6 |
| [DQC_US_0055](DQC_US_0055/DQC_0055.md) | Required Member on An Axis | Approved | 6 |
| [DQC_US_0057](DQC_US_0057/DQC_0057.md) | Cash Flow Opening and Closing Balances | Approved | 6 |
| [DQC_US_0060](DQC_US_0060/DQC_0060.md) | Element Dependence for Specific Elements | Approved | 6 |
| [DQC_US_0061](DQC_US_0061/DQC_0061.md) | Cash Flow Continuing Operations Elements not Used | Approved | 6 |
| [DQC_US_0062](DQC_US_0062/DQC_0062.md) | No Fact Value for Change in Cash | Approved | 6 |
| [DQC_US_0065](DQC_US_0065/DQC_0065.md) | Interest Paid Net (Operating) Not on Cash Flow | Approved | 6 |
| [DQC_US_0067](DQC_US_0067/DQC_0067.md) | Mutually Exclusive Elements | Approved | 7 |
| [DQC_US_0068](DQC_US_0068/DQC_0068.md) | Geographical Axis Used with Pension Line Items | Approved | 7 |
| [DQC_US_0069](DQC_US_0069/DQC_0069.md) | Plan Asset Categories Component Members | Approved | 7 |
| [DQC_US_0070](DQC_US_0070/DQC_0070.md) | Plan Asset Dimensional Aggregation | Approved | 7 |
| [DQC_US_0071](DQC_US_0071/DQC_0071.md) | Revenue/Cost Single Member | Approved | 9 |
| [DQC_US_0072](DQC_US_0072/DQC_0072.md) | Plan Asset Categories Percentage | Approved | 7 |
| [DQC_US_0073](DQC_US_0073/DQC_0073.md) | Plan Asset Categories Permissible Line Items | Approved | 7 |
| [DQC_US_0074](DQC_US_0074/DQC_0074.md) | Nil Values on Typed Axis | Approved | 7 |
| DQC_US_0075 | Revenue Tax Policy | Removed from Public Review |  |
| [DQC_US_0076](DQC_US_0076/DQC_0076.md) | Performance Obligations With No Durations | Approved | 7 |
| [DQC_US_0077](DQC_US_0077/DQC_0077.md) | Satisfaction Period With No Satisfaction Start Date Axis | Approved | 7 |
| [DQC_US_0078](DQC_US_0078/DQC_0078.md) | Ownership Interest With No Ownership Axis | Approved | 7 |
| [DQC_US_0079](DQC_US_0079/DQC_0079.md) | Extension Members | Approved for IFRS &amp; US GAAP | 8 |
| [DQC_IFRS_0080](DQC_IFRS_0080/DQC_0080.md) | Negative Values | Approved for IFRS only | 11 |
| [DQC_US_0081](DQC_US_0081/DQC_0081.md) | Sibling and Child Relationships | Approved | 9 |
| [DQC_US_0082](DQC_US_0082/DQC_0082.md) | Disaggregation by Variable Interest Elements (VIE) | Approved | 10 |
| [DQC_US_0083](DQC_US_0083/DQC_0083.md) | Consolidated Variable Interest Entities (VIE) | Approved | 10 |
| [DQC_US_0084](DQC_US_0084/DQC_0084.md) | Durational Aggregation | Approved | 10 |
| [DQC_US_0085](DQC_US_0085/DQC_0085.md) | Deferred Tax Assets and Liabilities | Approved | 11 |
| [DQC_US_0086](DQC_US_0086/DQC_0086.md) | Transition Tax Elements | Approved | 11 |
| [DQC_US_0087](DQC_US_0087/DQC_0087.md) | Breakdown of Operating Lease liabilities across Financial Statement Lines Items | Approved | 11 |
| [DQC_US_0088](DQC_US_0088/DQC_0088.md) | Operating Lease Cost And Expense | Approved | 22 |
| [DQC_US_0089](DQC_US_0089/DQC_0089.md) | Invalid Elements Used On Range Axis | Approved | 11 |
| [DQC_US_0090](DQC_US_0090/DQC_0090.md) | Incorrect Calculation of Lease Liability Payments Due | Approved | 11 |
| [DQC_US_0091](DQC_US_0091/DQC_0091.md) | Invalid Value for Percentage Items | Approved | 12 |
| [DQC_IFRS_0092](DQC_IFRS_0092/DQC_0092.md) | IFRS Non Positive Items | Approved for IFRS only | 12 |
| [DQC_IFRS_0093](DQC_IFRS_0093/DQC_0093.md) | Durational Aggregation for IFRS | Approved | 12 |
| [DQC_US_0094](DQC_US_0094/DQC_0094.md) | US Maturity Schedules | Approved | 12 |
| [DQC_US_0095](DQC_US_0095/DQC_0095.md) | Scale - Common Stock Outstanding | Approved | 12 |
| [DQC_US_0098](DQC_US_0098/DQC_0098.md) | Liability Revenue Recognized | Approved | 13 |
| [DQC_US_0099](DQC_US_0099/DQC_0099.md) | FS with No Associated Calculation | Approved | 13 |
| [DQC_US_0100](DQC_US_0100/DQC_0100.md) | Invalid Consolidation Axis | Approved | 13 |
| [DQC_IFRS_0101](DQC_IFRS_0101/DQC_0101.md) | Movement of Concepts between Calculation Trees (IFRS) | Approved for IFRS | 14 |
| [DQC_IFRS_0102](DQC_IFRS_0102/DQC_0102.md) | Element Values Are Equal (IFRS) | Approved for IFRS | 14 |
| [DQC_IFRS_0103](DQC_IFRS_0103/DQC_0103.md) | Invalid Value for Percentage Items (IFRS) | Approved for IFRS | 14 |
| [DQC_IFRS_0104](DQC_IFRS_0104/DQC_0104.md) | Axis with Inappropriate Members (IFRS) | Approved for IFRS | 14 |
| [DQC_IFRS_0105](DQC_IFRS_0105/DQC_0105.md) | FS with No Associated Calculation | Approved | 14 |
| DQC_US_0106 | Assets and Liabilities Classified as Held-For-Sale using Duration Element | Removed from Public Review |  |
| [DQC_US_0107](DQC_US_0107/DQC_0107.md) | General Text Block | Approved | 15 |
| [DQC_US_0108](DQC_US_0108/DQC_0108.md) | Fact Value Consistency Over Time | Approved | 15 |
| [DQC_US_0109](DQC_US_0109/DQC_0109.md) | Concentration Risk | Approved | 15 |
| [DQC_US_0110](DQC_US_0110/DQC_0110.md) | Missing Business Acquisition Axis (Short Period) | Approved | 15 |
| DQC_US_0111 | Percentage Acquired but no Controlling Interest | Removed prior to Public Review | 15 |
| [DQC_US_0112](DQC_US_0112/DQC_0112.md) | Line Items Requiring the Business Acquisition Axis | Approved | 15 |
| [DQC_US_0113](DQC_US_0113/DQC_0113.md) | Gross Acquisition Less Than Net Acquisition | Approved | 15 |
| [DQC_US_0114](DQC_US_0114/DQC_0114.md) | Assets Acquired Net of Goodwill | Approved | 15 |
| [DQC_IFRS_0115](DQC_IFRS_0115/DQC_0115.md) | Fact Value Consistency Over Time (IFRS) | Approved | 15 |
| [DQC_US_0116](DQC_US_0116/DQC_0116.md) | Line Items Requiring the Asset Acquisition Axis | Approved | 15 |
| [DQC_US_0117](DQC_US_0117/DQC_0117.md) | Financial Statement Tables Dimensional Cross Check | Approved | 16 |
| [DQC_US_0118](DQC_US_0118/DQC_0118.md) | Financial Statement Tables Calculation Check of Required Context | Approved | 16 |
| [DQC_US_0119](DQC_US_0119/DQC_0119.md) | Income Before Tax Equity Method | Approved | 16 |
| [DQC_US_0120](DQC_US_0120/DQC_0120.md) | Incorrect Line Item Reference | Approved | 16 |
| [DQC_US_0121](DQC_US_0121/DQC_0121.md) | Incorrect Transition Elements Used | Approved | 16 |
| [DQC_US_0122](DQC_US_0122/DQC_0122.md) | Components of Equity on the Balance Sheet | Approved | 16 |
| [DQC_US_0123](DQC_US_0123/DQC_0123.md) | Missing Components of Equity Axis | Approved | 16 |
| [DQC_US_0124](DQC_US_0124/DQC_0124.md) | Breakdown of Lease Liabilities & Assets Across Financial Statement Lines Items | Approved | 16 |
| [DQC_US_0125](DQC_US_0125/DQC_0125.md) | Lease Cost Cannot be Negative | Approved | 17 |
| [DQC_US_0126](DQC_US_0126/DQC_0126.md) | FS Calculation Check with Non-Dimensional Data | Approved | 17 |
| [DQC_US_0127](DQC_US_0127/DQC_0127.md) | Incorrect Dimensional Item Used on Financial Statements | Approved | 17 |
| [DQC_US_0128](DQC_US_0128/DQC_0128.md) | Dimensional Values Larger than the Default | Approved | 17 |
| [DQC_IFRS_0129](DQC_IFRS_0129/DQC_0129.md) | Dimensional Equivalents IFRS | Approved | 17 |
| [DQC_IFRS_0130](DQC_IFRS_0130/DQC_0130.md) | Earnings Per Share Calculation IFRS | Approved | 17 |
| [DQC_US_0131](DQC_US_0131/DQC_0131.md) | Lease Allocation in Balance Sheet | Approved | 17 |
| [DQC_US_0132](DQC_US_0132/DQC_0132.md) | Operating Lease Amortization | Approved | 17 |
| [DQC_US_0133](DQC_US_0133/DQC_0133.md) | Equity Method Investment Reporting | Approved | 18 |
| [DQC_US_0134](DQC_US_0134/DQC_0134.md) | Investment Schedule - Financial Instrument Axis | Approved | 18 |
| [DQC_US_0135](DQC_US_0135/DQC_0135.md) | Extensible Enumerations for Financial Statement Captions | Approved | 18 |
| [DQC_US_0136](DQC_US_0136/DQC_0136.md) | Caption Value Matches Financial Statements | Approved | 18 |
| [DQC_US_0137](DQC_US_0137/DQC_0137.md) | Location Axis with a Single Member | Approved | 18 |
| [DQC_US_0139](DQC_US_0139/DQC_0139.md) | Bank Ratios - Scale Issues | Approved | 19 |
| [DQC_US_0140](DQC_US_0140/DQC_0140.md) | Investment Schedule Cross Calc | Approved | 19 |
| [DQC_US_0141](DQC_US_0141/DQC_0141.md) | Inconsistent Accrued Interest Elements | Approved | 19 |
| [DQC_US_0142](DQC_US_0142/DQC_0142.md) | Typed Dimension Axis Restriction | Approved | 20 |
| [DQC_US_0143](DQC_US_0143/DQC_0143.md) | Derivative Position Extensible Enumeration | Approved | 20 |
| [DQC_US_0144](DQC_US_0144/DQC_0144.md) | No Balance Attribute in Financial Statements | Approved | 20 |
| [DQC_US_0145](DQC_US_0145/DQC_0145.md) | Inappropriate Cash Flow Presentation | Approved | 20 |
| [DQC_US_0146](DQC_US_0146/DQC_0146.md) | Incorrect Period Reported | Approved | 20 |
| [DQC_US_0147](DQC_US_0147/DQC_0147.md) | Incorrect Sign of Elimination | Approved | 20 |
| [DQC_US_0148](DQC_US_0148/DQC_0148.md) | OCI Items in Income | Approved | 20 |
| [DQC_US_0149](DQC_US_0149/DQC_0149.md) | Use of Noncurrent Assets | Approved | 21 |
| [DQC_US_0150](DQC_US_0150/DQC_0150.md) | Segment Reporting Inconsistencies | Approved | 21 |
| [DQC_US_0152](DQC_US_0152/DQC_0152.md) | Year List Items Used with Tax Period Axis | Public Exposure | 23 |
| [DQC_US_0153](DQC_US_0153/DQC_0153.md) | Financial Statements Table Placement | Approved | 21 |
| [DQC_US_0154](DQC_US_0154/DQC_0154.md) | Tax Reconciliation Items | Approved | 21 |
| [DQC_US_0155](DQC_US_0155/DQC_0155.md) | Exchange Rate Effect Inconsistency | Approved | 21 |
| [DQC_US_0156](DQC_US_0156/DQC_0156.md) | Basic and Diluted Extension Elements | Approved | 21 |
| [DQC_US_0157](DQC_US_0157/DQC_0157.md) | Bank Measures Less than One Percent | Approved | 21 |
| [DQC_US_0158](DQC_US_0158/DQC_0158.md) | Related and Nonrelated Party Axis and Extensible Enumerations | Approved | 21 |
| [DQC_US_0159](DQC_US_0159/DQC_0159.md) | Financial Statement Abstract Concepts | Approved | 22 |
| [DQC_US_0160](DQC_US_0160/DQC_0160.md) | Descendants of NonrelatedPartyMember | Approved | 22 |
| [DQC_US_0161](DQC_US_0161/DQC_0161.md) | Single Member Disaggregation | Approved | 22 |
| [DQC_US_0162](DQC_US_0162/DQC_0162.md) | Trading Symbol | Approved | 22 |
| [DQC_US_0163](DQC_US_0163/DQC_0163.md) | Segment Expenditure Addition To Long Lived Assets | Approved | 22 |
| [DQC_US_0164](DQC_US_0164/DQC_0164.md) | Use of Location Axis | Approved | 22 |
| [DQC_US_0165](DQC_US_0165/DQC_0165.md) | Useful Life of Leasehold Improvements | Approved | 22 |
| [DQC_US_0166](DQC_US_0166/DQC_0166.md) | Facts without Hypercubes | Approved | 22 |
| [DQC_US_0167](DQC_US_0167/DQC_0167.md) | Inconsistent Calculation Roots | Public Exposure | 23 |
| [DQC_US_0168](DQC_US_0168/DQC_0168.md) | Tax Reconciliation Calculation | Public Exposure | 23 |
| [DQC_US_0169](DQC_US_0169/DQC_0169.md) | Calculation in the Parenthetical Disclosure | Public Exposure | 23 |
| [DQC_US_0170](DQC_US_0170/DQC_0170.md) | ECD Rule 10b51 Flag Disclosures | Public Exposure | 23 |
| [DQC_US_0171](DQC_US_0171/DQC_0171.md) | ASU 201613 Transition Elements | Public Exposure | 23 |
<<<<<<< HEAD
| [DQC_US_0172](DQC_US_0172/DQC_0172.md) | Reporting Right of use Assets | Public Exposure | 23 |
| [DQC_US_0173](DQC_US_0173/DQC_0173.md) | IFRS Transition Elements | Public Exposure | 23 |
=======
| [DQC_IFRS_0172](DQC_US_0172/DQC_0172.md) | Reporting Right of use Assets | Public Exposure | 23 |
| [DQC_IFRS_0173](DQC_US_0173/DQC_0173.md) | IFRS Transition Elements | Public Exposure | 23 |
>>>>>>> eec25613
| [DQC_US_0174](DQC_US_0174/DQC_0174.md) | Conditional NonNegs | Approved | 22 |

## Guidance 

### [Investment Guidance FAQ](https://xbrl.us/guid-investment-faq/) - approved 9/21/2022

### [Tagging Axis and Members Using the IFRS Taxonomy](https://github.com/DataQualityCommittee/documentation/blob/master/guidance/tagging-ifrs.md) - approved 01/20/2021

### [Variable Interest Entities](https://github.com/DataQualityCommittee/documentation/blob/master/guidance/VariableInterestEntities.md) - public review March 16 - April 30, 2020 

### [Guiding Principles for Element Selection](https://github.com/DataQualityCommittee/documentation/blob/master/guidance/GuidingPrinciples.pdf) - approved 10/4/2017

### [Dimensional Modeling Guidance - Legal Entities &amp; Consolidation](https://github.com/DataQualityCommittee/documentation/blob/master/guidance/LegalEntitiesConsolidation.md) - approved 11/20/2018 
  
### [Guidance on Statement of Cash Flows](https://github.com/DataQualityCommittee/documentation/blob/master/guidance/cashflows.md) - approved 10/4/2017 
   
### [Guidance on Tagging Axis and Members Using the US GAAP Taxonomy](https://github.com/DataQualityCommittee/documentation/blob/master/guidance/tagging.md) - approved 9/29/16, updated 11/29/16

### [Revenue Guidance](https://github.com/DataQualityCommittee/documentation/blob/master/guidance/RevenueRecognition.md) - approved 10/10/2018

© Copyright 2015 - 2023 XBRL US, Inc. All rights reserved.   
See [License](https://xbrl.us/dqc-license) for license information.  
See [Patent Notice](https://xbrl.us/dqc-patent) for patent infringement notice.  <|MERGE_RESOLUTION|>--- conflicted
+++ resolved
@@ -136,13 +136,8 @@
 | [DQC_US_0169](DQC_US_0169/DQC_0169.md) | Calculation in the Parenthetical Disclosure | Public Exposure | 23 |
 | [DQC_US_0170](DQC_US_0170/DQC_0170.md) | ECD Rule 10b51 Flag Disclosures | Public Exposure | 23 |
 | [DQC_US_0171](DQC_US_0171/DQC_0171.md) | ASU 201613 Transition Elements | Public Exposure | 23 |
-<<<<<<< HEAD
-| [DQC_US_0172](DQC_US_0172/DQC_0172.md) | Reporting Right of use Assets | Public Exposure | 23 |
-| [DQC_US_0173](DQC_US_0173/DQC_0173.md) | IFRS Transition Elements | Public Exposure | 23 |
-=======
 | [DQC_IFRS_0172](DQC_US_0172/DQC_0172.md) | Reporting Right of use Assets | Public Exposure | 23 |
 | [DQC_IFRS_0173](DQC_US_0173/DQC_0173.md) | IFRS Transition Elements | Public Exposure | 23 |
->>>>>>> eec25613
 | [DQC_US_0174](DQC_US_0174/DQC_0174.md) | Conditional NonNegs | Approved | 22 |
 
 ## Guidance 
