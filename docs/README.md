# Data Quality Committee Rules &amp; Guidance

The following Rules &amp; Guidance have been approved by the DQC. Starting with the v6 release, Approved rules listed below will increment with each major release in which they are revised. To review human-readable versions of the validations in this release, click any of the files linked in the "Number" column below. Changes for any of these files is available through the 'blame' option on GitHub for the [corresponding release](https://github.com/DataQualityCommittee/dqc_us_rules/releases).  

| Number | Short name | Status | Rule version (see [Versioning](../README.md#versioning)) |
| ----- | ----- | ----- | ----- |
| [DQC_US_0001](DQC_US_0001/DQC_0001.md) | Axis with inappropriate members | Approved | 7 |
| [DQC_US_0004](DQC_US_0004/DQC_0004.md) | Element values are equal | Approved | 9 |
| [DQC_US_0005](DQC_US_0005/DQC_0005.md) | Context dates after period end date | Approved | 6 |
| [DQC_US_0006](DQC_US_0006/DQC_0006.md) | DEI and block tag date contexts | Approved | 9 |
| [DQC_US_0006](DQC_US_0006/DQC_0006.md) | DEI and block tag date contexts | Approved for IFRS &amp; US GAAP | 9 |
| [DQC_US_0008](DQC_US_0008/DQC_0008.md) | Reversed calculation | Approved | 6 |
| [DQC_US_0008](DQC_US_0008/DQC_0008.md) | Reversed calculation | Approved for IFRS &amp; US GAAP | 6 |
| [DQC_US_0009](DQC_US_0009/DQC_0009.md) | Element A must be less than or equal to element B | Approved | 6 |
| [DQC_US_0011](DQC_US_0011/DQC_0011.md) | Dimensional equivalents | Approved | 9 |
| [DQC_US_0013](DQC_US_0013/DQC_0013.md) | Negative values with dependence | Approved | 6 |
| [DQC_US_0014](DQC_US_0014/DQC_0014.md) | Negative values with no dimensions | Approved | 7 |
| [DQC_US_0015](DQC_US_0015/DQC_0015.md) | Negative values | Approved | 9 |
| [DQC_US_0018](DQC_US_0018/DQC_0018.md) | Deprecated element is used in the filing | Approved | 6 |
| [DQC_US_0033](DQC_US_0033/DQC_0033.md) | Document period end date context | Approved | 6 |
| [DQC_US_0033](DQC_US_0033/DQC_0033.md) | Document period end date context | Approved for IFRS &amp; US GAAP | 6 |
| [DQC_US_0036](DQC_US_0036/DQC_0036.md) | Document period end date context/fact value check | Approved | 6 |
| [DQC_US_0036](DQC_US_0036/DQC_0036.md) | Document period end date context/fact value check | Approved for IFRS &amp; US GAAP | 6 |
| [DQC_US_0041](DQC_US_0041/DQC_0041.md) | Axis with a default member that differs from the US GAAP Taxonomy | Approved | 6 |
| [DQC_US_0041](DQC_US_0041/DQC_0041.md) | Axis with a default member that differs from the US GAAP Taxonomy | Approved for IFRS &amp; US GAAP | 6 |
| [DQC_US_0043](DQC_US_0043/DQC_0043.md) | Incorrect Calculation Weights in Operating Cash Flows | Approved | 6 |
| [DQC_US_0044](DQC_US_0044/DQC_0044.md) | Accrual Items used in Investing/Financing Cash flow Reconciliation | Approved | 6 |
| [DQC_US_0045](DQC_US_0045/DQC_0045.md) | Movement of Concepts between Calculation Trees | Approved | 6 |
| [DQC_US_0046](DQC_US_0046/DQC_0046.md) | Inappropriate Calculation Descendant | Approved | 9 |
| [DQC_US_0047](DQC_US_0047/DQC_0047.md) | Calculation Descendants with No Balance Type | Approved | 6 |
| [DQC_US_0048](DQC_US_0048/DQC_0048.md) | Required Calculation Parent Element in the Cash Flow Statement | Approved | 9 |
| [DQC_US_0049](DQC_US_0049/DQC_0049.md) | Single Calculation Tree for Change in Cash Flows | Approved | 6 |
| [DQC_US_0051](DQC_US_0051/DQC_0051.md) | Before Tax Items | Approved | 6 |
| [DQC_US_0052](DQC_US_0052/DQC_0052.md) | Member Values | Approved | 6 |
| [DQC_US_0053](DQC_US_0053/DQC_0053.md) | Excluded Members from an Axis | Approved | 6 |
| [DQC_US_0054](DQC_US_0054/DQC_0054.md) | Excluded Dimensions from a Table | Approved | 6 |
| [DQC_US_0055](DQC_US_0055/DQC_0055.md) | Required Member on An Axis | Approved | 6 |
| [DQC_US_0057](DQC_US_0057/DQC_0057.md) | Cash Flow Opening and Closing Balances | Approved | 6 |
| [DQC_US_0060](DQC_US_0060/DQC_0060.md) | Element Dependence for Specific Elements | Approved | 6 |
| [DQC_US_0061](DQC_US_0061/DQC_0061.md) | Cash Flow Continuing Operations Elements not Used | Approved | 6 |
| [DQC_US_0062](DQC_US_0062/DQC_0062.md) | No Fact Value for Change in Cash | Approved | 6 |
| [DQC_US_0065](DQC_US_0065/DQC_0065.md) | Interest Paid Net (Operating) Not on Cash Flow | Approved | 6 |
| [DQC_US_0067](DQC_US_0067/DQC_0067.md) | Mutually Exclusive Elements | Approved | 7 |
| [DQC_US_0068](DQC_US_0068/DQC_0068.md) | Geographical Axis Used with Pension Line Items | Approved | 7 |
| [DQC_US_0069](DQC_US_0069/DQC_0069.md) | Plan Asset Categories Component Members | Approved | 7 |
| [DQC_US_0070](DQC_US_0070/DQC_0070.md) | Plan Asset Dimensional Aggregation | Approved | 7 |
| [DQC_US_0071](DQC_US_0071/DQC_0071.md) | Revenue/Cost Single Member | Approved | 9 |
| [DQC_US_0072](DQC_US_0072/DQC_0072.md) | Plan Asset Categories Percentage | Approved | 7 |
| [DQC_US_0073](DQC_US_0073/DQC_0073.md) | Plan Asset Categories Permissible Line Items | Approved | 7 |
| [DQC_US_0074](DQC_US_0074/DQC_0074.md) | Nil Values on Typed Axis | Approved | 7 |
| DQC_US_0075 | Revenue Tax Policy | Removed from Public Review |  |
| [DQC_US_0076](DQC_US_0076/DQC_0076.md) | Performance Obligations With No Durations | Approved | 7 |
| [DQC_US_0077](DQC_US_0077/DQC_0077.md) | Satisfaction Period With No Satisfaction Start Date Axis | Approved | 7 |
| [DQC_US_0078](DQC_US_0078/DQC_0078.md) | Ownership Interest With No Ownership Axis | Approved | 7 |
| [DQC_US_0079](DQC_US_0079/DQC_0079.md) | Extension Members | Approved for IFRS &amp; US GAAP | 8 |
<<<<<<< HEAD
| [DQC_US_0080](DQC_US_0080/DQC_0080.md) | Negative Values | Public Review for IFRS only | 9 |
| [DQC_US_0081](DQC_US_0081/DQC_0081.md) | Sibling Child Relationships | Public Review | 9 
| [DQC_US_0082](DQC_US_0082/DQC_0082.md) | Disaggregation by Variable Interest Elements (VIE) | Draft for DQC consideration | 10 |
| [DQC_US_0083](DQC_US_0083/DQC_0083.md) | Consolidated Variable Interest Entities (VIE) | Draft for DQC consideration | 10 |
| [DQC_US_0084](DQC_US_0084/DQC_0084.md) | Durational Aggregation | Draft for DQC consideration | 10 |
=======
| [DQC_US_0080](DQC_US_0080/DQC_0080.md) | Negative Values | Approved for IFRS only | 9 |
| [DQC_US_0081](DQC_US_0081/DQC_0081.md) | Sibling Child Relationships | Approved | 9 |
>>>>>>> b251f5de

## Guidance  
### [Guiding Principles for Element Selection](https://github.com/DataQualityCommittee/documentation/blob/master/guidance/GuidingPrinciples.pdf) - approved 10/4/2017

### [Dimensional Modeling Guidance - Legal Entities &amp; Consolidation](https://github.com/DataQualityCommittee/documentation/blob/master/guidance/LegalEntitiesConsolidation.md) - approved 11/20/2018   
### [Guidance on Statement of Cash Flows](https://github.com/DataQualityCommittee/documentation/blob/master/guidance/cashflows.md) - approved 10/4/2017     
### [Guidance on Tagging Axis and Members Using the US GAAP Taxonomy](https://github.com/DataQualityCommittee/documentation/blob/master/guidance/tagging.md) - approved 9/29/16, updated 11/29/16
### [Revenue Guidance](https://github.com/DataQualityCommittee/documentation/blob/master/guidance/RevenueRecognition.md) - approved 10/10/2018

© Copyright 2015 - 2019 XBRL US, Inc. All rights reserved.   
See [License](https://xbrl.us/dqc-license) for license information.  
See [Patent Notice](https://xbrl.us/dqc-patent) for patent infringement notice.  <|MERGE_RESOLUTION|>--- conflicted
+++ resolved
@@ -53,16 +53,8 @@
 | [DQC_US_0077](DQC_US_0077/DQC_0077.md) | Satisfaction Period With No Satisfaction Start Date Axis | Approved | 7 |
 | [DQC_US_0078](DQC_US_0078/DQC_0078.md) | Ownership Interest With No Ownership Axis | Approved | 7 |
 | [DQC_US_0079](DQC_US_0079/DQC_0079.md) | Extension Members | Approved for IFRS &amp; US GAAP | 8 |
-<<<<<<< HEAD
-| [DQC_US_0080](DQC_US_0080/DQC_0080.md) | Negative Values | Public Review for IFRS only | 9 |
-| [DQC_US_0081](DQC_US_0081/DQC_0081.md) | Sibling Child Relationships | Public Review | 9 
-| [DQC_US_0082](DQC_US_0082/DQC_0082.md) | Disaggregation by Variable Interest Elements (VIE) | Draft for DQC consideration | 10 |
-| [DQC_US_0083](DQC_US_0083/DQC_0083.md) | Consolidated Variable Interest Entities (VIE) | Draft for DQC consideration | 10 |
-| [DQC_US_0084](DQC_US_0084/DQC_0084.md) | Durational Aggregation | Draft for DQC consideration | 10 |
-=======
 | [DQC_US_0080](DQC_US_0080/DQC_0080.md) | Negative Values | Approved for IFRS only | 9 |
 | [DQC_US_0081](DQC_US_0081/DQC_0081.md) | Sibling Child Relationships | Approved | 9 |
->>>>>>> b251f5de
 
 ## Guidance  
 ### [Guiding Principles for Element Selection](https://github.com/DataQualityCommittee/documentation/blob/master/guidance/GuidingPrinciples.pdf) - approved 10/4/2017
