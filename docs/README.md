--- conflicted
+++ resolved
@@ -4,22 +4,16 @@
 
 | Number | Short name | Status | Rule version (see [Guidance](../README.md)) |
 | ----- | ----- | ----- | ----- |
-<<<<<<< HEAD
-| [DQC_US_0001](DQC_US_0001/DQC_0001.md) | Axis with inappropriate members | Approved | 3.1.0 |
-=======
-| [DQC_US_0001](DQC_US_0001/DQC_0001.md) | Axis with inappropriate members | Approved | 3.2.0 |
->>>>>>> ff1af610
+| [DQC_US_0001](DQC_US_0001/DQC_0001.md) | Axis with inappropriate members | Approved | 3.3.1 |
 | [DQC_US_0004](DQC_US_0004/DQC_0004.md) | Element values are equal | Approved | 1.0.0 |
 | [DQC_US_0005](DQC_US_0005/DQC_0005.md) | Context dates after period end date | Approved | 2.1.0 |
 | [DQC_US_0006](DQC_US_0006/DQC_0006.md) | DEI and block tag date contexts | Approved | 1.0.0 |
-| [DQC_US_0008](DQC_US_0008/DQC_0008.md) | Reversed calculation | Public Exposure | 4.0.0RC |
 | [DQC_US_0009](DQC_US_0009/DQC_0009.md) | Element A must be less than or equal to element B | Approved | 1.0.0 |
-| [DQC_US_0011](DQC_US_0011/DQC_0011.md) | Dimensional equivalents | Public Exposure | 4.0.0RC |
 | [DQC_US_0013](DQC_US_0013/DQC_0013.md) | Negative values with dependence | Approved | 2.0.0 |
 | [DQC_US_0014](DQC_US_0014/DQC_0014.md) | Negative values with no dimensions | Approved | 2.0.0 |
 | [DQC_US_0015](DQC_US_0015/DQC_0015.md) | Negative values | Approved | 3.0.1 |
-| [DQC_US_0018](DQC_US_0018/DQC_0018.md) | Deprecated element is used in the filing | Approved | 2.0.0 |
-| [DQC_US_0033](DQC_US_0033/DQC_0033.md) | Document period end date context | Approved | 2.0.0   |
+| [DQC_US_0018](DQC_US_0018/DQC_0018.md) | Deprecated element is used in the filing | Approved | 3.4.0 |
+| [DQC_US_0033](DQC_US_0033/DQC_0033.md) | Document period end date context | Approved | 3.2.1   |
 | [DQC_US_0036](DQC_US_0036/DQC_0036.md) | Document period end date context/fact value check | Approved | 2.0.0 |
 | [DQC_US_0041](DQC_US_0041/DQC_0041.md) | Axis with a default member that differs from the US GAAP Taxonomy | Approved | 2.0.0 |
 
