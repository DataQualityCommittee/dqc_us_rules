--- conflicted
+++ resolved
@@ -73,18 +73,6 @@
 | [DQC_US_0104](DQC_US_0104/DQC_0104.md) | Axis with Inappropriate Members (IFRS) | Approved for IFRS | 14 |
 | [DQC_US_0105](DQC_US_0105/DQC_0105.md) | FS with No Associated Calculation | Approved | 14 |
 | DQC_US_0106 | Assets and Liabilities Classified as Held-For-Sale using Duration Element | Removed from Public Review |  |
-<<<<<<< HEAD
-| [DQC_US_0107](DQC_US_0107/DQC_0107.md) | General Text Block | Approvedl | 15 |
-| [DQC_US_0108](DQC_US_0108/DQC_0108.md) | Fact Value Consistency Over Time | Approvedl | 15 |
-| [DQC_US_0109](DQC_US_0109/DQC_0109.md) | Concentration Risk | Approvedl | 15 |
-| [DQC_US_0110](DQC_US_0110/DQC_0110.md) | Missing Business Acquisition Axis (Short Period) | Approvedl | 15 |
-| DQC_US_0111 | Percentage Acquired but no Controlling Interest | Removed prior to Public Review | 15 |
-| [DQC_US_0112](DQC_US_0112/DQC_0112.md) | Line Items Requiring the Business Acquisition Axis | Approvedl | 15 |
-| [DQC_US_0113](DQC_US_0113/DQC_0113.md) | Gross Acquisition Less Than Net Acquisition | Approvedl | 15 |
-| [DQC_US_0114](DQC_US_0114/DQC_0114.md) | Assets Acquired Net of Goodwill | Approvedl | 15 |
-| [DQC_US_0115](DQC_US_0115/DQC_0115.md) | Fact Value Consistency Over Time (IFRS) | Approvedl | 15 |
-| [DQC_US_0116](DQC_US_0116/DQC_0116.md) | Line Items Requiring the Asset Acquisition Axis | Approvedl | 15 |
-=======
 | [DQC_US_0107](DQC_US_0107/DQC_0107.md) | General Text Block | Approved | 15 |
 | [DQC_US_0108](DQC_US_0108/DQC_0108.md) | Fact Value Consistency Over Time | Approved | 15 |
 | [DQC_US_0109](DQC_US_0109/DQC_0109.md) | Concentration Risk | Approved | 15 |
@@ -95,7 +83,6 @@
 | [DQC_US_0114](DQC_US_0114/DQC_0114.md) | Assets Acquired Net of Goodwill | Approved | 15 |
 | [DQC_US_0115](DQC_US_0115/DQC_0115.md) | Fact Value Consistency Over Time (IFRS) | Approved | 15 |
 | [DQC_US_0116](DQC_US_0116/DQC_0116.md) | Line Items Requiring the Asset Acquisition Axis | Approved | 15 |
->>>>>>> a8fecffe
 
 ## Guidance 
 ### [Tagging Axis and Members Using the IFRS Taxonomy](https://github.com/DataQualityCommittee/documentation/blob/master/guidance/tagging-ifrs.md) - approved 01/20/2021
