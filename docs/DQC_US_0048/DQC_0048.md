# Required Calculation Parent Element in the Cash Flow Statement
Rule ID: DQC_0048  
Status:  Final  
Release date: October 4, 2017  
Effective date: June 1, 2018  
<<<<<<< HEAD
Latest Committee-approved update: On April 23, 2019, the Committee approved exposing [DQC.US.0048.9294 for public comment](https://xbrl.us/dqc_0048-v9#comments) as described in the table below.  
=======
See table below for <a href="update9">updates effective September 30, 2019</a> (DQC.US.0048.9294).  
>>>>>>> b251f5de

## Rule function

This rule tests that at least one of the following change in cash elements appears as the ultimate parent (root node) in at least one calculation linkbase tree.  

1.  [CashAndCashEquivalentsPeriodIncreaseDecrease](https://asc.fasb.org/xbrllinks&trid=2134478#SL141689)
2.  [CashCashEquivalentsRestrictedCashAndRestrictedCashEquivalentsPeriodIncreaseDecreaseIncludingExchangeRateEffect](https://asc.fasb.org/xbrllinks&trid=2134478#SL215055)
3.  [CashAndCashEquivalentsPeriodIncreaseDecreaseExcludingExchangeRateEffect](https://asc.fasb.org/xbrllinks&trid=2134478#SL194600)
4.  [CashCashEquivalentsRestrictedCashAndRestrictedCashEquivalentsPeriodIncreaseDecreaseExcludingExchangeRateEffect](https://asc.fasb.org/xbrllinks&trid=2134478#SL215053)
5.  CashPeriodIncreaseDecrease
6.  CashPeriodIncreaseDecreaseExcludingExchangeRateEffect
7.  NetCashProvidedByUsedInContinuingOperations (Only if the element NetCashProvidedByUsedInDiscontinuedOperations is also included as a root element)

This rule identifies those filings where at least one of these elements do not appear as a root node in any cash flow calculation trees defined by the filer. The rule identifies a cash flow calculation tree (extended link role) by assuming the same role is used for the presentation tree.  

The rule identifies a cash flow presentation tree (extended link role) role as follows:

1.  The link role definition includes the string "- Statement" and
2.  The presentation link role uri excludes the case insensitive string "parenthetical" and
3.  The extended link role for the presentation tree contains the abstract element _StatementOfCashFlowsAbstract_ and
4.  The presentation extended link role uri contains the case insensitive string "cashflow". I.e. "http://abc.com/role/StatementOfCashFlows"

## Problem solved by the rule

This rule identifies where an incomplete calculation tree has been reported for the cash flow statement. The lack of a complete calculation tree means there is no check to determine the component elements comprising the change in cash for the period are correct. The cash flow statement has many debit and credit elements that must use the correct sign on a value or define the correct calculation weights between elements. By having a complete calculation tree, the possibility of incorrect calculation weights being defined or incorrect signs being used on a value are significantly reduced.  

## Example rule message

The filing should include in the cash flow statement calculation linkbase(s) http://abc.com/role/StatementOfCashFlows one of the following elements as the root(first element) of the calculation tree to represent the aggregate change in cash for the period:

_<u>Prior to adoption of ASU-2016-18</u>_

CashAndCashEquivalentsPeriodIncreaseDecrease  
CashAndCashEquivalentsPeriodIncreaseDecreaseExcludingExchangeRateEffect

_<u>Subsequent to adoption of ASU-2016-18</u>_

CashCashEquivalentsRestrictedCashAndRestrictedCashEquivalentsPeriodIncreaseDecreaseIncludingExchangeRateEffect  
CashCashEquivalentsRestrictedCashAndRestrictedCashEquivalentsPeriodIncreaseDecreaseExcludingExchangeRateEffect

NetCashProvidedByUsedInContinuingOperations (As long as the element NetCashProvidedByUsedInDiscontinuedOperations is also included the reconciliation between opening and closing cash).  

The calculation linkbase in the filing has the following root elements defined: NetCashProvidedByUsedInFinancingActivities, NetCashProvidedByUsedInOperatingActivities.  

If you have used an extension element that reflects the changes made for ASU-2016-18 in the 2017 taxonomy then create either of the following extension elements with the following names:

*   CashCashEquivalentsRestrictedCashAndRestrictedCashEquivalentsPeriodIncreaseDecreaseIncludingExchangeRateEffect
*   CashCashEquivalentsRestrictedCashAndRestrictedCashEquivalentsPeriodIncreaseDecreaseExcludingExchangeRateEffect
  
Rule version: 5.0

## For Developers

The [Global Rule Logic](https://xbrl.us/dqc_0001) document contains general guidelines for implementation of rules.  

The rule message template contains text and parametric reference to arguments of the rule operation, using the syntax ${parameter} to indicate that insertion of a parameter's value is to occur.  

### Message template

The filing should include in the cash flow statement calculation linkbase(s) ${networkRole} one of the following elements as the root(first element) of the calculation tree to represent the aggregate change in cash for the period:

_<u>Prior to adoption of ASU-2016-18</u>_

CashAndCashEquivalentsPeriodIncreaseDecrease  
CashAndCashEquivalentsPeriodIncreaseDecreaseExcludingExchangeRateEffect

_<u>Subsequent to adoption of ASU-2016-18</u>_

CashCashEquivalentsRestrictedCashAndRestrictedCashEquivalentsPeriodIncreaseDecreaseIncludingExchangeRateEffect  
CashCashEquivalentsRestrictedCashAndRestrictedCashEquivalentsPeriodIncreaseDecreaseExcludingExchangeRateEffect

NetCashProvidedByUsedInContinuingOperations (As long as the element NetCashProvidedByUsedInDiscontinuedOperations is also included the reconciliation between opening and closing cash).  

The calculation linkbase in the filing has the following root elements defined: ${elementNames}.  

If you have used an extension element that reflects the changes made for ASU-2016-18 in the 2017 taxonomy then create either of the following extension elements with the following names:

*   CashCashEquivalentsRestrictedCashAndRestrictedCashEquivalentsPeriodIncreaseDecreaseIncludingExchangeRateEffect
*   CashCashEquivalentsRestrictedCashAndRestrictedCashEquivalentsPeriodIncreaseDecreaseExcludingExchangeRateEffect
  
Rule version: ${ruleVersion}

### Rule element ID index

The rule element id is used to identify unique elements or combinations of elements tested in the rule. 

| Rule element ID |
| --- |
| DQC.US.0048.7482 |
|<a name="update9"></a> _Version 9 Update_ DQC.US.0048.9294 - This rule applies only to 2016, 2017, and 2018 taxonomies.  Restricts the opening balance to comply with adoption of ASU-2016-18.  This is a temporary rule as the logic in this rule is applied to rule 7482 in the 2019 taxonomy and subsequent taxonomy releases) |

© Copyright 2016 - 2019 XBRL US, Inc. All rights reserved.   
See [License](https://xbrl.us/dqc-license) for license information.  
See [Patent Notice](https://xbrl.us/dqc-patent) for patent infringement notice.  <|MERGE_RESOLUTION|>--- conflicted
+++ resolved
@@ -3,11 +3,7 @@
 Status:  Final  
 Release date: October 4, 2017  
 Effective date: June 1, 2018  
-<<<<<<< HEAD
-Latest Committee-approved update: On April 23, 2019, the Committee approved exposing [DQC.US.0048.9294 for public comment](https://xbrl.us/dqc_0048-v9#comments) as described in the table below.  
-=======
 See table below for <a href="update9">updates effective September 30, 2019</a> (DQC.US.0048.9294).  
->>>>>>> b251f5de
 
 ## Rule function
 
