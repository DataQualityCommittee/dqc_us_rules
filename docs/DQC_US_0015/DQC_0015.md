--- conflicted
+++ resolved
@@ -19,11 +19,7 @@
 
 See file [DQC_0015_MemberExclusions](DQC_0015_MemberExclusions.xlsx?raw=true) for a list of members that, when used with these elements, allow the value of the element to be negative.  The rule does not test these member/element combinations.  
 
-<<<<<<< HEAD
-## Basis for logic  
-=======
 ## Basis for rule  
->>>>>>> 5fd186dd
 
 SEC Staff Observations December 13, 2011, June 15, 2011, November 1, 2010, October 6, 2009  
 
