--- conflicted
+++ resolved
@@ -343,14 +343,10 @@
 ### <a name="version6"></a>Version 6 Update - June 2018
 
 *  Updated for 2018 US GAAP taxonomy and to support changes resulting from the creation of the SEC Reporting Taxonomy (SRT)
-<<<<<<< HEAD
-*  Updated the non-negative list to allow for reporting of the differences associated with the adoption of the Revenue Recognition Standard. A negative value used with the member DifferenceBetweenRevenueGuidanceInEffectBeforeAndAfterTopic606Member will no longer flag an error.  
-=======
 *  Updated the non-negative list to allow for reporting of the differences associated with the adoption of the Revenue Recognition Standard. A negative value used with the member DifferenceBetweenRevenueGuidanceInEffectBeforeAndAfterTopic606Member will no longer flag an error. 
 
 ### Version 9 Update effective September 30, 2019 
 *  [See DQC_0015_ListOfElements spreadsheet for 217 US GAAP Taxonomy elements added](DQC_0015_ListOfElements.xlsx?raw=true). 
->>>>>>> b251f5de
 
 
 © Copyright 2015 - 2019 XBRL US, Inc. All rights reserved.   
