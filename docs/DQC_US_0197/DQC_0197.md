--- conflicted
+++ resolved
@@ -1,14 +1,8 @@
 # Income Statement Items used on The Changes in Shareholders Equity
 Rule ID: DQC_0197
-<<<<<<< HEAD
-Status: Proposed  
-Release date: TBD  
-Effective date: TBD
-=======
 Status: Approved  
 Release date: February 28, 2025  
 Effective date: April 15, 2025
->>>>>>> 34039f5b
 
 ## Rule Function
 The rule checks that the filer has not used income statement items in the Statement of Changes in Equity. The rule identifies income statement items using those items that are inflows and outflows to retained earnings defined in the US-GAAP meta taxonomy. The rule excludes the elements `NetIncomeLoss`, `NetIncomeLossAttributableToNoncontrollingInterest` and `ProfitLoss` from the list of income statement items. 
