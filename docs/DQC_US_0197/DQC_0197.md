--- conflicted
+++ resolved
@@ -17,11 +17,7 @@
 Period: 2022-12-31 to 2023-12-31
 Dimensions: us-gaap:StatementEquityComponentsAxis=us-gaap:CommonStockMember
 Unit: USD
-<<<<<<< HEAD
-Rule Element Id:10634
-=======
 Rule Element ID: 10634
->>>>>>> 424f4bdf
 Rule version: 26.0.0RC1
 
 ## Rule element ID index  
