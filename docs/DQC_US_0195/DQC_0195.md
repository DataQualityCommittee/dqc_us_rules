--- conflicted
+++ resolved
@@ -24,11 +24,7 @@
 Period: 2020-11-01 to 2021-10-31
 Dimensions: us-gaap:StatementEquityComponentsAxis=us-gaap:CommonStockMember
 Unit: USD
-<<<<<<< HEAD
-Rule Element Id:10622
-=======
 Rule Element ID: 10622
->>>>>>> 424f4bdf
 
 ## Example Rule Message 2
 us-gaap:StockholdersEquity has a value of 230,000 and has been used with an Non Controlling Interest member on the StatementEquityComponentsAxis. This element should not have a value when used with the with this [Member] as us-gaap:StockholdersEquity does not include non controlling interest. Change the element us-gaap:StockholdersEquity to StockholdersEquityIncludingPortionAttributableToNoncontrollingInterest.
@@ -37,11 +33,7 @@
 Period: 2022-03-31
 Dimensions: us-gaap:StatementEquityComponentsAxis=us-gaap:AccumulatedDefinedBenefitPlansAdjustmentIncludingPortionAttributableToNoncontrollingInterestMember
 Unit: USD
-<<<<<<< HEAD
-Rule Element Id:10623
-=======
 Rule Element ID: 10623
->>>>>>> 424f4bdf
 
 ## Example Rule Message 3
 us-gaap:SharesOutstanding has a value of -546,658 and has been used with Treasury Stock Member on the StatementEquityComponentsAxis. This element should not have a value when used with Treasury Stock Member.  FASB FAQ guidance (https://xbrl.fasb.org/resources/taxonomyfaq.pdf) 2.16 requires that specific line item elements are used for treasury shares such as TreasuryStockCommonShares and TreasuryStockPreferredShares rather than us-gaap:SharesOutstanding
@@ -50,11 +42,7 @@
 Period: 2022-03-31
 Dimensions: us-gaap:StatementEquityComponentsAxis=us-gaap:TreasuryStockCommonMember
 Unit: shares
-<<<<<<< HEAD
-Rule Element Id:10624
-=======
 Rule Element ID: 10624
->>>>>>> 424f4bdf
 
 ## Example Rule Message 4
 us-gaap:TreasuryStockSharesRetired has a value of -16,197,849 and has been used with the common stock member on the StatementEquityComponentsAxis. This element should not have a value when used with this Member as us-gaap:TreasuryStockSharesRetired should not impact common stock. Change the opening balance share element us-gaap:TreasuryStockSharesRetired to SharesIssued.
@@ -63,11 +51,7 @@
 Period: 2020-07-01 to 2021-03-31
 Dimensions: us-gaap:StatementEquityComponentsAxis=us-gaap:CommonStockMember
 Unit: shares
-<<<<<<< HEAD
-Rule Element Id:10625
-=======
 Rule Element ID: 10625
->>>>>>> 424f4bdf
 
 ## Example Rule Message 5
 The filer has used the concept us-gaap:SharesIssued with a value of 250,000 and has also used the value us-gaap:SharesOutstanding with a value of 142,088,039 both using the common stock member. The filer should report one or the other but not both when using the common stock member. If the column representing shares in the Changes in equity represents issued shares then the SharesOutstanding element should not be used with the common stock member. If the column representing shares in the Changes in equity represents outstanding shares then the SharesIssued element should not be used with the common stock member.
@@ -76,11 +60,7 @@
 Period: 2022-02-14
 Dimensions: us-gaap:StatementEquityComponentsAxis=us-gaap:CommonStockMember
 Unit: shares
-<<<<<<< HEAD
-Rule Element Id:10626
-=======
 Rule Element ID: 10626
->>>>>>> 424f4bdf
 
 ## Example Rule Message 6
 us-gaap:StockRepurchasedDuringPeriodValue has a value of 6,100,000 and has been used with a retained earnings member. This element should not have a value when used with a retained earnings member. The preparer should consider if the value is input correctly or if a different element or member should be used.
@@ -89,11 +69,7 @@
 Period: 2021-01-01 to 2021-03-31
 Dimensions: us-gaap:StatementEquityComponentsAxis=us-gaap:RetainedEarningsMember
 Unit: USD
-<<<<<<< HEAD
-Rule Element Id:10627
-=======
 Rule Element ID: 10627
->>>>>>> 424f4bdf
 
 
 ## Rule element ID index  
