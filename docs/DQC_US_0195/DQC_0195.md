<<<<<<< HEAD
# Facts using an invalid member with the Equity Components Axis
Rule ID: DQC_0195
Status: Proposed  
Release date: Oct 15, 2024  
Effective date: Nov 30, 2024

## Rule Function
The rule checks that movements in shareholders equity element are represented with the appropriate member and line item combination.  Specifically the rule checks where values are reported with line items and members that are not appropriate. The rule covers the following situations:
1. Where the CommonStockMember is used with an inappropriate line item.
2. Where the StockholdersEquity line item is reported with a Noncontrolling Interest member.
3. Where line items representing Shares Outstanding and Shares Issued are used with Treasury Stock Members.
4. Where Treasury Stock line items are used with the Common Stock Member.
5. Where stock issued and  stock outstanding are both used with the common stock member.
6. Where the Retained Earnings Members are used with an inappropriate line item.

## Problem Solved by the Rule
 The rule helps to ensure consistency in filings when reporting the statement of stockholders equity.  It also identified where the concept StatementEquityComponentsAxis has been used in the footnotes that does not match what has been reported in the financial statements.

## Example Rule Message 1

us-gaap:StockIssuedDuringPeriodValueTreasuryStockReissued has a value of 31,000 and has been used with the common stock [Member]. This element should not have a value when used with the common stock [Member]. The preparer should consider if the value is input correctly or if a different element or member should be used.

The properties of this us-gaap:StockIssuedDuringPeriodValueTreasuryStockReissued fact are:
Period :2020-11-01 to 2021-10-31
Dimensions : us-gaap:StatementEquityComponentsAxis=us-gaap:CommonStockMember
Unit : USD
Rule Element Id:10622
Rule version: 26.0.0RC1

## Example Rule Message 2
us-gaap:StockholdersEquity has a value of 230,000 and has been used with an Non Controlling Interest member on the StatementEquityComponentsAxis. This element should not have a value when used with the with this [Member] as us-gaap:StockholdersEquity does not include non controlling interest. Change the element us-gaap:StockholdersEquity to StockholdersEquityIncludingPortionAttributableToNoncontrollingInterest.

The properties of this us-gaap:StockholdersEquity fact are:
Period :2022-03-31
Dimensions : us-gaap:StatementEquityComponentsAxis=us-gaap:AccumulatedDefinedBenefitPlansAdjustmentIncludingPortionAttributableToNoncontrollingInterestMember
Unit : USD
Rule Element Id:10623
Rule version: 26.0.0RC1

## Example Rule Message 3
us-gaap:SharesOutstanding has a value of -546,658 and has been used with Treasury Stock Member on the StatementEquityComponentsAxis. This element should not have a value when used with Treasury Stock Member.  FASB FAQ guidance (https://xbrl.fasb.org/resources/taxonomyfaq.pdf) 2.16 requires that specific line item elements are used for treasury shares such as TreasuryStockCommonShares and TreasuryStockPreferredShares rather than us-gaap:SharesOutstanding

The properties of this us-gaap:SharesOutstanding fact are:
Period :2022-03-31
Dimensions : us-gaap:StatementEquityComponentsAxis=us-gaap:TreasuryStockCommonMember
Unit : shares
Rule Element Id:10624
Rule version: 26.0.0RC1

## Example Rule Message 4
us-gaap:TreasuryStockSharesRetired has a value of -16,197,849 and has been used with the common stock member on the StatementEquityComponentsAxis. This element should not have a value when used with this Member as us-gaap:TreasuryStockSharesRetired should not impact common stock. Change the opening balance share element us-gaap:TreasuryStockSharesRetired to SharesIssued.

The properties of this us-gaap:TreasuryStockSharesRetired fact are:
Period :2020-07-01 to 2021-03-31
Dimensions : us-gaap:StatementEquityComponentsAxis=us-gaap:CommonStockMember
Unit : shares
Rule Element Id:10625
Rule version: 26.0.0RC1

## Example Rule Message 5
The filer has used the concept us-gaap:SharesIssued with a value of 250,000 and has also used the value us-gaap:SharesOutstanding with a value of 142,088,039 both using the common stock member. The filer should report one or the other but not both when using the common stock member. If the column representing shares in the Changes in equity represents issued shares then the SharesOutstanding element should not be used with the common stock member. If the column representing shares in the Changes in equity represents outstanding shares then the SharesIssued element should not be used with the common stock member.

The properties of this us-gaap:SharesIssued fact are:
Period :2022-02-14
Dimensions : us-gaap:StatementEquityComponentsAxis=us-gaap:CommonStockMember
Unit : shares
Rule Element Id:10626
Rule version: 26.0.0RC1

## Example Rule Message 6
us-gaap:StockRepurchasedAndRetiredDuringPeriodValue has a value of 6,100,000 and has been used with a retained earnings member. This element should not have a value when used with a retained earnings member. The preparer should consider if the value is input correctly or if a different element or member should be used.

The properties of this us-gaap:StockRepurchasedAndRetiredDuringPeriodValue fact are:
Period :2021-01-01 to 2021-03-31
Dimensions : us-gaap:StatementEquityComponentsAxis=us-gaap:RetainedEarningsMember
Unit : USD
Rule Element Id:10627
Rule version: 26.0.0RC1 - wtm-20220331.htm 4


## Rule element ID index  
The rule element id is used to identify unique elements or combinations of elements tested in the rule.

|Rule Element ID|Element|
|--- |--- |
| DQC.US.0195.10622 |StatementEquityComponentsAxis = CommonStockMember|
| DQC.US.0195.10623 |StatementEquityComponentsAxis in Non Controlling Interest Members|
| DQC.US.0195.10624 |StatementEquityComponentsAxis in treasury members|
| DQC.US.0195.10625 |SharesIssued, SharesOutstanding|
| DQC.US.0195.10626 |SharesIssued, SharesOutstanding|
| DQC.US.0195.10627 |StatementEquityComponentsAxis = RetainedEarningsMember|


© Copyright 2016 - 2024 XBRL US, Inc. All rights reserved.   
See [License](https://xbrl.us/dqc-license) for license information.  
See [Patent Notice](https://xbrl.us/dqc-patent) for patent infringement notice. 
=======
# Facts using an invalid member with the Equity Components Axis
Rule ID: DQC_0195
Status: Proposed  
Release date: Nov 30, 2024  
Effective date: Jan 15, 2025

## Rule Function
The rule checks that movements in shareholders equity element are represented with the appropriate member and line item combination.  Specifically the rule checks where values are reported with line items and members that are not appropriate. The rule covers the following situations:
1. Where the CommonStockMember is used with an inappropriate line item.
2. Where the StockholdersEquity line item is reported with a Noncontrolling Interest member.
3. Where line items representing Shares Outstanding and Shares Issued are used with Treasury Stock Members.
4. Where Treasury Stock line items are used with the Common Stock Member.
5. Where stock issued and  stock outstanding are both used with the common stock member.
6. Where the Retained Earnings Members are used with an inappropriate line item.

## Problem Solved by the Rule
 The rule helps to ensure consistency in filings when reporting the statement of stockholders equity.  It also identified where the concept StatementEquityComponentsAxis has been used in the footnotes that does not match what has been reported in the financial statements.

## Example Rule Message 1

us-gaap:StockIssuedDuringPeriodValueTreasuryStockReissued has a value of 31,000 and has been used with the common stock [Member]. This element should not have a value when used with the common stock [Member]. The preparer should consider if the value is input correctly or if a different element or member should be used.

The properties of this us-gaap:StockIssuedDuringPeriodValueTreasuryStockReissued fact are:
Period :2020-11-01 to 2021-10-31
Dimensions : us-gaap:StatementEquityComponentsAxis=us-gaap:CommonStockMember
Unit : USD
Rule Element Id:10622
Rule version: 26.0.0RC1

## Example Rule Message 2
us-gaap:StockholdersEquity has a value of 230,000 and has been used with an Non Controlling Interest member on the StatementEquityComponentsAxis. This element should not have a value when used with the with this [Member] as us-gaap:StockholdersEquity does not include non controlling interest. Change the element us-gaap:StockholdersEquity to StockholdersEquityIncludingPortionAttributableToNoncontrollingInterest.

The properties of this us-gaap:StockholdersEquity fact are:
Period :2022-03-31
Dimensions : us-gaap:StatementEquityComponentsAxis=us-gaap:AccumulatedDefinedBenefitPlansAdjustmentIncludingPortionAttributableToNoncontrollingInterestMember
Unit : USD
Rule Element Id:10623
Rule version: 26.0.0RC1

## Example Rule Message 3
us-gaap:SharesOutstanding has a value of -546,658 and has been used with Treasury Stock Member on the StatementEquityComponentsAxis. This element should not have a value when used with Treasury Stock Member.  FASB FAQ guidance (https://xbrl.fasb.org/resources/taxonomyfaq.pdf) 2.16 requires that specific line item elements are used for treasury shares such as TreasuryStockCommonShares and TreasuryStockPreferredShares rather than us-gaap:SharesOutstanding

The properties of this us-gaap:SharesOutstanding fact are:
Period :2022-03-31
Dimensions : us-gaap:StatementEquityComponentsAxis=us-gaap:TreasuryStockCommonMember
Unit : shares
Rule Element Id:10624
Rule version: 26.0.0RC1

## Example Rule Message 4
us-gaap:TreasuryStockSharesRetired has a value of -16,197,849 and has been used with the common stock member on the StatementEquityComponentsAxis. This element should not have a value when used with this Member as us-gaap:TreasuryStockSharesRetired should not impact common stock. Change the opening balance share element us-gaap:TreasuryStockSharesRetired to SharesIssued.

The properties of this us-gaap:TreasuryStockSharesRetired fact are:
Period :2020-07-01 to 2021-03-31
Dimensions : us-gaap:StatementEquityComponentsAxis=us-gaap:CommonStockMember
Unit : shares
Rule Element Id:10625
Rule version: 26.0.0RC1

## Example Rule Message 5
The filer has used the concept us-gaap:SharesIssued with a value of 250,000 and has also used the value us-gaap:SharesOutstanding with a value of 142,088,039 both using the common stock member. The filer should report one or the other but not both when using the common stock member. If the column representing shares in the Changes in equity represents issued shares then the SharesOutstanding element should not be used with the common stock member. If the column representing shares in the Changes in equity represents outstanding shares then the SharesIssued element should not be used with the common stock member.

The properties of this us-gaap:SharesIssued fact are:
Period :2022-02-14
Dimensions : us-gaap:StatementEquityComponentsAxis=us-gaap:CommonStockMember
Unit : shares
Rule Element Id:10626
Rule version: 26.0.0RC1

## Example Rule Message 6
us-gaap:StockRepurchasedAndRetiredDuringPeriodValue has a value of 6,100,000 and has been used with a retained earnings member. This element should not have a value when used with a retained earnings member. The preparer should consider if the value is input correctly or if a different element or member should be used.

The properties of this us-gaap:StockRepurchasedAndRetiredDuringPeriodValue fact are:
Period :2021-01-01 to 2021-03-31
Dimensions : us-gaap:StatementEquityComponentsAxis=us-gaap:RetainedEarningsMember
Unit : USD
Rule Element Id:10627
Rule version: 26.0.0RC1 - wtm-20220331.htm 4


## Rule element ID index  
The rule element id is used to identify unique elements or combinations of elements tested in the rule.

|Rule Element ID|Element|
|--- |--- |
| DQC.US.0195.10622 |StatementEquityComponentsAxis = CommonStockMember|
| DQC.US.0195.10623 |StatementEquityComponentsAxis in Non Controlling Interest Members|
| DQC.US.0195.10624 |StatementEquityComponentsAxis in treasury members|
| DQC.US.0195.10625 |SharesIssued, SharesOutstanding|
| DQC.US.0195.10626 |SharesIssued, SharesOutstanding|
| DQC.US.0195.10627 |StatementEquityComponentsAxis = RetainedEarningsMember|


© Copyright 2016 - 2024 XBRL US, Inc. All rights reserved.   
See [License](https://xbrl.us/dqc-license) for license information.  
See [Patent Notice](https://xbrl.us/dqc-patent) for patent infringement notice. 
>>>>>>> 9ba57905
<|MERGE_RESOLUTION|>--- conflicted
+++ resolved
@@ -1,9 +1,8 @@
-<<<<<<< HEAD
 # Facts using an invalid member with the Equity Components Axis
 Rule ID: DQC_0195
-Status: Proposed  
-Release date: Oct 15, 2024  
-Effective date: Nov 30, 2024
+Status: Public Exposure November 30, 2024 - January 15, 2025 - provide comment at https://xbrl.us/public-review
+Release date: TBD
+Effective date: TBD
 
 ## Rule Function
 The rule checks that movements in shareholders equity element are represented with the appropriate member and line item combination.  Specifically the rule checks where values are reported with line items and members that are not appropriate. The rule covers the following situations:
@@ -22,9 +21,9 @@
 us-gaap:StockIssuedDuringPeriodValueTreasuryStockReissued has a value of 31,000 and has been used with the common stock [Member]. This element should not have a value when used with the common stock [Member]. The preparer should consider if the value is input correctly or if a different element or member should be used.
 
 The properties of this us-gaap:StockIssuedDuringPeriodValueTreasuryStockReissued fact are:
-Period :2020-11-01 to 2021-10-31
-Dimensions : us-gaap:StatementEquityComponentsAxis=us-gaap:CommonStockMember
-Unit : USD
+Period: 2020-11-01 to 2021-10-31
+Dimensions: us-gaap:StatementEquityComponentsAxis=us-gaap:CommonStockMember
+Unit: USD
 Rule Element Id:10622
 Rule version: 26.0.0RC1
 
@@ -32,9 +31,9 @@
 us-gaap:StockholdersEquity has a value of 230,000 and has been used with an Non Controlling Interest member on the StatementEquityComponentsAxis. This element should not have a value when used with the with this [Member] as us-gaap:StockholdersEquity does not include non controlling interest. Change the element us-gaap:StockholdersEquity to StockholdersEquityIncludingPortionAttributableToNoncontrollingInterest.
 
 The properties of this us-gaap:StockholdersEquity fact are:
-Period :2022-03-31
-Dimensions : us-gaap:StatementEquityComponentsAxis=us-gaap:AccumulatedDefinedBenefitPlansAdjustmentIncludingPortionAttributableToNoncontrollingInterestMember
-Unit : USD
+Period: 2022-03-31
+Dimensions: us-gaap:StatementEquityComponentsAxis=us-gaap:AccumulatedDefinedBenefitPlansAdjustmentIncludingPortionAttributableToNoncontrollingInterestMember
+Unit: USD
 Rule Element Id:10623
 Rule version: 26.0.0RC1
 
@@ -42,9 +41,9 @@
 us-gaap:SharesOutstanding has a value of -546,658 and has been used with Treasury Stock Member on the StatementEquityComponentsAxis. This element should not have a value when used with Treasury Stock Member.  FASB FAQ guidance (https://xbrl.fasb.org/resources/taxonomyfaq.pdf) 2.16 requires that specific line item elements are used for treasury shares such as TreasuryStockCommonShares and TreasuryStockPreferredShares rather than us-gaap:SharesOutstanding
 
 The properties of this us-gaap:SharesOutstanding fact are:
-Period :2022-03-31
-Dimensions : us-gaap:StatementEquityComponentsAxis=us-gaap:TreasuryStockCommonMember
-Unit : shares
+Period: 2022-03-31
+Dimensions: us-gaap:StatementEquityComponentsAxis=us-gaap:TreasuryStockCommonMember
+Unit: shares
 Rule Element Id:10624
 Rule version: 26.0.0RC1
 
@@ -52,9 +51,9 @@
 us-gaap:TreasuryStockSharesRetired has a value of -16,197,849 and has been used with the common stock member on the StatementEquityComponentsAxis. This element should not have a value when used with this Member as us-gaap:TreasuryStockSharesRetired should not impact common stock. Change the opening balance share element us-gaap:TreasuryStockSharesRetired to SharesIssued.
 
 The properties of this us-gaap:TreasuryStockSharesRetired fact are:
-Period :2020-07-01 to 2021-03-31
-Dimensions : us-gaap:StatementEquityComponentsAxis=us-gaap:CommonStockMember
-Unit : shares
+Period: 2020-07-01 to 2021-03-31
+Dimensions: us-gaap:StatementEquityComponentsAxis=us-gaap:CommonStockMember
+Unit: shares
 Rule Element Id:10625
 Rule version: 26.0.0RC1
 
@@ -62,9 +61,9 @@
 The filer has used the concept us-gaap:SharesIssued with a value of 250,000 and has also used the value us-gaap:SharesOutstanding with a value of 142,088,039 both using the common stock member. The filer should report one or the other but not both when using the common stock member. If the column representing shares in the Changes in equity represents issued shares then the SharesOutstanding element should not be used with the common stock member. If the column representing shares in the Changes in equity represents outstanding shares then the SharesIssued element should not be used with the common stock member.
 
 The properties of this us-gaap:SharesIssued fact are:
-Period :2022-02-14
-Dimensions : us-gaap:StatementEquityComponentsAxis=us-gaap:CommonStockMember
-Unit : shares
+Period: 2022-02-14
+Dimensions: us-gaap:StatementEquityComponentsAxis=us-gaap:CommonStockMember
+Unit: shares
 Rule Element Id:10626
 Rule version: 26.0.0RC1
 
@@ -72,15 +71,14 @@
 us-gaap:StockRepurchasedAndRetiredDuringPeriodValue has a value of 6,100,000 and has been used with a retained earnings member. This element should not have a value when used with a retained earnings member. The preparer should consider if the value is input correctly or if a different element or member should be used.
 
 The properties of this us-gaap:StockRepurchasedAndRetiredDuringPeriodValue fact are:
-Period :2021-01-01 to 2021-03-31
-Dimensions : us-gaap:StatementEquityComponentsAxis=us-gaap:RetainedEarningsMember
-Unit : USD
+Period: 2021-01-01 to 2021-03-31
+Dimensions: us-gaap:StatementEquityComponentsAxis=us-gaap:RetainedEarningsMember
+Unit: USD
 Rule Element Id:10627
-Rule version: 26.0.0RC1 - wtm-20220331.htm 4
-
+Rule version: 26.0.0RC1 
 
 ## Rule element ID index  
-The rule element id is used to identify unique elements or combinations of elements tested in the rule.
+The rule element ID is used to identify unique elements or combinations of elements tested in the rule.
 
 |Rule Element ID|Element|
 |--- |--- |
@@ -90,106 +88,6 @@
 | DQC.US.0195.10625 |SharesIssued, SharesOutstanding|
 | DQC.US.0195.10626 |SharesIssued, SharesOutstanding|
 | DQC.US.0195.10627 |StatementEquityComponentsAxis = RetainedEarningsMember|
-
-
 © Copyright 2016 - 2024 XBRL US, Inc. All rights reserved.   
 See [License](https://xbrl.us/dqc-license) for license information.  
-See [Patent Notice](https://xbrl.us/dqc-patent) for patent infringement notice. 
-=======
-# Facts using an invalid member with the Equity Components Axis
-Rule ID: DQC_0195
-Status: Proposed  
-Release date: Nov 30, 2024  
-Effective date: Jan 15, 2025
-
-## Rule Function
-The rule checks that movements in shareholders equity element are represented with the appropriate member and line item combination.  Specifically the rule checks where values are reported with line items and members that are not appropriate. The rule covers the following situations:
-1. Where the CommonStockMember is used with an inappropriate line item.
-2. Where the StockholdersEquity line item is reported with a Noncontrolling Interest member.
-3. Where line items representing Shares Outstanding and Shares Issued are used with Treasury Stock Members.
-4. Where Treasury Stock line items are used with the Common Stock Member.
-5. Where stock issued and  stock outstanding are both used with the common stock member.
-6. Where the Retained Earnings Members are used with an inappropriate line item.
-
-## Problem Solved by the Rule
- The rule helps to ensure consistency in filings when reporting the statement of stockholders equity.  It also identified where the concept StatementEquityComponentsAxis has been used in the footnotes that does not match what has been reported in the financial statements.
-
-## Example Rule Message 1
-
-us-gaap:StockIssuedDuringPeriodValueTreasuryStockReissued has a value of 31,000 and has been used with the common stock [Member]. This element should not have a value when used with the common stock [Member]. The preparer should consider if the value is input correctly or if a different element or member should be used.
-
-The properties of this us-gaap:StockIssuedDuringPeriodValueTreasuryStockReissued fact are:
-Period :2020-11-01 to 2021-10-31
-Dimensions : us-gaap:StatementEquityComponentsAxis=us-gaap:CommonStockMember
-Unit : USD
-Rule Element Id:10622
-Rule version: 26.0.0RC1
-
-## Example Rule Message 2
-us-gaap:StockholdersEquity has a value of 230,000 and has been used with an Non Controlling Interest member on the StatementEquityComponentsAxis. This element should not have a value when used with the with this [Member] as us-gaap:StockholdersEquity does not include non controlling interest. Change the element us-gaap:StockholdersEquity to StockholdersEquityIncludingPortionAttributableToNoncontrollingInterest.
-
-The properties of this us-gaap:StockholdersEquity fact are:
-Period :2022-03-31
-Dimensions : us-gaap:StatementEquityComponentsAxis=us-gaap:AccumulatedDefinedBenefitPlansAdjustmentIncludingPortionAttributableToNoncontrollingInterestMember
-Unit : USD
-Rule Element Id:10623
-Rule version: 26.0.0RC1
-
-## Example Rule Message 3
-us-gaap:SharesOutstanding has a value of -546,658 and has been used with Treasury Stock Member on the StatementEquityComponentsAxis. This element should not have a value when used with Treasury Stock Member.  FASB FAQ guidance (https://xbrl.fasb.org/resources/taxonomyfaq.pdf) 2.16 requires that specific line item elements are used for treasury shares such as TreasuryStockCommonShares and TreasuryStockPreferredShares rather than us-gaap:SharesOutstanding
-
-The properties of this us-gaap:SharesOutstanding fact are:
-Period :2022-03-31
-Dimensions : us-gaap:StatementEquityComponentsAxis=us-gaap:TreasuryStockCommonMember
-Unit : shares
-Rule Element Id:10624
-Rule version: 26.0.0RC1
-
-## Example Rule Message 4
-us-gaap:TreasuryStockSharesRetired has a value of -16,197,849 and has been used with the common stock member on the StatementEquityComponentsAxis. This element should not have a value when used with this Member as us-gaap:TreasuryStockSharesRetired should not impact common stock. Change the opening balance share element us-gaap:TreasuryStockSharesRetired to SharesIssued.
-
-The properties of this us-gaap:TreasuryStockSharesRetired fact are:
-Period :2020-07-01 to 2021-03-31
-Dimensions : us-gaap:StatementEquityComponentsAxis=us-gaap:CommonStockMember
-Unit : shares
-Rule Element Id:10625
-Rule version: 26.0.0RC1
-
-## Example Rule Message 5
-The filer has used the concept us-gaap:SharesIssued with a value of 250,000 and has also used the value us-gaap:SharesOutstanding with a value of 142,088,039 both using the common stock member. The filer should report one or the other but not both when using the common stock member. If the column representing shares in the Changes in equity represents issued shares then the SharesOutstanding element should not be used with the common stock member. If the column representing shares in the Changes in equity represents outstanding shares then the SharesIssued element should not be used with the common stock member.
-
-The properties of this us-gaap:SharesIssued fact are:
-Period :2022-02-14
-Dimensions : us-gaap:StatementEquityComponentsAxis=us-gaap:CommonStockMember
-Unit : shares
-Rule Element Id:10626
-Rule version: 26.0.0RC1
-
-## Example Rule Message 6
-us-gaap:StockRepurchasedAndRetiredDuringPeriodValue has a value of 6,100,000 and has been used with a retained earnings member. This element should not have a value when used with a retained earnings member. The preparer should consider if the value is input correctly or if a different element or member should be used.
-
-The properties of this us-gaap:StockRepurchasedAndRetiredDuringPeriodValue fact are:
-Period :2021-01-01 to 2021-03-31
-Dimensions : us-gaap:StatementEquityComponentsAxis=us-gaap:RetainedEarningsMember
-Unit : USD
-Rule Element Id:10627
-Rule version: 26.0.0RC1 - wtm-20220331.htm 4
-
-
-## Rule element ID index  
-The rule element id is used to identify unique elements or combinations of elements tested in the rule.
-
-|Rule Element ID|Element|
-|--- |--- |
-| DQC.US.0195.10622 |StatementEquityComponentsAxis = CommonStockMember|
-| DQC.US.0195.10623 |StatementEquityComponentsAxis in Non Controlling Interest Members|
-| DQC.US.0195.10624 |StatementEquityComponentsAxis in treasury members|
-| DQC.US.0195.10625 |SharesIssued, SharesOutstanding|
-| DQC.US.0195.10626 |SharesIssued, SharesOutstanding|
-| DQC.US.0195.10627 |StatementEquityComponentsAxis = RetainedEarningsMember|
-
-
-© Copyright 2016 - 2024 XBRL US, Inc. All rights reserved.   
-See [License](https://xbrl.us/dqc-license) for license information.  
-See [Patent Notice](https://xbrl.us/dqc-patent) for patent infringement notice. 
->>>>>>> 9ba57905
+See [Patent Notice](https://xbrl.us/dqc-patent) for patent infringement notice. 