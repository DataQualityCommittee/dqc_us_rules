--- conflicted
+++ resolved
@@ -63,13 +63,7 @@
 Rule Element Id:10626
 
 ## Example Rule Message 6
-<<<<<<< HEAD
-us-gaap:StockRepurchasedDuringPeriodValue has a value of 6,100,000 and has been used with a retained earnings member. This element should not have a value when used with a retained earnings member. The preparer should consider if the value is input correctly or if a different element or member should be used. has a value of 6,100,000 and has been used with a retained earnings member. This element should not have a value when used with a retained earnings member. The preparer should consider if the value is input correctly or if a different element or member should be used.
-
-The properties of this us-gaap:us-gaap:StockRepurchasedDuringPeriodValue has a value of 6,100,000 and has been used with a retained earnings member. This element should not have a value when used with a retained earnings member. The preparer should consider if the value is input correctly or if a different element or member should be used.  
-=======
 us-gaap:StockRepurchasedDuringPeriodValue has a value of 6,100,000 and has been used with a retained earnings member. This element should not have a value when used with a retained earnings member. The preparer should consider if the value is input correctly or if a different element or member should be used.
->>>>>>> 3aa4335d
 
 The properties of this us-gaap:StockRepurchasedDuringPeriodValue fact are:  
 Period: 2021-01-01 to 2021-03-31
