<<<<<<< HEAD
# Negative Values for  Members on the Statement of Equity Components Axis
Rule ID: DQC_0194
Status: Public Exposure December 9, 2024 - January 31, 2025 - provide comment at https://xbrl.us/public-review
Release date: TBD
Effective date: TBD

## Rule Function
The rule checks that movements in shareholders equity concepts are not negative when used with members on the StatementEquityComponentsAxis.
The rule applies the non negative rule exceptions that allows negative values to be used for members that represent adjustments, axis that support negative values and member axis combinations that can result in negative values. 

## Problem Solved by the Rule
 The purpose of the rule is to identify those cases where filers have used an incorrect sign.  This can  occur when the movement is a debit and the filer enters it as a negative amount. The standard non negative rule does not run when the  StatementEquityComponentsAxis is used with members on this axis. This rule is designed to catch those cases where the filer has entered a negative value for a movement in shareholders equity concepts.

## Example Rule Message
 The concept CommonStockSharesOutstanding with a value of -1000 which is less than zero. This element should not have a negative value when used with the common stock [Member]. The preparer should consider if the value is input correctly for this assertion and, after considering the appropriateness of the input, if incorrect, input the amount as a positive (i.e., absolute) value and provide a negated label.

Rule Element ID: 10621
Rule version: 26.0.0RC1

## Rule element ID index  
The rule element ID is used to identify unique elements or combinations of elements tested in the rule.

|Rule Element ID|Element|
|--- |--- |
| DQC.US.0194.10621 |StatementEquityComponentsAxis = CommonStockMember|
| DQC.US.0194.10636 |StatementEquityComponentsAxis = PreferredStockMember|
© Copyright 2016 - 2024 XBRL US, Inc. All rights reserved.   
See [License](https://xbrl.us/dqc-license) for license information.  
See [Patent Notice](https://xbrl.us/dqc-patent) for patent infringement notice. 
=======
# Negative Values for  Members on the Statement of Equity Components Axis
Rule ID: DQC_0194
Status: Proposed  
Release date: Nov 30, 2024  
Effective date: March 31, 2025

## Rule Function
The rule checks that movements in shareholders equity concepts are not negative when used with members on the StatementEquityComponentsAxis.
The rule applies the non negative rule exceptions that allows negative values to be used for members that represent adjustments, axis that support negative values and member axis combinations that can result in negative values. 

## Problem Solved by the Rule
 The purpose of the rule is to identify those cases where filers have used an incorrect sign.  This can  occur when the movement is a debit and the filer enters it as a negative amount. The standard non negative rule does not run when the  StatementEquityComponentsAxis is used with members on this axis. This rule is designed to catch those cases where the filer has entered a negative value for a movement in shareholders equity concepts.

## Example Rule Message
 The concept CommonStockSharesOutstanding with a value of -1000 which is less than zero. This element should not have a negative value when used with the common stock [Member]. The preparer should consider if the value is input correctly for this assertion and, after considering the appropriateness of the input, if incorrect, input the amount as a positive (i.e., absolute) value and provide a negated label.

Rule Element Id: 10621
Rule version: 26.0.0

## Rule element ID index  
The rule element id is used to identify unique elements or combinations of elements tested in the rule.

|Rule Element ID|Element|
|--- |--- |
| DQC.US.0194.10621 |StatementEquityComponentsAxis = CommonStockMember|
| DQC.US.0194.10636 |StatementEquityComponentsAxis = PreferredStockMember|
| DQC.US.0194.10637 |StatementEquityComponentsAxis = NCI ELements|


© Copyright 2016 - 2024 XBRL US, Inc. All rights reserved.   
See [License](https://xbrl.us/dqc-license) for license information.  
See [Patent Notice](https://xbrl.us/dqc-patent) for patent infringement notice. 
>>>>>>> 3aedfc5c
<|MERGE_RESOLUTION|>--- conflicted
+++ resolved
@@ -1,34 +1,3 @@
-<<<<<<< HEAD
-# Negative Values for  Members on the Statement of Equity Components Axis
-Rule ID: DQC_0194
-Status: Public Exposure December 9, 2024 - January 31, 2025 - provide comment at https://xbrl.us/public-review
-Release date: TBD
-Effective date: TBD
-
-## Rule Function
-The rule checks that movements in shareholders equity concepts are not negative when used with members on the StatementEquityComponentsAxis.
-The rule applies the non negative rule exceptions that allows negative values to be used for members that represent adjustments, axis that support negative values and member axis combinations that can result in negative values. 
-
-## Problem Solved by the Rule
- The purpose of the rule is to identify those cases where filers have used an incorrect sign.  This can  occur when the movement is a debit and the filer enters it as a negative amount. The standard non negative rule does not run when the  StatementEquityComponentsAxis is used with members on this axis. This rule is designed to catch those cases where the filer has entered a negative value for a movement in shareholders equity concepts.
-
-## Example Rule Message
- The concept CommonStockSharesOutstanding with a value of -1000 which is less than zero. This element should not have a negative value when used with the common stock [Member]. The preparer should consider if the value is input correctly for this assertion and, after considering the appropriateness of the input, if incorrect, input the amount as a positive (i.e., absolute) value and provide a negated label.
-
-Rule Element ID: 10621
-Rule version: 26.0.0RC1
-
-## Rule element ID index  
-The rule element ID is used to identify unique elements or combinations of elements tested in the rule.
-
-|Rule Element ID|Element|
-|--- |--- |
-| DQC.US.0194.10621 |StatementEquityComponentsAxis = CommonStockMember|
-| DQC.US.0194.10636 |StatementEquityComponentsAxis = PreferredStockMember|
-© Copyright 2016 - 2024 XBRL US, Inc. All rights reserved.   
-See [License](https://xbrl.us/dqc-license) for license information.  
-See [Patent Notice](https://xbrl.us/dqc-patent) for patent infringement notice. 
-=======
 # Negative Values for  Members on the Statement of Equity Components Axis
 Rule ID: DQC_0194
 Status: Proposed  
@@ -60,5 +29,4 @@
 
 © Copyright 2016 - 2024 XBRL US, Inc. All rights reserved.   
 See [License](https://xbrl.us/dqc-license) for license information.  
-See [Patent Notice](https://xbrl.us/dqc-patent) for patent infringement notice. 
->>>>>>> 3aedfc5c
+See [Patent Notice](https://xbrl.us/dqc-patent) for patent infringement notice. 