# Negative Values for  Members on the Statement of Equity Components Axis
Rule ID: DQC_0194
<<<<<<< HEAD
Status: Proposed  
Release date: TBD  
Effective date: TBD
=======
Status: Approved  
Release date: February 28, 2025  
Effective date: April 15, 2025
>>>>>>> 34039f5b

## Rule Function
The rule checks that movements in shareholders equity concepts are not negative when used with members on the StatementEquityComponentsAxis.
The rule applies the non negative rule exceptions that allows negative values to be used for members that represent adjustments, axis that support negative values and member axis combinations that can result in negative values. 

## Problem Solved by the Rule
 The purpose of the rule is to identify those cases where filers have used an incorrect sign.  This can  occur when the movement is a debit and the filer enters it as a negative amount. The standard non negative rule does not run when the  StatementEquityComponentsAxis is used with members on this axis. This rule is designed to catch those cases where the filer has entered a negative value for a movement in shareholders equity concepts.

## Example Rule Message
 The concept CommonStockSharesOutstanding with a value of -1000 which is less than zero. This element should not have a negative value when used with the common stock [Member]. The preparer should consider if the value is input correctly for this assertion and, after considering the appropriateness of the input, if incorrect, input the amount as a positive (i.e., absolute) value and provide a negated label.  

Rule Element ID: 10621
Rule version: 26.0.0

## Rule element ID index  
The rule element ID is used to identify unique elements or combinations of elements tested in the rule.

|Rule Element ID|Element|
|--- |--- |
| DQC.US.0194.10621 |StatementEquityComponentsAxis = CommonStockMember|
| DQC.US.0194.10636 |StatementEquityComponentsAxis = PreferredStockMember|
| DQC.US.0194.10637 |StatementEquityComponentsAxis = NCI ELements|


© Copyright 2016 - 2025 XBRL US, Inc. All rights reserved.   
See [License](https://xbrl.us/dqc-license) for license information.  
See [Patent Notice](https://xbrl.us/dqc-patent) for patent infringement notice. <|MERGE_RESOLUTION|>--- conflicted
+++ resolved
@@ -1,14 +1,8 @@
 # Negative Values for  Members on the Statement of Equity Components Axis
 Rule ID: DQC_0194
-<<<<<<< HEAD
-Status: Proposed  
-Release date: TBD  
-Effective date: TBD
-=======
 Status: Approved  
 Release date: February 28, 2025  
 Effective date: April 15, 2025
->>>>>>> 34039f5b
 
 ## Rule Function
 The rule checks that movements in shareholders equity concepts are not negative when used with members on the StatementEquityComponentsAxis.
