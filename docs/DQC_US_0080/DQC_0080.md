--- conflicted
+++ resolved
@@ -3,12 +3,8 @@
 Status: Final for IFRS  
 Release date: February 13, 2019
 Effective date: May 8, 2019   
-<<<<<<< HEAD
-Latest Committee update: On April 23, 2019, the Committee approved adding 667 elements for [public comment May 1 - June 15, 2019](https://xbrl.us/dqc_0080-v9) from IFRS taxonomies. See [DQC_0080_ListOfElements.xlsx](DQC_0080_ListOfElements.xlsx?raw=true) for details.  
-=======
  
 See [DQC_0080_ListOfElements spreadsheet for 667 elements approved in Version 9 ](DQC_0080_ListOfElements.xlsx?raw=true) from IFRS taxonomies, effective September 30, 2019.  
->>>>>>> b251f5de
 
 ## Rule function 
 The IFRS Taxonomy is designed so that the majority of elements have a positive value. This rule tests whether the values for a given list of elements are negative. The rule does not test elements when a specified member is present which would allow the value to be negative.  
