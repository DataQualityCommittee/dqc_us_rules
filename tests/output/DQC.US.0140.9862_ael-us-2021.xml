<?xml version="1.0" encoding="utf-8"?>
<log>
<entry code="info" level="info">
 <message>[info] Activation of plug-in DQC Rules Validator successful, version Check version using Tools->DQC->Version on the GUI or --dqc-version on the command line. - validate/DQC </message>
 <ref href="validate/DQC"/></entry>
<entry code="info" level="info">
 <message>[info] Activation of plug-in SEC Inline Transforms successful, version 19.2. - transforms/SEC </message>
 <ref href="transforms/SEC"/></entry>
<entry code="info" level="info">
 <message>[info] Xule version: 3.0.23525 - </message>
 <ref href=""/></entry>
<entry code="xmlSchema:syntax" level="error">
 <message fileName="ael-20211231.htm" error="Specification mandates value for attribute defer" line="4" column="159">[xmlSchema:syntax] Specification mandates value for attribute defer, ael-20211231.htm, line 4, column 159 - ../../../../../../../ael-20211231.htm , http://www.sec.gov/Archives/edgar/data/1039828/000103982822000022/ael-20211231.htm </message>
 <ref href="http://www.sec.gov/Archives/edgar/data/1039828/000103982822000022/ael-20211231.htm"/>
 
 <ref href="../../../../../../../ael-20211231.htm"/></entry>
<entry code="html:syntaxError" level="error">
 <message element="Html" error="Element script does not carry attribute type line 4, at path /html/head/script[1], Element noscript content does not follow the ...">[html:syntaxError] Html error Element script does not carry attribute type line 4, at path /html/head/script[1], Element noscript content does not follow the DTD, expecting (p | h1 | h2 | h3 | h4 | h5 | h6 | div | ul | ol | dl | pre | hr | blockquote | address | fieldset | table | form | noscript | ins | del | script | ix:footnote | ix:nonNumeric | ix:fraction | ix:numerator | ix:denominator | ix:nonFraction | ix:continuation | ix:exclude)*, got (img) line 4, at path /html/body/noscript, Element img does not carry attribute alt line 4, at path /html/body/noscript/img - http://www.sec.gov/Archives/edgar/data/1039828/000103982822000022/ael-20211231.htm 4</message>
 <ref href="http://www.sec.gov/Archives/edgar/data/1039828/000103982822000022/ael-20211231.htm#element(/1/1/3)" sourceLine="4">
  <property name="QName" value="script"/>
 </ref>
 
 <ref href="http://www.sec.gov/Archives/edgar/data/1039828/000103982822000022/ael-20211231.htm#element(/1/2/1207)" sourceLine="4">
  <property name="QName" value="noscript"/>
 </ref>
 
 <ref href="http://www.sec.gov/Archives/edgar/data/1039828/000103982822000022/ael-20211231.htm#element(/1/2/1207/1)" sourceLine="4">
  <property name="QName" value="img"/>
<<<<<<< HEAD
  <property name="src" value="https://www.sec.gov/akam/13/pixel_7ba341b9?a=dD1hODQxZTI3NmU4MTg1NmUyZjQwNWJmZDJlMmMyNGFjYjczNTE2MjM3JmpzPW9mZg=="/>
  <property name="style" value="visibility: hidden; position: absolute; left: -999px; top: -999px;"/>
 </ref></entry>
<entry code="info" level="info">
 <message>[info] loaded in 5.76 secs at 2023-04-20T21:00:03 - http://www.sec.gov/Archives/edgar/data/1039828/000103982822000022/ael-20211231.htm </message>
 <ref href="http://www.sec.gov/Archives/edgar/data/1039828/000103982822000022/ael-20211231.htm"/></entry>
<entry code="info" level="info">
 <message>[info] Activation of package dqc_15_concepts.csv, dqc_0011.csv, dqc_0079.csv, dqc_0080.csv, dqc_0081.csv, dqc_0091_ifrs_2018_concepts.csv, dqc_0091_ifrs_2019_concepts.csv, dqc_0094.csv, dqc_0129.csv and effective_dates.csv successful. - C:\Users\david\AppData\Local\Temp\tmpk8v0380p\packages\resources.zip </message>
 <ref href="C:\Users\david\AppData\Local\Temp\tmpk8v0380p\packages\resources.zip"/></entry>
<entry code="DQC.US.0140.9862" level="error">
 <message filing_url="http://www.sec.gov/Archives/edgar/data/1039828/000103982822000022/ael-20211231.htm" severity="error" effectiveDate="2022-12-01" cid="1884169851792">[DQC.US.0140.9862] The reported fair value of Available For Sale Debt Securities Securities excluding interest of 47,538,893,000 does not match the calculated value of 47,603,664,000.following:
Amortized Cost of                                       42,304,736,000
Credit Loss on Securities of            0
Amortized Cost After Credit Loss        42,304,736,000
Gain on Securities                                      5,549,754,000
Loss on Securities of                           250,826,000


Period :2020-12-31
=======
  <property name="src" value="https://www.sec.gov/akam/13/pixel_7ba34136?a=dD1hODQxZTI3NmU4MTg1NmUyZjQwNWJmZDJlMmMyNGFjYjczNTE2MjM3JmpzPW9mZg=="/>
  <property name="style" value="visibility: hidden; position: absolute; left: -999px; top: -999px;"/>
 </ref></entry>
<entry code="info" level="info">
 <message>[info] loaded in 10.18 secs at 2023-04-21T11:40:03 - http://www.sec.gov/Archives/edgar/data/1039828/000103982822000022/ael-20211231.htm </message>
 <ref href="http://www.sec.gov/Archives/edgar/data/1039828/000103982822000022/ael-20211231.htm"/></entry>
<entry code="info" level="info">
 <message>[info] Activation of package dqc_15_concepts.csv, dqc_0011.csv, dqc_0079.csv, dqc_0080.csv, dqc_0081.csv, dqc_0091_ifrs_2018_concepts.csv, dqc_0091_ifrs_2019_concepts.csv, dqc_0094.csv, dqc_0129.csv and effective_dates.csv successful. - D:\Temp\tmp2rshoyr8\packages\resources.zip </message>
 <ref href="D:\Temp\tmp2rshoyr8\packages\resources.zip"/></entry>
<entry code="DQC.US.0140.9862" level="error">
 <message filing_url="http://www.sec.gov/Archives/edgar/data/1039828/000103982822000022/ael-20211231.htm" severity="error" effectiveDate="2022-12-01" cid="1816388932496">[DQC.US.0140.9862] The reported fair value of Available For Sale Debt Securities Securities excluding interest of 51,305,943,000 does not match the calculated value of 51,308,789,000.following:
Amortized Cost of                                       46,999,183,000
Credit Loss on Securities of            0
Amortized Cost After Credit Loss        46,999,183,000
Gain on Securities                                      4,421,976,000
Loss on Securities of                           112,370,000


Period :2021-12-31
>>>>>>> ac155679
Dimensions : 
Unit : USD
Rule Element Id:9862
Rule version: 20.0.5 - http://www.sec.gov/Archives/edgar/data/1039828/000103982822000022/ael-20211231.htm 4</message>
<<<<<<< HEAD
 <ref href="http://www.sec.gov/Archives/edgar/data/1039828/000103982822000022/ael-20211231.htm#id3VybDovL2RvY3MudjEvZG9jOmFlNDZkMWVhMWIxNzQ0Yzc5M2UyYjNjNWRlMjg5MGFmL3NlYzphZTQ2ZDFlYTFiMTc0NGM3OTNlMmIzYzVkZTI4OTBhZl8xMTgvZnJhZzowYWY1MmQ5YzI5YzA0NDFkYTM2YjdiMTNmMGFkNDZkMy90YWJsZTpmNGNiMTY4NjAzNWI0MDdjOGFjNTUzOTc5MGY4MTEzMS90YWJsZXJhbmdlOmY0Y2IxNjg2MDM1YjQwN2M4YWM1NTM5NzkwZjgxMTMxXzI0LTEtMS0xLTM2MTA4_6820b424-7fce-4ea3-9860-3e8fa3b0dc51" sourceLine="4">
=======
 <ref href="http://www.sec.gov/Archives/edgar/data/1039828/000103982822000022/ael-20211231.htm#id3VybDovL2RvY3MudjEvZG9jOmFlNDZkMWVhMWIxNzQ0Yzc5M2UyYjNjNWRlMjg5MGFmL3NlYzphZTQ2ZDFlYTFiMTc0NGM3OTNlMmIzYzVkZTI4OTBhZl8xMTgvZnJhZzowYWY1MmQ5YzI5YzA0NDFkYTM2YjdiMTNmMGFkNDZkMy90YWJsZTpmNGNiMTY4NjAzNWI0MDdjOGFjNTUzOTc5MGY4MTEzMS90YWJsZXJhbmdlOmY0Y2IxNjg2MDM1YjQwN2M4YWM1NTM5NzkwZjgxMTMxXzEyLTEtMS0xLTM2MTA4_925d27a4-9c31-4f40-8f3b-28b220ad812d" sourceLine="4">
>>>>>>> ac155679
  <property name="file" value="ael-20211231.htm"/>
  <property name="line" value="4"/>
  <property name="label" value="Debt Securities, Available-for-Sale, Amortized Cost, Excluding Accrued Interest, before Allowance for Credit Loss"/>
  <property name="namespace" value="http://fasb.org/us-gaap/2021-01-31"/>
  <property name="name" value="DebtSecuritiesAvailableForSaleAmortizedCostExcludingAccruedInterestBeforeAllowanceForCreditLoss"/>
  <property name="QName" value="us-gaap:DebtSecuritiesAvailableForSaleAmortizedCostExcludingAccruedInterestBeforeAllowanceForCreditLoss"/>
<<<<<<< HEAD
  <property name="contextRef" value="i90e2361c2b0b430095095942454983a3_I20201231">
   <property name="entity" value="0001039828">
    <property name="scheme" value="http://www.sec.gov/CIK"/>
   </property>
   <property name="instant" value="2020-12-31"/>
=======
  <property name="contextRef" value="i5e6d3bdcb4904bd49e70b61533749935_I20211231">
   <property name="entity" value="0001039828">
    <property name="scheme" value="http://www.sec.gov/CIK"/>
   </property>
   <property name="instant" value="2021-12-31"/>
>>>>>>> ac155679
  </property>
  <property name="unitRef" value="usd ($)">
   <property name="measure" value="iso4217:USD"/>
  </property>
  <property name="decimals" value="-3"/>
  <property name="precision" value="None"/>
  <property name="xsi:nil" value="false"/>
<<<<<<< HEAD
  <property name="value" value="42,304,736,000"/>
  <property name="format" value="ixt:num-dot-decimal"/>
  <property name="scale" value="3"/>
  <property name="html value" value="42,304,736"/>
 </ref></entry>
<entry code="DQC.US.0140.9862" level="error">
 <message filing_url="http://www.sec.gov/Archives/edgar/data/1039828/000103982822000022/ael-20211231.htm" severity="error" effectiveDate="2022-12-01" cid="1884169851792">[DQC.US.0140.9862] The reported fair value of Available For Sale Debt Securities Securities excluding interest of 3,927,201,000 does not match the calculated value of 3,929,977,000.following:
Amortized Cost of                                       3,495,563,000
Credit Loss on Securities of            0
Amortized Cost After Credit Loss        3,495,563,000
Gain on Securities                                      437,456,000
Loss on Securities of                           3,042,000


Period :2021-12-31
Dimensions : us-gaap:FinancialInstrumentAxis=us-gaap:USStatesAndPoliticalSubdivisionsMember
Unit : USD
Rule Element Id:9862
Rule version: 20.0.5 - http://www.sec.gov/Archives/edgar/data/1039828/000103982822000022/ael-20211231.htm 4</message>
 <ref href="http://www.sec.gov/Archives/edgar/data/1039828/000103982822000022/ael-20211231.htm#id3VybDovL2RvY3MudjEvZG9jOmFlNDZkMWVhMWIxNzQ0Yzc5M2UyYjNjNWRlMjg5MGFmL3NlYzphZTQ2ZDFlYTFiMTc0NGM3OTNlMmIzYzVkZTI4OTBhZl8xMTgvZnJhZzowYWY1MmQ5YzI5YzA0NDFkYTM2YjdiMTNmMGFkNDZkMy90YWJsZTpmNGNiMTY4NjAzNWI0MDdjOGFjNTUzOTc5MGY4MTEzMS90YWJsZXJhbmdlOmY0Y2IxNjg2MDM1YjQwN2M4YWM1NTM5NzkwZjgxMTMxXzYtMS0xLTEtMzYxMDg_12c82cb8-14c7-4db9-8d5d-d23d8da1e6be" sourceLine="4">
=======
  <property name="value" value="46,999,183,000"/>
  <property name="format" value="ixt:num-dot-decimal"/>
  <property name="scale" value="3"/>
  <property name="html value" value="46,999,183"/>
 </ref></entry>
<entry code="DQC.US.0140.9862" level="error">
 <message filing_url="http://www.sec.gov/Archives/edgar/data/1039828/000103982822000022/ael-20211231.htm" severity="error" effectiveDate="2022-12-01" cid="1816388932496">[DQC.US.0140.9862] The reported fair value of Available For Sale Debt Securities Securities excluding interest of 31,156,827,000 does not match the calculated value of 31,217,020,000.following:
Amortized Cost of                                       26,745,196,000
Credit Loss on Securities of            0
Amortized Cost After Credit Loss        26,745,196,000
Gain on Securities                                      4,507,716,000
Loss on Securities of                           35,892,000


Period :2020-12-31
Dimensions : us-gaap:FinancialInstrumentAxis=us-gaap:CorporateDebtSecuritiesMember
Unit : USD
Rule Element Id:9862
Rule version: 20.0.5 - http://www.sec.gov/Archives/edgar/data/1039828/000103982822000022/ael-20211231.htm 4</message>
 <ref href="http://www.sec.gov/Archives/edgar/data/1039828/000103982822000022/ael-20211231.htm#id3VybDovL2RvY3MudjEvZG9jOmFlNDZkMWVhMWIxNzQ0Yzc5M2UyYjNjNWRlMjg5MGFmL3NlYzphZTQ2ZDFlYTFiMTc0NGM3OTNlMmIzYzVkZTI4OTBhZl8xMTgvZnJhZzowYWY1MmQ5YzI5YzA0NDFkYTM2YjdiMTNmMGFkNDZkMy90YWJsZTpmNGNiMTY4NjAzNWI0MDdjOGFjNTUzOTc5MGY4MTEzMS90YWJsZXJhbmdlOmY0Y2IxNjg2MDM1YjQwN2M4YWM1NTM5NzkwZjgxMTMxXzIwLTEtMS0xLTM2MTA4_0c8bff5d-97a5-46a8-af08-e82c7e410fef" sourceLine="4">
>>>>>>> ac155679
  <property name="file" value="ael-20211231.htm"/>
  <property name="line" value="4"/>
  <property name="label" value="Debt Securities, Available-for-Sale, Amortized Cost, Excluding Accrued Interest, before Allowance for Credit Loss"/>
  <property name="namespace" value="http://fasb.org/us-gaap/2021-01-31"/>
  <property name="name" value="DebtSecuritiesAvailableForSaleAmortizedCostExcludingAccruedInterestBeforeAllowanceForCreditLoss"/>
  <property name="QName" value="us-gaap:DebtSecuritiesAvailableForSaleAmortizedCostExcludingAccruedInterestBeforeAllowanceForCreditLoss"/>
<<<<<<< HEAD
  <property name="contextRef" value="ic1458049ea7049928df3c135731d997a_I20211231">
   <property name="entity" value="0001039828">
    <property name="scheme" value="http://www.sec.gov/CIK"/>
   </property>
   <property name="instant" value="2021-12-31"/>
   <property name="dimensions" value="(1)">
    <property name="us-gaap:FinancialInstrumentAxis" value="us-gaap:USStatesAndPoliticalSubdivisionsMember"/>
=======
  <property name="contextRef" value="i4a4bf29a0d344a1fa8d5a748379d8f78_I20201231">
   <property name="entity" value="0001039828">
    <property name="scheme" value="http://www.sec.gov/CIK"/>
   </property>
   <property name="instant" value="2020-12-31"/>
   <property name="dimensions" value="(1)">
    <property name="us-gaap:FinancialInstrumentAxis" value="us-gaap:CorporateDebtSecuritiesMember"/>
>>>>>>> ac155679
   </property>
  </property>
  <property name="unitRef" value="usd ($)">
   <property name="measure" value="iso4217:USD"/>
  </property>
  <property name="decimals" value="-3"/>
  <property name="precision" value="None"/>
  <property name="xsi:nil" value="false"/>
<<<<<<< HEAD
  <property name="value" value="3,495,563,000"/>
  <property name="format" value="ixt:num-dot-decimal"/>
  <property name="scale" value="3"/>
  <property name="html value" value="3,495,563"/>
 </ref></entry>
<entry code="DQC.US.0140.9862" level="error">
 <message filing_url="http://www.sec.gov/Archives/edgar/data/1039828/000103982822000022/ael-20211231.htm" severity="error" effectiveDate="2022-12-01" cid="1884169851792">[DQC.US.0140.9862] The reported fair value of Available For Sale Debt Securities Securities excluding interest of 1,125,049,000 does not match the calculated value of 1,125,119,000.following:
Amortized Cost of                                       1,056,778,000
Credit Loss on Securities of            0
Amortized Cost After Credit Loss        1,056,778,000
Gain on Securities                                      70,434,000
Loss on Securities of                           2,093,000


Period :2021-12-31
Dimensions : us-gaap:FinancialInstrumentAxis=us-gaap:ResidentialMortgageBackedSecuritiesMember
Unit : USD
Rule Element Id:9862
Rule version: 20.0.5 - http://www.sec.gov/Archives/edgar/data/1039828/000103982822000022/ael-20211231.htm 4</message>
 <ref href="http://www.sec.gov/Archives/edgar/data/1039828/000103982822000022/ael-20211231.htm#id3VybDovL2RvY3MudjEvZG9jOmFlNDZkMWVhMWIxNzQ0Yzc5M2UyYjNjNWRlMjg5MGFmL3NlYzphZTQ2ZDFlYTFiMTc0NGM3OTNlMmIzYzVkZTI4OTBhZl8xMTgvZnJhZzowYWY1MmQ5YzI5YzA0NDFkYTM2YjdiMTNmMGFkNDZkMy90YWJsZTpmNGNiMTY4NjAzNWI0MDdjOGFjNTUzOTc5MGY4MTEzMS90YWJsZXJhbmdlOmY0Y2IxNjg2MDM1YjQwN2M4YWM1NTM5NzkwZjgxMTMxXzktMS0xLTEtMzYxMDg_627eb8f2-6002-4bf0-a09f-12eeb0b9bfa8" sourceLine="4">
=======
  <property name="value" value="26,745,196,000"/>
  <property name="format" value="ixt:num-dot-decimal"/>
  <property name="scale" value="3"/>
  <property name="html value" value="26,745,196"/>
 </ref></entry>
<entry code="DQC.US.0140.9862" level="error">
 <message filing_url="http://www.sec.gov/Archives/edgar/data/1039828/000103982822000022/ael-20211231.htm" severity="error" effectiveDate="2022-12-01" cid="1816388932496">[DQC.US.0140.9862] The reported fair value of Available For Sale Debt Securities Securities excluding interest of 3,776,131,000 does not match the calculated value of 3,778,975,000.following:
Amortized Cost of                                       3,236,767,000
Credit Loss on Securities of            0
Amortized Cost After Credit Loss        3,236,767,000
Gain on Securities                                      543,252,000
Loss on Securities of                           1,044,000


Period :2020-12-31
Dimensions : us-gaap:FinancialInstrumentAxis=us-gaap:USStatesAndPoliticalSubdivisionsMember
Unit : USD
Rule Element Id:9862
Rule version: 20.0.5 - http://www.sec.gov/Archives/edgar/data/1039828/000103982822000022/ael-20211231.htm 4</message>
 <ref href="http://www.sec.gov/Archives/edgar/data/1039828/000103982822000022/ael-20211231.htm#id3VybDovL2RvY3MudjEvZG9jOmFlNDZkMWVhMWIxNzQ0Yzc5M2UyYjNjNWRlMjg5MGFmL3NlYzphZTQ2ZDFlYTFiMTc0NGM3OTNlMmIzYzVkZTI4OTBhZl8xMTgvZnJhZzowYWY1MmQ5YzI5YzA0NDFkYTM2YjdiMTNmMGFkNDZkMy90YWJsZTpmNGNiMTY4NjAzNWI0MDdjOGFjNTUzOTc5MGY4MTEzMS90YWJsZXJhbmdlOmY0Y2IxNjg2MDM1YjQwN2M4YWM1NTM5NzkwZjgxMTMxXzE4LTEtMS0xLTM2MTA4_2056f71f-b1ac-40e9-ad17-0de0e47b567b" sourceLine="4">
>>>>>>> ac155679
  <property name="file" value="ael-20211231.htm"/>
  <property name="line" value="4"/>
  <property name="label" value="Debt Securities, Available-for-Sale, Amortized Cost, Excluding Accrued Interest, before Allowance for Credit Loss"/>
  <property name="namespace" value="http://fasb.org/us-gaap/2021-01-31"/>
  <property name="name" value="DebtSecuritiesAvailableForSaleAmortizedCostExcludingAccruedInterestBeforeAllowanceForCreditLoss"/>
  <property name="QName" value="us-gaap:DebtSecuritiesAvailableForSaleAmortizedCostExcludingAccruedInterestBeforeAllowanceForCreditLoss"/>
<<<<<<< HEAD
  <property name="contextRef" value="i3022470e239c4bc6ae1dfb0cfc986242_I20211231">
=======
  <property name="contextRef" value="ic1f608e26e9141b5842c757c070fc684_I20201231">
>>>>>>> ac155679
   <property name="entity" value="0001039828">
    <property name="scheme" value="http://www.sec.gov/CIK"/>
   </property>
   <property name="instant" value="2021-12-31"/>
   <property name="dimensions" value="(1)">
<<<<<<< HEAD
    <property name="us-gaap:FinancialInstrumentAxis" value="us-gaap:ResidentialMortgageBackedSecuritiesMember"/>
=======
    <property name="us-gaap:FinancialInstrumentAxis" value="us-gaap:USStatesAndPoliticalSubdivisionsMember"/>
>>>>>>> ac155679
   </property>
  </property>
  <property name="unitRef" value="usd ($)">
   <property name="measure" value="iso4217:USD"/>
  </property>
  <property name="decimals" value="-3"/>
  <property name="precision" value="None"/>
  <property name="xsi:nil" value="false"/>
<<<<<<< HEAD
  <property name="value" value="1,056,778,000"/>
  <property name="format" value="ixt:num-dot-decimal"/>
  <property name="scale" value="3"/>
  <property name="html value" value="1,056,778"/>
 </ref></entry>
<entry code="DQC.US.0140.9862" level="error">
 <message filing_url="http://www.sec.gov/Archives/edgar/data/1039828/000103982822000022/ael-20211231.htm" severity="error" effectiveDate="2022-12-01" cid="1884169851792">[DQC.US.0140.9862] The reported fair value of Available For Sale Debt Securities Securities excluding interest of 1,512,831,000 does not match the calculated value of 1,514,565,000.following:
Amortized Cost of                                       1,399,956,000
Credit Loss on Securities of            0
Amortized Cost After Credit Loss        1,399,956,000
Gain on Securities                                      117,135,000
Loss on Securities of                           2,526,000
=======
  <property name="value" value="3,236,767,000"/>
  <property name="format" value="ixt:num-dot-decimal"/>
  <property name="scale" value="3"/>
  <property name="html value" value="3,236,767"/>
 </ref></entry>
<entry code="DQC.US.0140.9862" level="error">
 <message filing_url="http://www.sec.gov/Archives/edgar/data/1039828/000103982822000022/ael-20211231.htm" severity="error" effectiveDate="2022-12-01" cid="1816388932496">[DQC.US.0140.9862] The reported fair value of Available For Sale Debt Securities Securities excluding interest of 1,125,049,000 does not match the calculated value of 1,125,119,000.following:
Amortized Cost of                                       1,056,778,000
Credit Loss on Securities of            0
Amortized Cost After Credit Loss        1,056,778,000
Gain on Securities                                      70,434,000
Loss on Securities of                           2,093,000
>>>>>>> ac155679


Period :2020-12-31
Dimensions : us-gaap:FinancialInstrumentAxis=us-gaap:ResidentialMortgageBackedSecuritiesMember
Unit : USD
Rule Element Id:9862
Rule version: 20.0.5 - http://www.sec.gov/Archives/edgar/data/1039828/000103982822000022/ael-20211231.htm 4</message>
<<<<<<< HEAD
 <ref href="http://www.sec.gov/Archives/edgar/data/1039828/000103982822000022/ael-20211231.htm#id3VybDovL2RvY3MudjEvZG9jOmFlNDZkMWVhMWIxNzQ0Yzc5M2UyYjNjNWRlMjg5MGFmL3NlYzphZTQ2ZDFlYTFiMTc0NGM3OTNlMmIzYzVkZTI4OTBhZl8xMTgvZnJhZzowYWY1MmQ5YzI5YzA0NDFkYTM2YjdiMTNmMGFkNDZkMy90YWJsZTpmNGNiMTY4NjAzNWI0MDdjOGFjNTUzOTc5MGY4MTEzMS90YWJsZXJhbmdlOmY0Y2IxNjg2MDM1YjQwN2M4YWM1NTM5NzkwZjgxMTMxXzIxLTEtMS0xLTM2MTA4_85e7a10f-e8c2-4312-b59a-8cf051f01268" sourceLine="4">
=======
 <ref href="http://www.sec.gov/Archives/edgar/data/1039828/000103982822000022/ael-20211231.htm#id3VybDovL2RvY3MudjEvZG9jOmFlNDZkMWVhMWIxNzQ0Yzc5M2UyYjNjNWRlMjg5MGFmL3NlYzphZTQ2ZDFlYTFiMTc0NGM3OTNlMmIzYzVkZTI4OTBhZl8xMTgvZnJhZzowYWY1MmQ5YzI5YzA0NDFkYTM2YjdiMTNmMGFkNDZkMy90YWJsZTpmNGNiMTY4NjAzNWI0MDdjOGFjNTUzOTc5MGY4MTEzMS90YWJsZXJhbmdlOmY0Y2IxNjg2MDM1YjQwN2M4YWM1NTM5NzkwZjgxMTMxXzktMS0xLTEtMzYxMDg_627eb8f2-6002-4bf0-a09f-12eeb0b9bfa8" sourceLine="4">
>>>>>>> ac155679
  <property name="file" value="ael-20211231.htm"/>
  <property name="line" value="4"/>
  <property name="label" value="Debt Securities, Available-for-Sale, Amortized Cost, Excluding Accrued Interest, before Allowance for Credit Loss"/>
  <property name="namespace" value="http://fasb.org/us-gaap/2021-01-31"/>
  <property name="name" value="DebtSecuritiesAvailableForSaleAmortizedCostExcludingAccruedInterestBeforeAllowanceForCreditLoss"/>
  <property name="QName" value="us-gaap:DebtSecuritiesAvailableForSaleAmortizedCostExcludingAccruedInterestBeforeAllowanceForCreditLoss"/>
  <property name="contextRef" value="i74bc290b205642bbab8381a14b001760_I20201231">
   <property name="entity" value="0001039828">
    <property name="scheme" value="http://www.sec.gov/CIK"/>
   </property>
   <property name="instant" value="2020-12-31"/>
   <property name="dimensions" value="(1)">
    <property name="us-gaap:FinancialInstrumentAxis" value="us-gaap:ResidentialMortgageBackedSecuritiesMember"/>
   </property>
  </property>
  <property name="unitRef" value="usd ($)">
   <property name="measure" value="iso4217:USD"/>
  </property>
  <property name="decimals" value="-3"/>
  <property name="precision" value="None"/>
  <property name="xsi:nil" value="false"/>
  <property name="value" value="1,399,956,000"/>
  <property name="format" value="ixt:num-dot-decimal"/>
  <property name="scale" value="3"/>
  <property name="html value" value="1,399,956"/>
 </ref></entry>
<entry code="DQC.US.0140.9862" level="error">
<<<<<<< HEAD
 <message filing_url="http://www.sec.gov/Archives/edgar/data/1039828/000103982822000022/ael-20211231.htm" severity="error" effectiveDate="2022-12-01" cid="1884169851792">[DQC.US.0140.9862] The reported fair value of Available For Sale Debt Securities Securities excluding interest of 3,776,131,000 does not match the calculated value of 3,778,975,000.following:
Amortized Cost of                                       3,236,767,000
Credit Loss on Securities of            0
Amortized Cost After Credit Loss        3,236,767,000
Gain on Securities                                      543,252,000
Loss on Securities of                           1,044,000
=======
 <message filing_url="http://www.sec.gov/Archives/edgar/data/1039828/000103982822000022/ael-20211231.htm" severity="error" effectiveDate="2022-12-01" cid="1816388932496">[DQC.US.0140.9862] The reported fair value of Available For Sale Debt Securities Securities excluding interest of 3,927,201,000 does not match the calculated value of 3,929,977,000.following:
Amortized Cost of                                       3,495,563,000
Credit Loss on Securities of            0
Amortized Cost After Credit Loss        3,495,563,000
Gain on Securities                                      437,456,000
Loss on Securities of                           3,042,000
>>>>>>> ac155679


Period :2021-12-31
Dimensions : us-gaap:FinancialInstrumentAxis=us-gaap:USStatesAndPoliticalSubdivisionsMember
Unit : USD
Rule Element Id:9862
Rule version: 20.0.5 - http://www.sec.gov/Archives/edgar/data/1039828/000103982822000022/ael-20211231.htm 4</message>
<<<<<<< HEAD
 <ref href="http://www.sec.gov/Archives/edgar/data/1039828/000103982822000022/ael-20211231.htm#id3VybDovL2RvY3MudjEvZG9jOmFlNDZkMWVhMWIxNzQ0Yzc5M2UyYjNjNWRlMjg5MGFmL3NlYzphZTQ2ZDFlYTFiMTc0NGM3OTNlMmIzYzVkZTI4OTBhZl8xMTgvZnJhZzowYWY1MmQ5YzI5YzA0NDFkYTM2YjdiMTNmMGFkNDZkMy90YWJsZTpmNGNiMTY4NjAzNWI0MDdjOGFjNTUzOTc5MGY4MTEzMS90YWJsZXJhbmdlOmY0Y2IxNjg2MDM1YjQwN2M4YWM1NTM5NzkwZjgxMTMxXzE4LTEtMS0xLTM2MTA4_2056f71f-b1ac-40e9-ad17-0de0e47b567b" sourceLine="4">
=======
 <ref href="http://www.sec.gov/Archives/edgar/data/1039828/000103982822000022/ael-20211231.htm#id3VybDovL2RvY3MudjEvZG9jOmFlNDZkMWVhMWIxNzQ0Yzc5M2UyYjNjNWRlMjg5MGFmL3NlYzphZTQ2ZDFlYTFiMTc0NGM3OTNlMmIzYzVkZTI4OTBhZl8xMTgvZnJhZzowYWY1MmQ5YzI5YzA0NDFkYTM2YjdiMTNmMGFkNDZkMy90YWJsZTpmNGNiMTY4NjAzNWI0MDdjOGFjNTUzOTc5MGY4MTEzMS90YWJsZXJhbmdlOmY0Y2IxNjg2MDM1YjQwN2M4YWM1NTM5NzkwZjgxMTMxXzYtMS0xLTEtMzYxMDg_12c82cb8-14c7-4db9-8d5d-d23d8da1e6be" sourceLine="4">
>>>>>>> ac155679
  <property name="file" value="ael-20211231.htm"/>
  <property name="line" value="4"/>
  <property name="label" value="Debt Securities, Available-for-Sale, Amortized Cost, Excluding Accrued Interest, before Allowance for Credit Loss"/>
  <property name="namespace" value="http://fasb.org/us-gaap/2021-01-31"/>
  <property name="name" value="DebtSecuritiesAvailableForSaleAmortizedCostExcludingAccruedInterestBeforeAllowanceForCreditLoss"/>
  <property name="QName" value="us-gaap:DebtSecuritiesAvailableForSaleAmortizedCostExcludingAccruedInterestBeforeAllowanceForCreditLoss"/>
  <property name="contextRef" value="ic1458049ea7049928df3c135731d997a_I20211231">
   <property name="entity" value="0001039828">
    <property name="scheme" value="http://www.sec.gov/CIK"/>
   </property>
   <property name="instant" value="2021-12-31"/>
   <property name="dimensions" value="(1)">
    <property name="us-gaap:FinancialInstrumentAxis" value="us-gaap:USStatesAndPoliticalSubdivisionsMember"/>
   </property>
  </property>
  <property name="unitRef" value="usd ($)">
   <property name="measure" value="iso4217:USD"/>
  </property>
  <property name="decimals" value="-3"/>
  <property name="precision" value="None"/>
  <property name="xsi:nil" value="false"/>
  <property name="value" value="3,495,563,000"/>
  <property name="format" value="ixt:num-dot-decimal"/>
  <property name="scale" value="3"/>
  <property name="html value" value="3,495,563"/>
 </ref></entry>
<entry code="DQC.US.0140.9862" level="error">
<<<<<<< HEAD
 <message filing_url="http://www.sec.gov/Archives/edgar/data/1039828/000103982822000022/ael-20211231.htm" severity="error" effectiveDate="2022-12-01" cid="1884169851792">[DQC.US.0140.9862] The reported fair value of Available For Sale Debt Securities Securities excluding interest of 31,156,827,000 does not match the calculated value of 31,217,020,000.following:
Amortized Cost of                                       26,745,196,000
Credit Loss on Securities of            0
Amortized Cost After Credit Loss        26,745,196,000
Gain on Securities                                      4,507,716,000
Loss on Securities of                           35,892,000


Period :2020-12-31
Dimensions : us-gaap:FinancialInstrumentAxis=us-gaap:CorporateDebtSecuritiesMember
Unit : USD
Rule Element Id:9862
Rule version: 20.0.5 - http://www.sec.gov/Archives/edgar/data/1039828/000103982822000022/ael-20211231.htm 4</message>
 <ref href="http://www.sec.gov/Archives/edgar/data/1039828/000103982822000022/ael-20211231.htm#id3VybDovL2RvY3MudjEvZG9jOmFlNDZkMWVhMWIxNzQ0Yzc5M2UyYjNjNWRlMjg5MGFmL3NlYzphZTQ2ZDFlYTFiMTc0NGM3OTNlMmIzYzVkZTI4OTBhZl8xMTgvZnJhZzowYWY1MmQ5YzI5YzA0NDFkYTM2YjdiMTNmMGFkNDZkMy90YWJsZTpmNGNiMTY4NjAzNWI0MDdjOGFjNTUzOTc5MGY4MTEzMS90YWJsZXJhbmdlOmY0Y2IxNjg2MDM1YjQwN2M4YWM1NTM5NzkwZjgxMTMxXzIwLTEtMS0xLTM2MTA4_0c8bff5d-97a5-46a8-af08-e82c7e410fef" sourceLine="4">
=======
 <message filing_url="http://www.sec.gov/Archives/edgar/data/1039828/000103982822000022/ael-20211231.htm" severity="error" effectiveDate="2022-12-01" cid="1816388932496">[DQC.US.0140.9862] The reported fair value of Available For Sale Debt Securities Securities excluding interest of 47,538,893,000 does not match the calculated value of 47,603,664,000.following:
Amortized Cost of                                       42,304,736,000
Credit Loss on Securities of            0
Amortized Cost After Credit Loss        42,304,736,000
Gain on Securities                                      5,549,754,000
Loss on Securities of                           250,826,000


Period :2020-12-31
Dimensions : 
Unit : USD
Rule Element Id:9862
Rule version: 20.0.5 - http://www.sec.gov/Archives/edgar/data/1039828/000103982822000022/ael-20211231.htm 4</message>
 <ref href="http://www.sec.gov/Archives/edgar/data/1039828/000103982822000022/ael-20211231.htm#id3VybDovL2RvY3MudjEvZG9jOmFlNDZkMWVhMWIxNzQ0Yzc5M2UyYjNjNWRlMjg5MGFmL3NlYzphZTQ2ZDFlYTFiMTc0NGM3OTNlMmIzYzVkZTI4OTBhZl8xMTgvZnJhZzowYWY1MmQ5YzI5YzA0NDFkYTM2YjdiMTNmMGFkNDZkMy90YWJsZTpmNGNiMTY4NjAzNWI0MDdjOGFjNTUzOTc5MGY4MTEzMS90YWJsZXJhbmdlOmY0Y2IxNjg2MDM1YjQwN2M4YWM1NTM5NzkwZjgxMTMxXzI0LTEtMS0xLTM2MTA4_6820b424-7fce-4ea3-9860-3e8fa3b0dc51" sourceLine="4">
>>>>>>> ac155679
  <property name="file" value="ael-20211231.htm"/>
  <property name="line" value="4"/>
  <property name="label" value="Debt Securities, Available-for-Sale, Amortized Cost, Excluding Accrued Interest, before Allowance for Credit Loss"/>
  <property name="namespace" value="http://fasb.org/us-gaap/2021-01-31"/>
  <property name="name" value="DebtSecuritiesAvailableForSaleAmortizedCostExcludingAccruedInterestBeforeAllowanceForCreditLoss"/>
  <property name="QName" value="us-gaap:DebtSecuritiesAvailableForSaleAmortizedCostExcludingAccruedInterestBeforeAllowanceForCreditLoss"/>
<<<<<<< HEAD
  <property name="contextRef" value="i4a4bf29a0d344a1fa8d5a748379d8f78_I20201231">
=======
  <property name="contextRef" value="i90e2361c2b0b430095095942454983a3_I20201231">
>>>>>>> ac155679
   <property name="entity" value="0001039828">
    <property name="scheme" value="http://www.sec.gov/CIK"/>
   </property>
   <property name="instant" value="2020-12-31"/>
<<<<<<< HEAD
   <property name="dimensions" value="(1)">
    <property name="us-gaap:FinancialInstrumentAxis" value="us-gaap:CorporateDebtSecuritiesMember"/>
   </property>
=======
>>>>>>> ac155679
  </property>
  <property name="unitRef" value="usd ($)">
   <property name="measure" value="iso4217:USD"/>
  </property>
  <property name="decimals" value="-3"/>
  <property name="precision" value="None"/>
  <property name="xsi:nil" value="false"/>
<<<<<<< HEAD
  <property name="value" value="26,745,196,000"/>
  <property name="format" value="ixt:num-dot-decimal"/>
  <property name="scale" value="3"/>
  <property name="html value" value="26,745,196"/>
 </ref></entry>
<entry code="DQC.US.0140.9862" level="error">
 <message filing_url="http://www.sec.gov/Archives/edgar/data/1039828/000103982822000022/ael-20211231.htm" severity="error" effectiveDate="2022-12-01" cid="1884169851792">[DQC.US.0140.9862] The reported fair value of Available For Sale Debt Securities Securities excluding interest of 51,305,943,000 does not match the calculated value of 51,308,789,000.following:
Amortized Cost of                                       46,999,183,000
Credit Loss on Securities of            0
Amortized Cost After Credit Loss        46,999,183,000
Gain on Securities                                      4,421,976,000
Loss on Securities of                           112,370,000
=======
  <property name="value" value="42,304,736,000"/>
  <property name="format" value="ixt:num-dot-decimal"/>
  <property name="scale" value="3"/>
  <property name="html value" value="42,304,736"/>
 </ref></entry>
<entry code="DQC.US.0140.9862" level="error">
 <message filing_url="http://www.sec.gov/Archives/edgar/data/1039828/000103982822000022/ael-20211231.htm" severity="error" effectiveDate="2022-12-01" cid="1816388932496">[DQC.US.0140.9862] The reported fair value of Available For Sale Debt Securities Securities excluding interest of 1,512,831,000 does not match the calculated value of 1,514,565,000.following:
Amortized Cost of                                       1,399,956,000
Credit Loss on Securities of            0
Amortized Cost After Credit Loss        1,399,956,000
Gain on Securities                                      117,135,000
Loss on Securities of                           2,526,000
>>>>>>> ac155679


Period :2021-12-31
Dimensions : 
Unit : USD
Rule Element Id:9862
Rule version: 20.0.5 - http://www.sec.gov/Archives/edgar/data/1039828/000103982822000022/ael-20211231.htm 4</message>
<<<<<<< HEAD
 <ref href="http://www.sec.gov/Archives/edgar/data/1039828/000103982822000022/ael-20211231.htm#id3VybDovL2RvY3MudjEvZG9jOmFlNDZkMWVhMWIxNzQ0Yzc5M2UyYjNjNWRlMjg5MGFmL3NlYzphZTQ2ZDFlYTFiMTc0NGM3OTNlMmIzYzVkZTI4OTBhZl8xMTgvZnJhZzowYWY1MmQ5YzI5YzA0NDFkYTM2YjdiMTNmMGFkNDZkMy90YWJsZTpmNGNiMTY4NjAzNWI0MDdjOGFjNTUzOTc5MGY4MTEzMS90YWJsZXJhbmdlOmY0Y2IxNjg2MDM1YjQwN2M4YWM1NTM5NzkwZjgxMTMxXzEyLTEtMS0xLTM2MTA4_925d27a4-9c31-4f40-8f3b-28b220ad812d" sourceLine="4">
=======
 <ref href="http://www.sec.gov/Archives/edgar/data/1039828/000103982822000022/ael-20211231.htm#id3VybDovL2RvY3MudjEvZG9jOmFlNDZkMWVhMWIxNzQ0Yzc5M2UyYjNjNWRlMjg5MGFmL3NlYzphZTQ2ZDFlYTFiMTc0NGM3OTNlMmIzYzVkZTI4OTBhZl8xMTgvZnJhZzowYWY1MmQ5YzI5YzA0NDFkYTM2YjdiMTNmMGFkNDZkMy90YWJsZTpmNGNiMTY4NjAzNWI0MDdjOGFjNTUzOTc5MGY4MTEzMS90YWJsZXJhbmdlOmY0Y2IxNjg2MDM1YjQwN2M4YWM1NTM5NzkwZjgxMTMxXzIxLTEtMS0xLTM2MTA4_85e7a10f-e8c2-4312-b59a-8cf051f01268" sourceLine="4">
>>>>>>> ac155679
  <property name="file" value="ael-20211231.htm"/>
  <property name="line" value="4"/>
  <property name="label" value="Debt Securities, Available-for-Sale, Amortized Cost, Excluding Accrued Interest, before Allowance for Credit Loss"/>
  <property name="namespace" value="http://fasb.org/us-gaap/2021-01-31"/>
  <property name="name" value="DebtSecuritiesAvailableForSaleAmortizedCostExcludingAccruedInterestBeforeAllowanceForCreditLoss"/>
  <property name="QName" value="us-gaap:DebtSecuritiesAvailableForSaleAmortizedCostExcludingAccruedInterestBeforeAllowanceForCreditLoss"/>
  <property name="contextRef" value="i5e6d3bdcb4904bd49e70b61533749935_I20211231">
   <property name="entity" value="0001039828">
    <property name="scheme" value="http://www.sec.gov/CIK"/>
   </property>
   <property name="instant" value="2021-12-31"/>
  </property>
  <property name="unitRef" value="usd ($)">
   <property name="measure" value="iso4217:USD"/>
  </property>
  <property name="decimals" value="-3"/>
  <property name="precision" value="None"/>
  <property name="xsi:nil" value="false"/>
  <property name="value" value="46,999,183,000"/>
  <property name="format" value="ixt:num-dot-decimal"/>
  <property name="scale" value="3"/>
  <property name="html value" value="46,999,183"/>
 </ref></entry>
<entry code="info" level="info">
<<<<<<< HEAD
 <message>[info] validated in 12.45 secs - http://www.sec.gov/Archives/edgar/data/1039828/000103982822000022/ael-20211231.htm </message>
=======
 <message>[info] validated in 7.91 secs - http://www.sec.gov/Archives/edgar/data/1039828/000103982822000022/ael-20211231.htm </message>
>>>>>>> ac155679
 <ref href="http://www.sec.gov/Archives/edgar/data/1039828/000103982822000022/ael-20211231.htm"/></entry>
</log><|MERGE_RESOLUTION|>--- conflicted
+++ resolved
@@ -26,18 +26,219 @@
  
  <ref href="http://www.sec.gov/Archives/edgar/data/1039828/000103982822000022/ael-20211231.htm#element(/1/2/1207/1)" sourceLine="4">
   <property name="QName" value="img"/>
-<<<<<<< HEAD
-  <property name="src" value="https://www.sec.gov/akam/13/pixel_7ba341b9?a=dD1hODQxZTI3NmU4MTg1NmUyZjQwNWJmZDJlMmMyNGFjYjczNTE2MjM3JmpzPW9mZg=="/>
+  <property name="src" value="https://www.sec.gov/akam/13/pixel_7ba34136?a=dD1hODQxZTI3NmU4MTg1NmUyZjQwNWJmZDJlMmMyNGFjYjczNTE2MjM3JmpzPW9mZg=="/>
   <property name="style" value="visibility: hidden; position: absolute; left: -999px; top: -999px;"/>
  </ref></entry>
 <entry code="info" level="info">
- <message>[info] loaded in 5.76 secs at 2023-04-20T21:00:03 - http://www.sec.gov/Archives/edgar/data/1039828/000103982822000022/ael-20211231.htm </message>
+ <message>[info] loaded in 10.18 secs at 2023-04-21T11:40:03 - http://www.sec.gov/Archives/edgar/data/1039828/000103982822000022/ael-20211231.htm </message>
  <ref href="http://www.sec.gov/Archives/edgar/data/1039828/000103982822000022/ael-20211231.htm"/></entry>
 <entry code="info" level="info">
- <message>[info] Activation of package dqc_15_concepts.csv, dqc_0011.csv, dqc_0079.csv, dqc_0080.csv, dqc_0081.csv, dqc_0091_ifrs_2018_concepts.csv, dqc_0091_ifrs_2019_concepts.csv, dqc_0094.csv, dqc_0129.csv and effective_dates.csv successful. - C:\Users\david\AppData\Local\Temp\tmpk8v0380p\packages\resources.zip </message>
- <ref href="C:\Users\david\AppData\Local\Temp\tmpk8v0380p\packages\resources.zip"/></entry>
-<entry code="DQC.US.0140.9862" level="error">
- <message filing_url="http://www.sec.gov/Archives/edgar/data/1039828/000103982822000022/ael-20211231.htm" severity="error" effectiveDate="2022-12-01" cid="1884169851792">[DQC.US.0140.9862] The reported fair value of Available For Sale Debt Securities Securities excluding interest of 47,538,893,000 does not match the calculated value of 47,603,664,000.following:
+ <message>[info] Activation of package dqc_15_concepts.csv, dqc_0011.csv, dqc_0079.csv, dqc_0080.csv, dqc_0081.csv, dqc_0091_ifrs_2018_concepts.csv, dqc_0091_ifrs_2019_concepts.csv, dqc_0094.csv, dqc_0129.csv and effective_dates.csv successful. - D:\Temp\tmp2rshoyr8\packages\resources.zip </message>
+ <ref href="D:\Temp\tmp2rshoyr8\packages\resources.zip"/></entry>
+<entry code="DQC.US.0140.9862" level="error">
+ <message filing_url="http://www.sec.gov/Archives/edgar/data/1039828/000103982822000022/ael-20211231.htm" severity="error" effectiveDate="2022-12-01" cid="1816388932496">[DQC.US.0140.9862] The reported fair value of Available For Sale Debt Securities Securities excluding interest of 51,305,943,000 does not match the calculated value of 51,308,789,000.following:
+Amortized Cost of                                       46,999,183,000
+Credit Loss on Securities of            0
+Amortized Cost After Credit Loss        46,999,183,000
+Gain on Securities                                      4,421,976,000
+Loss on Securities of                           112,370,000
+
+
+Period :2021-12-31
+Dimensions : 
+Unit : USD
+Rule Element Id:9862
+Rule version: 20.0.5 - http://www.sec.gov/Archives/edgar/data/1039828/000103982822000022/ael-20211231.htm 4</message>
+ <ref href="http://www.sec.gov/Archives/edgar/data/1039828/000103982822000022/ael-20211231.htm#id3VybDovL2RvY3MudjEvZG9jOmFlNDZkMWVhMWIxNzQ0Yzc5M2UyYjNjNWRlMjg5MGFmL3NlYzphZTQ2ZDFlYTFiMTc0NGM3OTNlMmIzYzVkZTI4OTBhZl8xMTgvZnJhZzowYWY1MmQ5YzI5YzA0NDFkYTM2YjdiMTNmMGFkNDZkMy90YWJsZTpmNGNiMTY4NjAzNWI0MDdjOGFjNTUzOTc5MGY4MTEzMS90YWJsZXJhbmdlOmY0Y2IxNjg2MDM1YjQwN2M4YWM1NTM5NzkwZjgxMTMxXzEyLTEtMS0xLTM2MTA4_925d27a4-9c31-4f40-8f3b-28b220ad812d" sourceLine="4">
+  <property name="file" value="ael-20211231.htm"/>
+  <property name="line" value="4"/>
+  <property name="label" value="Debt Securities, Available-for-Sale, Amortized Cost, Excluding Accrued Interest, before Allowance for Credit Loss"/>
+  <property name="namespace" value="http://fasb.org/us-gaap/2021-01-31"/>
+  <property name="name" value="DebtSecuritiesAvailableForSaleAmortizedCostExcludingAccruedInterestBeforeAllowanceForCreditLoss"/>
+  <property name="QName" value="us-gaap:DebtSecuritiesAvailableForSaleAmortizedCostExcludingAccruedInterestBeforeAllowanceForCreditLoss"/>
+  <property name="contextRef" value="i5e6d3bdcb4904bd49e70b61533749935_I20211231">
+   <property name="entity" value="0001039828">
+    <property name="scheme" value="http://www.sec.gov/CIK"/>
+   </property>
+   <property name="instant" value="2021-12-31"/>
+  </property>
+  <property name="unitRef" value="usd ($)">
+   <property name="measure" value="iso4217:USD"/>
+  </property>
+  <property name="decimals" value="-3"/>
+  <property name="precision" value="None"/>
+  <property name="xsi:nil" value="false"/>
+  <property name="value" value="46,999,183,000"/>
+  <property name="format" value="ixt:num-dot-decimal"/>
+  <property name="scale" value="3"/>
+  <property name="html value" value="46,999,183"/>
+ </ref></entry>
+<entry code="DQC.US.0140.9862" level="error">
+ <message filing_url="http://www.sec.gov/Archives/edgar/data/1039828/000103982822000022/ael-20211231.htm" severity="error" effectiveDate="2022-12-01" cid="1816388932496">[DQC.US.0140.9862] The reported fair value of Available For Sale Debt Securities Securities excluding interest of 31,156,827,000 does not match the calculated value of 31,217,020,000.following:
+Amortized Cost of                                       26,745,196,000
+Credit Loss on Securities of            0
+Amortized Cost After Credit Loss        26,745,196,000
+Gain on Securities                                      4,507,716,000
+Loss on Securities of                           35,892,000
+
+
+Period :2020-12-31
+Dimensions : us-gaap:FinancialInstrumentAxis=us-gaap:CorporateDebtSecuritiesMember
+Unit : USD
+Rule Element Id:9862
+Rule version: 20.0.5 - http://www.sec.gov/Archives/edgar/data/1039828/000103982822000022/ael-20211231.htm 4</message>
+ <ref href="http://www.sec.gov/Archives/edgar/data/1039828/000103982822000022/ael-20211231.htm#id3VybDovL2RvY3MudjEvZG9jOmFlNDZkMWVhMWIxNzQ0Yzc5M2UyYjNjNWRlMjg5MGFmL3NlYzphZTQ2ZDFlYTFiMTc0NGM3OTNlMmIzYzVkZTI4OTBhZl8xMTgvZnJhZzowYWY1MmQ5YzI5YzA0NDFkYTM2YjdiMTNmMGFkNDZkMy90YWJsZTpmNGNiMTY4NjAzNWI0MDdjOGFjNTUzOTc5MGY4MTEzMS90YWJsZXJhbmdlOmY0Y2IxNjg2MDM1YjQwN2M4YWM1NTM5NzkwZjgxMTMxXzIwLTEtMS0xLTM2MTA4_0c8bff5d-97a5-46a8-af08-e82c7e410fef" sourceLine="4">
+  <property name="file" value="ael-20211231.htm"/>
+  <property name="line" value="4"/>
+  <property name="label" value="Debt Securities, Available-for-Sale, Amortized Cost, Excluding Accrued Interest, before Allowance for Credit Loss"/>
+  <property name="namespace" value="http://fasb.org/us-gaap/2021-01-31"/>
+  <property name="name" value="DebtSecuritiesAvailableForSaleAmortizedCostExcludingAccruedInterestBeforeAllowanceForCreditLoss"/>
+  <property name="QName" value="us-gaap:DebtSecuritiesAvailableForSaleAmortizedCostExcludingAccruedInterestBeforeAllowanceForCreditLoss"/>
+  <property name="contextRef" value="i4a4bf29a0d344a1fa8d5a748379d8f78_I20201231">
+   <property name="entity" value="0001039828">
+    <property name="scheme" value="http://www.sec.gov/CIK"/>
+   </property>
+   <property name="instant" value="2020-12-31"/>
+   <property name="dimensions" value="(1)">
+    <property name="us-gaap:FinancialInstrumentAxis" value="us-gaap:CorporateDebtSecuritiesMember"/>
+   </property>
+  </property>
+  <property name="unitRef" value="usd ($)">
+   <property name="measure" value="iso4217:USD"/>
+  </property>
+  <property name="decimals" value="-3"/>
+  <property name="precision" value="None"/>
+  <property name="xsi:nil" value="false"/>
+  <property name="value" value="26,745,196,000"/>
+  <property name="format" value="ixt:num-dot-decimal"/>
+  <property name="scale" value="3"/>
+  <property name="html value" value="26,745,196"/>
+ </ref></entry>
+<entry code="DQC.US.0140.9862" level="error">
+ <message filing_url="http://www.sec.gov/Archives/edgar/data/1039828/000103982822000022/ael-20211231.htm" severity="error" effectiveDate="2022-12-01" cid="1816388932496">[DQC.US.0140.9862] The reported fair value of Available For Sale Debt Securities Securities excluding interest of 3,776,131,000 does not match the calculated value of 3,778,975,000.following:
+Amortized Cost of                                       3,236,767,000
+Credit Loss on Securities of            0
+Amortized Cost After Credit Loss        3,236,767,000
+Gain on Securities                                      543,252,000
+Loss on Securities of                           1,044,000
+
+
+Period :2020-12-31
+Dimensions : us-gaap:FinancialInstrumentAxis=us-gaap:USStatesAndPoliticalSubdivisionsMember
+Unit : USD
+Rule Element Id:9862
+Rule version: 20.0.5 - http://www.sec.gov/Archives/edgar/data/1039828/000103982822000022/ael-20211231.htm 4</message>
+ <ref href="http://www.sec.gov/Archives/edgar/data/1039828/000103982822000022/ael-20211231.htm#id3VybDovL2RvY3MudjEvZG9jOmFlNDZkMWVhMWIxNzQ0Yzc5M2UyYjNjNWRlMjg5MGFmL3NlYzphZTQ2ZDFlYTFiMTc0NGM3OTNlMmIzYzVkZTI4OTBhZl8xMTgvZnJhZzowYWY1MmQ5YzI5YzA0NDFkYTM2YjdiMTNmMGFkNDZkMy90YWJsZTpmNGNiMTY4NjAzNWI0MDdjOGFjNTUzOTc5MGY4MTEzMS90YWJsZXJhbmdlOmY0Y2IxNjg2MDM1YjQwN2M4YWM1NTM5NzkwZjgxMTMxXzE4LTEtMS0xLTM2MTA4_2056f71f-b1ac-40e9-ad17-0de0e47b567b" sourceLine="4">
+  <property name="file" value="ael-20211231.htm"/>
+  <property name="line" value="4"/>
+  <property name="label" value="Debt Securities, Available-for-Sale, Amortized Cost, Excluding Accrued Interest, before Allowance for Credit Loss"/>
+  <property name="namespace" value="http://fasb.org/us-gaap/2021-01-31"/>
+  <property name="name" value="DebtSecuritiesAvailableForSaleAmortizedCostExcludingAccruedInterestBeforeAllowanceForCreditLoss"/>
+  <property name="QName" value="us-gaap:DebtSecuritiesAvailableForSaleAmortizedCostExcludingAccruedInterestBeforeAllowanceForCreditLoss"/>
+  <property name="contextRef" value="ic1f608e26e9141b5842c757c070fc684_I20201231">
+   <property name="entity" value="0001039828">
+    <property name="scheme" value="http://www.sec.gov/CIK"/>
+   </property>
+   <property name="instant" value="2020-12-31"/>
+   <property name="dimensions" value="(1)">
+    <property name="us-gaap:FinancialInstrumentAxis" value="us-gaap:USStatesAndPoliticalSubdivisionsMember"/>
+   </property>
+  </property>
+  <property name="unitRef" value="usd ($)">
+   <property name="measure" value="iso4217:USD"/>
+  </property>
+  <property name="decimals" value="-3"/>
+  <property name="precision" value="None"/>
+  <property name="xsi:nil" value="false"/>
+  <property name="value" value="3,236,767,000"/>
+  <property name="format" value="ixt:num-dot-decimal"/>
+  <property name="scale" value="3"/>
+  <property name="html value" value="3,236,767"/>
+ </ref></entry>
+<entry code="DQC.US.0140.9862" level="error">
+ <message filing_url="http://www.sec.gov/Archives/edgar/data/1039828/000103982822000022/ael-20211231.htm" severity="error" effectiveDate="2022-12-01" cid="1816388932496">[DQC.US.0140.9862] The reported fair value of Available For Sale Debt Securities Securities excluding interest of 1,125,049,000 does not match the calculated value of 1,125,119,000.following:
+Amortized Cost of                                       1,056,778,000
+Credit Loss on Securities of            0
+Amortized Cost After Credit Loss        1,056,778,000
+Gain on Securities                                      70,434,000
+Loss on Securities of                           2,093,000
+
+
+Period :2021-12-31
+Dimensions : us-gaap:FinancialInstrumentAxis=us-gaap:ResidentialMortgageBackedSecuritiesMember
+Unit : USD
+Rule Element Id:9862
+Rule version: 20.0.5 - http://www.sec.gov/Archives/edgar/data/1039828/000103982822000022/ael-20211231.htm 4</message>
+ <ref href="http://www.sec.gov/Archives/edgar/data/1039828/000103982822000022/ael-20211231.htm#id3VybDovL2RvY3MudjEvZG9jOmFlNDZkMWVhMWIxNzQ0Yzc5M2UyYjNjNWRlMjg5MGFmL3NlYzphZTQ2ZDFlYTFiMTc0NGM3OTNlMmIzYzVkZTI4OTBhZl8xMTgvZnJhZzowYWY1MmQ5YzI5YzA0NDFkYTM2YjdiMTNmMGFkNDZkMy90YWJsZTpmNGNiMTY4NjAzNWI0MDdjOGFjNTUzOTc5MGY4MTEzMS90YWJsZXJhbmdlOmY0Y2IxNjg2MDM1YjQwN2M4YWM1NTM5NzkwZjgxMTMxXzktMS0xLTEtMzYxMDg_627eb8f2-6002-4bf0-a09f-12eeb0b9bfa8" sourceLine="4">
+  <property name="file" value="ael-20211231.htm"/>
+  <property name="line" value="4"/>
+  <property name="label" value="Debt Securities, Available-for-Sale, Amortized Cost, Excluding Accrued Interest, before Allowance for Credit Loss"/>
+  <property name="namespace" value="http://fasb.org/us-gaap/2021-01-31"/>
+  <property name="name" value="DebtSecuritiesAvailableForSaleAmortizedCostExcludingAccruedInterestBeforeAllowanceForCreditLoss"/>
+  <property name="QName" value="us-gaap:DebtSecuritiesAvailableForSaleAmortizedCostExcludingAccruedInterestBeforeAllowanceForCreditLoss"/>
+  <property name="contextRef" value="i3022470e239c4bc6ae1dfb0cfc986242_I20211231">
+   <property name="entity" value="0001039828">
+    <property name="scheme" value="http://www.sec.gov/CIK"/>
+   </property>
+   <property name="instant" value="2021-12-31"/>
+   <property name="dimensions" value="(1)">
+    <property name="us-gaap:FinancialInstrumentAxis" value="us-gaap:ResidentialMortgageBackedSecuritiesMember"/>
+   </property>
+  </property>
+  <property name="unitRef" value="usd ($)">
+   <property name="measure" value="iso4217:USD"/>
+  </property>
+  <property name="decimals" value="-3"/>
+  <property name="precision" value="None"/>
+  <property name="xsi:nil" value="false"/>
+  <property name="value" value="1,056,778,000"/>
+  <property name="format" value="ixt:num-dot-decimal"/>
+  <property name="scale" value="3"/>
+  <property name="html value" value="1,056,778"/>
+ </ref></entry>
+<entry code="DQC.US.0140.9862" level="error">
+ <message filing_url="http://www.sec.gov/Archives/edgar/data/1039828/000103982822000022/ael-20211231.htm" severity="error" effectiveDate="2022-12-01" cid="1816388932496">[DQC.US.0140.9862] The reported fair value of Available For Sale Debt Securities Securities excluding interest of 3,927,201,000 does not match the calculated value of 3,929,977,000.following:
+Amortized Cost of                                       3,495,563,000
+Credit Loss on Securities of            0
+Amortized Cost After Credit Loss        3,495,563,000
+Gain on Securities                                      437,456,000
+Loss on Securities of                           3,042,000
+
+
+Period :2021-12-31
+Dimensions : us-gaap:FinancialInstrumentAxis=us-gaap:USStatesAndPoliticalSubdivisionsMember
+Unit : USD
+Rule Element Id:9862
+Rule version: 20.0.5 - http://www.sec.gov/Archives/edgar/data/1039828/000103982822000022/ael-20211231.htm 4</message>
+ <ref href="http://www.sec.gov/Archives/edgar/data/1039828/000103982822000022/ael-20211231.htm#id3VybDovL2RvY3MudjEvZG9jOmFlNDZkMWVhMWIxNzQ0Yzc5M2UyYjNjNWRlMjg5MGFmL3NlYzphZTQ2ZDFlYTFiMTc0NGM3OTNlMmIzYzVkZTI4OTBhZl8xMTgvZnJhZzowYWY1MmQ5YzI5YzA0NDFkYTM2YjdiMTNmMGFkNDZkMy90YWJsZTpmNGNiMTY4NjAzNWI0MDdjOGFjNTUzOTc5MGY4MTEzMS90YWJsZXJhbmdlOmY0Y2IxNjg2MDM1YjQwN2M4YWM1NTM5NzkwZjgxMTMxXzYtMS0xLTEtMzYxMDg_12c82cb8-14c7-4db9-8d5d-d23d8da1e6be" sourceLine="4">
+  <property name="file" value="ael-20211231.htm"/>
+  <property name="line" value="4"/>
+  <property name="label" value="Debt Securities, Available-for-Sale, Amortized Cost, Excluding Accrued Interest, before Allowance for Credit Loss"/>
+  <property name="namespace" value="http://fasb.org/us-gaap/2021-01-31"/>
+  <property name="name" value="DebtSecuritiesAvailableForSaleAmortizedCostExcludingAccruedInterestBeforeAllowanceForCreditLoss"/>
+  <property name="QName" value="us-gaap:DebtSecuritiesAvailableForSaleAmortizedCostExcludingAccruedInterestBeforeAllowanceForCreditLoss"/>
+  <property name="contextRef" value="ic1458049ea7049928df3c135731d997a_I20211231">
+   <property name="entity" value="0001039828">
+    <property name="scheme" value="http://www.sec.gov/CIK"/>
+   </property>
+   <property name="instant" value="2021-12-31"/>
+   <property name="dimensions" value="(1)">
+    <property name="us-gaap:FinancialInstrumentAxis" value="us-gaap:USStatesAndPoliticalSubdivisionsMember"/>
+   </property>
+  </property>
+  <property name="unitRef" value="usd ($)">
+   <property name="measure" value="iso4217:USD"/>
+  </property>
+  <property name="decimals" value="-3"/>
+  <property name="precision" value="None"/>
+  <property name="xsi:nil" value="false"/>
+  <property name="value" value="3,495,563,000"/>
+  <property name="format" value="ixt:num-dot-decimal"/>
+  <property name="scale" value="3"/>
+  <property name="html value" value="3,495,563"/>
+ </ref></entry>
+<entry code="DQC.US.0140.9862" level="error">
+ <message filing_url="http://www.sec.gov/Archives/edgar/data/1039828/000103982822000022/ael-20211231.htm" severity="error" effectiveDate="2022-12-01" cid="1816388932496">[DQC.US.0140.9862] The reported fair value of Available For Sale Debt Securities Securities excluding interest of 47,538,893,000 does not match the calculated value of 47,603,664,000.following:
 Amortized Cost of                                       42,304,736,000
 Credit Loss on Securities of            0
 Amortized Cost After Credit Loss        42,304,736,000
@@ -46,235 +247,41 @@
 
 
 Period :2020-12-31
-=======
-  <property name="src" value="https://www.sec.gov/akam/13/pixel_7ba34136?a=dD1hODQxZTI3NmU4MTg1NmUyZjQwNWJmZDJlMmMyNGFjYjczNTE2MjM3JmpzPW9mZg=="/>
-  <property name="style" value="visibility: hidden; position: absolute; left: -999px; top: -999px;"/>
- </ref></entry>
-<entry code="info" level="info">
- <message>[info] loaded in 10.18 secs at 2023-04-21T11:40:03 - http://www.sec.gov/Archives/edgar/data/1039828/000103982822000022/ael-20211231.htm </message>
- <ref href="http://www.sec.gov/Archives/edgar/data/1039828/000103982822000022/ael-20211231.htm"/></entry>
-<entry code="info" level="info">
- <message>[info] Activation of package dqc_15_concepts.csv, dqc_0011.csv, dqc_0079.csv, dqc_0080.csv, dqc_0081.csv, dqc_0091_ifrs_2018_concepts.csv, dqc_0091_ifrs_2019_concepts.csv, dqc_0094.csv, dqc_0129.csv and effective_dates.csv successful. - D:\Temp\tmp2rshoyr8\packages\resources.zip </message>
- <ref href="D:\Temp\tmp2rshoyr8\packages\resources.zip"/></entry>
-<entry code="DQC.US.0140.9862" level="error">
- <message filing_url="http://www.sec.gov/Archives/edgar/data/1039828/000103982822000022/ael-20211231.htm" severity="error" effectiveDate="2022-12-01" cid="1816388932496">[DQC.US.0140.9862] The reported fair value of Available For Sale Debt Securities Securities excluding interest of 51,305,943,000 does not match the calculated value of 51,308,789,000.following:
-Amortized Cost of                                       46,999,183,000
-Credit Loss on Securities of            0
-Amortized Cost After Credit Loss        46,999,183,000
-Gain on Securities                                      4,421,976,000
-Loss on Securities of                           112,370,000
-
-
-Period :2021-12-31
->>>>>>> ac155679
 Dimensions : 
 Unit : USD
 Rule Element Id:9862
 Rule version: 20.0.5 - http://www.sec.gov/Archives/edgar/data/1039828/000103982822000022/ael-20211231.htm 4</message>
-<<<<<<< HEAD
  <ref href="http://www.sec.gov/Archives/edgar/data/1039828/000103982822000022/ael-20211231.htm#id3VybDovL2RvY3MudjEvZG9jOmFlNDZkMWVhMWIxNzQ0Yzc5M2UyYjNjNWRlMjg5MGFmL3NlYzphZTQ2ZDFlYTFiMTc0NGM3OTNlMmIzYzVkZTI4OTBhZl8xMTgvZnJhZzowYWY1MmQ5YzI5YzA0NDFkYTM2YjdiMTNmMGFkNDZkMy90YWJsZTpmNGNiMTY4NjAzNWI0MDdjOGFjNTUzOTc5MGY4MTEzMS90YWJsZXJhbmdlOmY0Y2IxNjg2MDM1YjQwN2M4YWM1NTM5NzkwZjgxMTMxXzI0LTEtMS0xLTM2MTA4_6820b424-7fce-4ea3-9860-3e8fa3b0dc51" sourceLine="4">
-=======
- <ref href="http://www.sec.gov/Archives/edgar/data/1039828/000103982822000022/ael-20211231.htm#id3VybDovL2RvY3MudjEvZG9jOmFlNDZkMWVhMWIxNzQ0Yzc5M2UyYjNjNWRlMjg5MGFmL3NlYzphZTQ2ZDFlYTFiMTc0NGM3OTNlMmIzYzVkZTI4OTBhZl8xMTgvZnJhZzowYWY1MmQ5YzI5YzA0NDFkYTM2YjdiMTNmMGFkNDZkMy90YWJsZTpmNGNiMTY4NjAzNWI0MDdjOGFjNTUzOTc5MGY4MTEzMS90YWJsZXJhbmdlOmY0Y2IxNjg2MDM1YjQwN2M4YWM1NTM5NzkwZjgxMTMxXzEyLTEtMS0xLTM2MTA4_925d27a4-9c31-4f40-8f3b-28b220ad812d" sourceLine="4">
->>>>>>> ac155679
-  <property name="file" value="ael-20211231.htm"/>
-  <property name="line" value="4"/>
-  <property name="label" value="Debt Securities, Available-for-Sale, Amortized Cost, Excluding Accrued Interest, before Allowance for Credit Loss"/>
-  <property name="namespace" value="http://fasb.org/us-gaap/2021-01-31"/>
-  <property name="name" value="DebtSecuritiesAvailableForSaleAmortizedCostExcludingAccruedInterestBeforeAllowanceForCreditLoss"/>
-  <property name="QName" value="us-gaap:DebtSecuritiesAvailableForSaleAmortizedCostExcludingAccruedInterestBeforeAllowanceForCreditLoss"/>
-<<<<<<< HEAD
+  <property name="file" value="ael-20211231.htm"/>
+  <property name="line" value="4"/>
+  <property name="label" value="Debt Securities, Available-for-Sale, Amortized Cost, Excluding Accrued Interest, before Allowance for Credit Loss"/>
+  <property name="namespace" value="http://fasb.org/us-gaap/2021-01-31"/>
+  <property name="name" value="DebtSecuritiesAvailableForSaleAmortizedCostExcludingAccruedInterestBeforeAllowanceForCreditLoss"/>
+  <property name="QName" value="us-gaap:DebtSecuritiesAvailableForSaleAmortizedCostExcludingAccruedInterestBeforeAllowanceForCreditLoss"/>
   <property name="contextRef" value="i90e2361c2b0b430095095942454983a3_I20201231">
    <property name="entity" value="0001039828">
     <property name="scheme" value="http://www.sec.gov/CIK"/>
    </property>
    <property name="instant" value="2020-12-31"/>
-=======
-  <property name="contextRef" value="i5e6d3bdcb4904bd49e70b61533749935_I20211231">
-   <property name="entity" value="0001039828">
-    <property name="scheme" value="http://www.sec.gov/CIK"/>
-   </property>
-   <property name="instant" value="2021-12-31"/>
->>>>>>> ac155679
-  </property>
-  <property name="unitRef" value="usd ($)">
-   <property name="measure" value="iso4217:USD"/>
-  </property>
-  <property name="decimals" value="-3"/>
-  <property name="precision" value="None"/>
-  <property name="xsi:nil" value="false"/>
-<<<<<<< HEAD
+  </property>
+  <property name="unitRef" value="usd ($)">
+   <property name="measure" value="iso4217:USD"/>
+  </property>
+  <property name="decimals" value="-3"/>
+  <property name="precision" value="None"/>
+  <property name="xsi:nil" value="false"/>
   <property name="value" value="42,304,736,000"/>
   <property name="format" value="ixt:num-dot-decimal"/>
   <property name="scale" value="3"/>
   <property name="html value" value="42,304,736"/>
  </ref></entry>
 <entry code="DQC.US.0140.9862" level="error">
- <message filing_url="http://www.sec.gov/Archives/edgar/data/1039828/000103982822000022/ael-20211231.htm" severity="error" effectiveDate="2022-12-01" cid="1884169851792">[DQC.US.0140.9862] The reported fair value of Available For Sale Debt Securities Securities excluding interest of 3,927,201,000 does not match the calculated value of 3,929,977,000.following:
-Amortized Cost of                                       3,495,563,000
-Credit Loss on Securities of            0
-Amortized Cost After Credit Loss        3,495,563,000
-Gain on Securities                                      437,456,000
-Loss on Securities of                           3,042,000
-
-
-Period :2021-12-31
-Dimensions : us-gaap:FinancialInstrumentAxis=us-gaap:USStatesAndPoliticalSubdivisionsMember
-Unit : USD
-Rule Element Id:9862
-Rule version: 20.0.5 - http://www.sec.gov/Archives/edgar/data/1039828/000103982822000022/ael-20211231.htm 4</message>
- <ref href="http://www.sec.gov/Archives/edgar/data/1039828/000103982822000022/ael-20211231.htm#id3VybDovL2RvY3MudjEvZG9jOmFlNDZkMWVhMWIxNzQ0Yzc5M2UyYjNjNWRlMjg5MGFmL3NlYzphZTQ2ZDFlYTFiMTc0NGM3OTNlMmIzYzVkZTI4OTBhZl8xMTgvZnJhZzowYWY1MmQ5YzI5YzA0NDFkYTM2YjdiMTNmMGFkNDZkMy90YWJsZTpmNGNiMTY4NjAzNWI0MDdjOGFjNTUzOTc5MGY4MTEzMS90YWJsZXJhbmdlOmY0Y2IxNjg2MDM1YjQwN2M4YWM1NTM5NzkwZjgxMTMxXzYtMS0xLTEtMzYxMDg_12c82cb8-14c7-4db9-8d5d-d23d8da1e6be" sourceLine="4">
-=======
-  <property name="value" value="46,999,183,000"/>
-  <property name="format" value="ixt:num-dot-decimal"/>
-  <property name="scale" value="3"/>
-  <property name="html value" value="46,999,183"/>
- </ref></entry>
-<entry code="DQC.US.0140.9862" level="error">
- <message filing_url="http://www.sec.gov/Archives/edgar/data/1039828/000103982822000022/ael-20211231.htm" severity="error" effectiveDate="2022-12-01" cid="1816388932496">[DQC.US.0140.9862] The reported fair value of Available For Sale Debt Securities Securities excluding interest of 31,156,827,000 does not match the calculated value of 31,217,020,000.following:
-Amortized Cost of                                       26,745,196,000
-Credit Loss on Securities of            0
-Amortized Cost After Credit Loss        26,745,196,000
-Gain on Securities                                      4,507,716,000
-Loss on Securities of                           35,892,000
-
-
-Period :2020-12-31
-Dimensions : us-gaap:FinancialInstrumentAxis=us-gaap:CorporateDebtSecuritiesMember
-Unit : USD
-Rule Element Id:9862
-Rule version: 20.0.5 - http://www.sec.gov/Archives/edgar/data/1039828/000103982822000022/ael-20211231.htm 4</message>
- <ref href="http://www.sec.gov/Archives/edgar/data/1039828/000103982822000022/ael-20211231.htm#id3VybDovL2RvY3MudjEvZG9jOmFlNDZkMWVhMWIxNzQ0Yzc5M2UyYjNjNWRlMjg5MGFmL3NlYzphZTQ2ZDFlYTFiMTc0NGM3OTNlMmIzYzVkZTI4OTBhZl8xMTgvZnJhZzowYWY1MmQ5YzI5YzA0NDFkYTM2YjdiMTNmMGFkNDZkMy90YWJsZTpmNGNiMTY4NjAzNWI0MDdjOGFjNTUzOTc5MGY4MTEzMS90YWJsZXJhbmdlOmY0Y2IxNjg2MDM1YjQwN2M4YWM1NTM5NzkwZjgxMTMxXzIwLTEtMS0xLTM2MTA4_0c8bff5d-97a5-46a8-af08-e82c7e410fef" sourceLine="4">
->>>>>>> ac155679
-  <property name="file" value="ael-20211231.htm"/>
-  <property name="line" value="4"/>
-  <property name="label" value="Debt Securities, Available-for-Sale, Amortized Cost, Excluding Accrued Interest, before Allowance for Credit Loss"/>
-  <property name="namespace" value="http://fasb.org/us-gaap/2021-01-31"/>
-  <property name="name" value="DebtSecuritiesAvailableForSaleAmortizedCostExcludingAccruedInterestBeforeAllowanceForCreditLoss"/>
-  <property name="QName" value="us-gaap:DebtSecuritiesAvailableForSaleAmortizedCostExcludingAccruedInterestBeforeAllowanceForCreditLoss"/>
-<<<<<<< HEAD
-  <property name="contextRef" value="ic1458049ea7049928df3c135731d997a_I20211231">
-   <property name="entity" value="0001039828">
-    <property name="scheme" value="http://www.sec.gov/CIK"/>
-   </property>
-   <property name="instant" value="2021-12-31"/>
-   <property name="dimensions" value="(1)">
-    <property name="us-gaap:FinancialInstrumentAxis" value="us-gaap:USStatesAndPoliticalSubdivisionsMember"/>
-=======
-  <property name="contextRef" value="i4a4bf29a0d344a1fa8d5a748379d8f78_I20201231">
-   <property name="entity" value="0001039828">
-    <property name="scheme" value="http://www.sec.gov/CIK"/>
-   </property>
-   <property name="instant" value="2020-12-31"/>
-   <property name="dimensions" value="(1)">
-    <property name="us-gaap:FinancialInstrumentAxis" value="us-gaap:CorporateDebtSecuritiesMember"/>
->>>>>>> ac155679
-   </property>
-  </property>
-  <property name="unitRef" value="usd ($)">
-   <property name="measure" value="iso4217:USD"/>
-  </property>
-  <property name="decimals" value="-3"/>
-  <property name="precision" value="None"/>
-  <property name="xsi:nil" value="false"/>
-<<<<<<< HEAD
-  <property name="value" value="3,495,563,000"/>
-  <property name="format" value="ixt:num-dot-decimal"/>
-  <property name="scale" value="3"/>
-  <property name="html value" value="3,495,563"/>
- </ref></entry>
-<entry code="DQC.US.0140.9862" level="error">
- <message filing_url="http://www.sec.gov/Archives/edgar/data/1039828/000103982822000022/ael-20211231.htm" severity="error" effectiveDate="2022-12-01" cid="1884169851792">[DQC.US.0140.9862] The reported fair value of Available For Sale Debt Securities Securities excluding interest of 1,125,049,000 does not match the calculated value of 1,125,119,000.following:
-Amortized Cost of                                       1,056,778,000
-Credit Loss on Securities of            0
-Amortized Cost After Credit Loss        1,056,778,000
-Gain on Securities                                      70,434,000
-Loss on Securities of                           2,093,000
-
-
-Period :2021-12-31
-Dimensions : us-gaap:FinancialInstrumentAxis=us-gaap:ResidentialMortgageBackedSecuritiesMember
-Unit : USD
-Rule Element Id:9862
-Rule version: 20.0.5 - http://www.sec.gov/Archives/edgar/data/1039828/000103982822000022/ael-20211231.htm 4</message>
- <ref href="http://www.sec.gov/Archives/edgar/data/1039828/000103982822000022/ael-20211231.htm#id3VybDovL2RvY3MudjEvZG9jOmFlNDZkMWVhMWIxNzQ0Yzc5M2UyYjNjNWRlMjg5MGFmL3NlYzphZTQ2ZDFlYTFiMTc0NGM3OTNlMmIzYzVkZTI4OTBhZl8xMTgvZnJhZzowYWY1MmQ5YzI5YzA0NDFkYTM2YjdiMTNmMGFkNDZkMy90YWJsZTpmNGNiMTY4NjAzNWI0MDdjOGFjNTUzOTc5MGY4MTEzMS90YWJsZXJhbmdlOmY0Y2IxNjg2MDM1YjQwN2M4YWM1NTM5NzkwZjgxMTMxXzktMS0xLTEtMzYxMDg_627eb8f2-6002-4bf0-a09f-12eeb0b9bfa8" sourceLine="4">
-=======
-  <property name="value" value="26,745,196,000"/>
-  <property name="format" value="ixt:num-dot-decimal"/>
-  <property name="scale" value="3"/>
-  <property name="html value" value="26,745,196"/>
- </ref></entry>
-<entry code="DQC.US.0140.9862" level="error">
- <message filing_url="http://www.sec.gov/Archives/edgar/data/1039828/000103982822000022/ael-20211231.htm" severity="error" effectiveDate="2022-12-01" cid="1816388932496">[DQC.US.0140.9862] The reported fair value of Available For Sale Debt Securities Securities excluding interest of 3,776,131,000 does not match the calculated value of 3,778,975,000.following:
-Amortized Cost of                                       3,236,767,000
-Credit Loss on Securities of            0
-Amortized Cost After Credit Loss        3,236,767,000
-Gain on Securities                                      543,252,000
-Loss on Securities of                           1,044,000
-
-
-Period :2020-12-31
-Dimensions : us-gaap:FinancialInstrumentAxis=us-gaap:USStatesAndPoliticalSubdivisionsMember
-Unit : USD
-Rule Element Id:9862
-Rule version: 20.0.5 - http://www.sec.gov/Archives/edgar/data/1039828/000103982822000022/ael-20211231.htm 4</message>
- <ref href="http://www.sec.gov/Archives/edgar/data/1039828/000103982822000022/ael-20211231.htm#id3VybDovL2RvY3MudjEvZG9jOmFlNDZkMWVhMWIxNzQ0Yzc5M2UyYjNjNWRlMjg5MGFmL3NlYzphZTQ2ZDFlYTFiMTc0NGM3OTNlMmIzYzVkZTI4OTBhZl8xMTgvZnJhZzowYWY1MmQ5YzI5YzA0NDFkYTM2YjdiMTNmMGFkNDZkMy90YWJsZTpmNGNiMTY4NjAzNWI0MDdjOGFjNTUzOTc5MGY4MTEzMS90YWJsZXJhbmdlOmY0Y2IxNjg2MDM1YjQwN2M4YWM1NTM5NzkwZjgxMTMxXzE4LTEtMS0xLTM2MTA4_2056f71f-b1ac-40e9-ad17-0de0e47b567b" sourceLine="4">
->>>>>>> ac155679
-  <property name="file" value="ael-20211231.htm"/>
-  <property name="line" value="4"/>
-  <property name="label" value="Debt Securities, Available-for-Sale, Amortized Cost, Excluding Accrued Interest, before Allowance for Credit Loss"/>
-  <property name="namespace" value="http://fasb.org/us-gaap/2021-01-31"/>
-  <property name="name" value="DebtSecuritiesAvailableForSaleAmortizedCostExcludingAccruedInterestBeforeAllowanceForCreditLoss"/>
-  <property name="QName" value="us-gaap:DebtSecuritiesAvailableForSaleAmortizedCostExcludingAccruedInterestBeforeAllowanceForCreditLoss"/>
-<<<<<<< HEAD
-  <property name="contextRef" value="i3022470e239c4bc6ae1dfb0cfc986242_I20211231">
-=======
-  <property name="contextRef" value="ic1f608e26e9141b5842c757c070fc684_I20201231">
->>>>>>> ac155679
-   <property name="entity" value="0001039828">
-    <property name="scheme" value="http://www.sec.gov/CIK"/>
-   </property>
-   <property name="instant" value="2021-12-31"/>
-   <property name="dimensions" value="(1)">
-<<<<<<< HEAD
-    <property name="us-gaap:FinancialInstrumentAxis" value="us-gaap:ResidentialMortgageBackedSecuritiesMember"/>
-=======
-    <property name="us-gaap:FinancialInstrumentAxis" value="us-gaap:USStatesAndPoliticalSubdivisionsMember"/>
->>>>>>> ac155679
-   </property>
-  </property>
-  <property name="unitRef" value="usd ($)">
-   <property name="measure" value="iso4217:USD"/>
-  </property>
-  <property name="decimals" value="-3"/>
-  <property name="precision" value="None"/>
-  <property name="xsi:nil" value="false"/>
-<<<<<<< HEAD
-  <property name="value" value="1,056,778,000"/>
-  <property name="format" value="ixt:num-dot-decimal"/>
-  <property name="scale" value="3"/>
-  <property name="html value" value="1,056,778"/>
- </ref></entry>
-<entry code="DQC.US.0140.9862" level="error">
- <message filing_url="http://www.sec.gov/Archives/edgar/data/1039828/000103982822000022/ael-20211231.htm" severity="error" effectiveDate="2022-12-01" cid="1884169851792">[DQC.US.0140.9862] The reported fair value of Available For Sale Debt Securities Securities excluding interest of 1,512,831,000 does not match the calculated value of 1,514,565,000.following:
+ <message filing_url="http://www.sec.gov/Archives/edgar/data/1039828/000103982822000022/ael-20211231.htm" severity="error" effectiveDate="2022-12-01" cid="1816388932496">[DQC.US.0140.9862] The reported fair value of Available For Sale Debt Securities Securities excluding interest of 1,512,831,000 does not match the calculated value of 1,514,565,000.following:
 Amortized Cost of                                       1,399,956,000
 Credit Loss on Securities of            0
 Amortized Cost After Credit Loss        1,399,956,000
 Gain on Securities                                      117,135,000
 Loss on Securities of                           2,526,000
-=======
-  <property name="value" value="3,236,767,000"/>
-  <property name="format" value="ixt:num-dot-decimal"/>
-  <property name="scale" value="3"/>
-  <property name="html value" value="3,236,767"/>
- </ref></entry>
-<entry code="DQC.US.0140.9862" level="error">
- <message filing_url="http://www.sec.gov/Archives/edgar/data/1039828/000103982822000022/ael-20211231.htm" severity="error" effectiveDate="2022-12-01" cid="1816388932496">[DQC.US.0140.9862] The reported fair value of Available For Sale Debt Securities Securities excluding interest of 1,125,049,000 does not match the calculated value of 1,125,119,000.following:
-Amortized Cost of                                       1,056,778,000
-Credit Loss on Securities of            0
-Amortized Cost After Credit Loss        1,056,778,000
-Gain on Securities                                      70,434,000
-Loss on Securities of                           2,093,000
->>>>>>> ac155679
 
 
 Period :2020-12-31
@@ -282,11 +289,7 @@
 Unit : USD
 Rule Element Id:9862
 Rule version: 20.0.5 - http://www.sec.gov/Archives/edgar/data/1039828/000103982822000022/ael-20211231.htm 4</message>
-<<<<<<< HEAD
  <ref href="http://www.sec.gov/Archives/edgar/data/1039828/000103982822000022/ael-20211231.htm#id3VybDovL2RvY3MudjEvZG9jOmFlNDZkMWVhMWIxNzQ0Yzc5M2UyYjNjNWRlMjg5MGFmL3NlYzphZTQ2ZDFlYTFiMTc0NGM3OTNlMmIzYzVkZTI4OTBhZl8xMTgvZnJhZzowYWY1MmQ5YzI5YzA0NDFkYTM2YjdiMTNmMGFkNDZkMy90YWJsZTpmNGNiMTY4NjAzNWI0MDdjOGFjNTUzOTc5MGY4MTEzMS90YWJsZXJhbmdlOmY0Y2IxNjg2MDM1YjQwN2M4YWM1NTM5NzkwZjgxMTMxXzIxLTEtMS0xLTM2MTA4_85e7a10f-e8c2-4312-b59a-8cf051f01268" sourceLine="4">
-=======
- <ref href="http://www.sec.gov/Archives/edgar/data/1039828/000103982822000022/ael-20211231.htm#id3VybDovL2RvY3MudjEvZG9jOmFlNDZkMWVhMWIxNzQ0Yzc5M2UyYjNjNWRlMjg5MGFmL3NlYzphZTQ2ZDFlYTFiMTc0NGM3OTNlMmIzYzVkZTI4OTBhZl8xMTgvZnJhZzowYWY1MmQ5YzI5YzA0NDFkYTM2YjdiMTNmMGFkNDZkMy90YWJsZTpmNGNiMTY4NjAzNWI0MDdjOGFjNTUzOTc5MGY4MTEzMS90YWJsZXJhbmdlOmY0Y2IxNjg2MDM1YjQwN2M4YWM1NTM5NzkwZjgxMTMxXzktMS0xLTEtMzYxMDg_627eb8f2-6002-4bf0-a09f-12eeb0b9bfa8" sourceLine="4">
->>>>>>> ac155679
   <property name="file" value="ael-20211231.htm"/>
   <property name="line" value="4"/>
   <property name="label" value="Debt Securities, Available-for-Sale, Amortized Cost, Excluding Accrued Interest, before Allowance for Credit Loss"/>
@@ -313,187 +316,7 @@
   <property name="scale" value="3"/>
   <property name="html value" value="1,399,956"/>
  </ref></entry>
-<entry code="DQC.US.0140.9862" level="error">
-<<<<<<< HEAD
- <message filing_url="http://www.sec.gov/Archives/edgar/data/1039828/000103982822000022/ael-20211231.htm" severity="error" effectiveDate="2022-12-01" cid="1884169851792">[DQC.US.0140.9862] The reported fair value of Available For Sale Debt Securities Securities excluding interest of 3,776,131,000 does not match the calculated value of 3,778,975,000.following:
-Amortized Cost of                                       3,236,767,000
-Credit Loss on Securities of            0
-Amortized Cost After Credit Loss        3,236,767,000
-Gain on Securities                                      543,252,000
-Loss on Securities of                           1,044,000
-=======
- <message filing_url="http://www.sec.gov/Archives/edgar/data/1039828/000103982822000022/ael-20211231.htm" severity="error" effectiveDate="2022-12-01" cid="1816388932496">[DQC.US.0140.9862] The reported fair value of Available For Sale Debt Securities Securities excluding interest of 3,927,201,000 does not match the calculated value of 3,929,977,000.following:
-Amortized Cost of                                       3,495,563,000
-Credit Loss on Securities of            0
-Amortized Cost After Credit Loss        3,495,563,000
-Gain on Securities                                      437,456,000
-Loss on Securities of                           3,042,000
->>>>>>> ac155679
-
-
-Period :2021-12-31
-Dimensions : us-gaap:FinancialInstrumentAxis=us-gaap:USStatesAndPoliticalSubdivisionsMember
-Unit : USD
-Rule Element Id:9862
-Rule version: 20.0.5 - http://www.sec.gov/Archives/edgar/data/1039828/000103982822000022/ael-20211231.htm 4</message>
-<<<<<<< HEAD
- <ref href="http://www.sec.gov/Archives/edgar/data/1039828/000103982822000022/ael-20211231.htm#id3VybDovL2RvY3MudjEvZG9jOmFlNDZkMWVhMWIxNzQ0Yzc5M2UyYjNjNWRlMjg5MGFmL3NlYzphZTQ2ZDFlYTFiMTc0NGM3OTNlMmIzYzVkZTI4OTBhZl8xMTgvZnJhZzowYWY1MmQ5YzI5YzA0NDFkYTM2YjdiMTNmMGFkNDZkMy90YWJsZTpmNGNiMTY4NjAzNWI0MDdjOGFjNTUzOTc5MGY4MTEzMS90YWJsZXJhbmdlOmY0Y2IxNjg2MDM1YjQwN2M4YWM1NTM5NzkwZjgxMTMxXzE4LTEtMS0xLTM2MTA4_2056f71f-b1ac-40e9-ad17-0de0e47b567b" sourceLine="4">
-=======
- <ref href="http://www.sec.gov/Archives/edgar/data/1039828/000103982822000022/ael-20211231.htm#id3VybDovL2RvY3MudjEvZG9jOmFlNDZkMWVhMWIxNzQ0Yzc5M2UyYjNjNWRlMjg5MGFmL3NlYzphZTQ2ZDFlYTFiMTc0NGM3OTNlMmIzYzVkZTI4OTBhZl8xMTgvZnJhZzowYWY1MmQ5YzI5YzA0NDFkYTM2YjdiMTNmMGFkNDZkMy90YWJsZTpmNGNiMTY4NjAzNWI0MDdjOGFjNTUzOTc5MGY4MTEzMS90YWJsZXJhbmdlOmY0Y2IxNjg2MDM1YjQwN2M4YWM1NTM5NzkwZjgxMTMxXzYtMS0xLTEtMzYxMDg_12c82cb8-14c7-4db9-8d5d-d23d8da1e6be" sourceLine="4">
->>>>>>> ac155679
-  <property name="file" value="ael-20211231.htm"/>
-  <property name="line" value="4"/>
-  <property name="label" value="Debt Securities, Available-for-Sale, Amortized Cost, Excluding Accrued Interest, before Allowance for Credit Loss"/>
-  <property name="namespace" value="http://fasb.org/us-gaap/2021-01-31"/>
-  <property name="name" value="DebtSecuritiesAvailableForSaleAmortizedCostExcludingAccruedInterestBeforeAllowanceForCreditLoss"/>
-  <property name="QName" value="us-gaap:DebtSecuritiesAvailableForSaleAmortizedCostExcludingAccruedInterestBeforeAllowanceForCreditLoss"/>
-  <property name="contextRef" value="ic1458049ea7049928df3c135731d997a_I20211231">
-   <property name="entity" value="0001039828">
-    <property name="scheme" value="http://www.sec.gov/CIK"/>
-   </property>
-   <property name="instant" value="2021-12-31"/>
-   <property name="dimensions" value="(1)">
-    <property name="us-gaap:FinancialInstrumentAxis" value="us-gaap:USStatesAndPoliticalSubdivisionsMember"/>
-   </property>
-  </property>
-  <property name="unitRef" value="usd ($)">
-   <property name="measure" value="iso4217:USD"/>
-  </property>
-  <property name="decimals" value="-3"/>
-  <property name="precision" value="None"/>
-  <property name="xsi:nil" value="false"/>
-  <property name="value" value="3,495,563,000"/>
-  <property name="format" value="ixt:num-dot-decimal"/>
-  <property name="scale" value="3"/>
-  <property name="html value" value="3,495,563"/>
- </ref></entry>
-<entry code="DQC.US.0140.9862" level="error">
-<<<<<<< HEAD
- <message filing_url="http://www.sec.gov/Archives/edgar/data/1039828/000103982822000022/ael-20211231.htm" severity="error" effectiveDate="2022-12-01" cid="1884169851792">[DQC.US.0140.9862] The reported fair value of Available For Sale Debt Securities Securities excluding interest of 31,156,827,000 does not match the calculated value of 31,217,020,000.following:
-Amortized Cost of                                       26,745,196,000
-Credit Loss on Securities of            0
-Amortized Cost After Credit Loss        26,745,196,000
-Gain on Securities                                      4,507,716,000
-Loss on Securities of                           35,892,000
-
-
-Period :2020-12-31
-Dimensions : us-gaap:FinancialInstrumentAxis=us-gaap:CorporateDebtSecuritiesMember
-Unit : USD
-Rule Element Id:9862
-Rule version: 20.0.5 - http://www.sec.gov/Archives/edgar/data/1039828/000103982822000022/ael-20211231.htm 4</message>
- <ref href="http://www.sec.gov/Archives/edgar/data/1039828/000103982822000022/ael-20211231.htm#id3VybDovL2RvY3MudjEvZG9jOmFlNDZkMWVhMWIxNzQ0Yzc5M2UyYjNjNWRlMjg5MGFmL3NlYzphZTQ2ZDFlYTFiMTc0NGM3OTNlMmIzYzVkZTI4OTBhZl8xMTgvZnJhZzowYWY1MmQ5YzI5YzA0NDFkYTM2YjdiMTNmMGFkNDZkMy90YWJsZTpmNGNiMTY4NjAzNWI0MDdjOGFjNTUzOTc5MGY4MTEzMS90YWJsZXJhbmdlOmY0Y2IxNjg2MDM1YjQwN2M4YWM1NTM5NzkwZjgxMTMxXzIwLTEtMS0xLTM2MTA4_0c8bff5d-97a5-46a8-af08-e82c7e410fef" sourceLine="4">
-=======
- <message filing_url="http://www.sec.gov/Archives/edgar/data/1039828/000103982822000022/ael-20211231.htm" severity="error" effectiveDate="2022-12-01" cid="1816388932496">[DQC.US.0140.9862] The reported fair value of Available For Sale Debt Securities Securities excluding interest of 47,538,893,000 does not match the calculated value of 47,603,664,000.following:
-Amortized Cost of                                       42,304,736,000
-Credit Loss on Securities of            0
-Amortized Cost After Credit Loss        42,304,736,000
-Gain on Securities                                      5,549,754,000
-Loss on Securities of                           250,826,000
-
-
-Period :2020-12-31
-Dimensions : 
-Unit : USD
-Rule Element Id:9862
-Rule version: 20.0.5 - http://www.sec.gov/Archives/edgar/data/1039828/000103982822000022/ael-20211231.htm 4</message>
- <ref href="http://www.sec.gov/Archives/edgar/data/1039828/000103982822000022/ael-20211231.htm#id3VybDovL2RvY3MudjEvZG9jOmFlNDZkMWVhMWIxNzQ0Yzc5M2UyYjNjNWRlMjg5MGFmL3NlYzphZTQ2ZDFlYTFiMTc0NGM3OTNlMmIzYzVkZTI4OTBhZl8xMTgvZnJhZzowYWY1MmQ5YzI5YzA0NDFkYTM2YjdiMTNmMGFkNDZkMy90YWJsZTpmNGNiMTY4NjAzNWI0MDdjOGFjNTUzOTc5MGY4MTEzMS90YWJsZXJhbmdlOmY0Y2IxNjg2MDM1YjQwN2M4YWM1NTM5NzkwZjgxMTMxXzI0LTEtMS0xLTM2MTA4_6820b424-7fce-4ea3-9860-3e8fa3b0dc51" sourceLine="4">
->>>>>>> ac155679
-  <property name="file" value="ael-20211231.htm"/>
-  <property name="line" value="4"/>
-  <property name="label" value="Debt Securities, Available-for-Sale, Amortized Cost, Excluding Accrued Interest, before Allowance for Credit Loss"/>
-  <property name="namespace" value="http://fasb.org/us-gaap/2021-01-31"/>
-  <property name="name" value="DebtSecuritiesAvailableForSaleAmortizedCostExcludingAccruedInterestBeforeAllowanceForCreditLoss"/>
-  <property name="QName" value="us-gaap:DebtSecuritiesAvailableForSaleAmortizedCostExcludingAccruedInterestBeforeAllowanceForCreditLoss"/>
-<<<<<<< HEAD
-  <property name="contextRef" value="i4a4bf29a0d344a1fa8d5a748379d8f78_I20201231">
-=======
-  <property name="contextRef" value="i90e2361c2b0b430095095942454983a3_I20201231">
->>>>>>> ac155679
-   <property name="entity" value="0001039828">
-    <property name="scheme" value="http://www.sec.gov/CIK"/>
-   </property>
-   <property name="instant" value="2020-12-31"/>
-<<<<<<< HEAD
-   <property name="dimensions" value="(1)">
-    <property name="us-gaap:FinancialInstrumentAxis" value="us-gaap:CorporateDebtSecuritiesMember"/>
-   </property>
-=======
->>>>>>> ac155679
-  </property>
-  <property name="unitRef" value="usd ($)">
-   <property name="measure" value="iso4217:USD"/>
-  </property>
-  <property name="decimals" value="-3"/>
-  <property name="precision" value="None"/>
-  <property name="xsi:nil" value="false"/>
-<<<<<<< HEAD
-  <property name="value" value="26,745,196,000"/>
-  <property name="format" value="ixt:num-dot-decimal"/>
-  <property name="scale" value="3"/>
-  <property name="html value" value="26,745,196"/>
- </ref></entry>
-<entry code="DQC.US.0140.9862" level="error">
- <message filing_url="http://www.sec.gov/Archives/edgar/data/1039828/000103982822000022/ael-20211231.htm" severity="error" effectiveDate="2022-12-01" cid="1884169851792">[DQC.US.0140.9862] The reported fair value of Available For Sale Debt Securities Securities excluding interest of 51,305,943,000 does not match the calculated value of 51,308,789,000.following:
-Amortized Cost of                                       46,999,183,000
-Credit Loss on Securities of            0
-Amortized Cost After Credit Loss        46,999,183,000
-Gain on Securities                                      4,421,976,000
-Loss on Securities of                           112,370,000
-=======
-  <property name="value" value="42,304,736,000"/>
-  <property name="format" value="ixt:num-dot-decimal"/>
-  <property name="scale" value="3"/>
-  <property name="html value" value="42,304,736"/>
- </ref></entry>
-<entry code="DQC.US.0140.9862" level="error">
- <message filing_url="http://www.sec.gov/Archives/edgar/data/1039828/000103982822000022/ael-20211231.htm" severity="error" effectiveDate="2022-12-01" cid="1816388932496">[DQC.US.0140.9862] The reported fair value of Available For Sale Debt Securities Securities excluding interest of 1,512,831,000 does not match the calculated value of 1,514,565,000.following:
-Amortized Cost of                                       1,399,956,000
-Credit Loss on Securities of            0
-Amortized Cost After Credit Loss        1,399,956,000
-Gain on Securities                                      117,135,000
-Loss on Securities of                           2,526,000
->>>>>>> ac155679
-
-
-Period :2021-12-31
-Dimensions : 
-Unit : USD
-Rule Element Id:9862
-Rule version: 20.0.5 - http://www.sec.gov/Archives/edgar/data/1039828/000103982822000022/ael-20211231.htm 4</message>
-<<<<<<< HEAD
- <ref href="http://www.sec.gov/Archives/edgar/data/1039828/000103982822000022/ael-20211231.htm#id3VybDovL2RvY3MudjEvZG9jOmFlNDZkMWVhMWIxNzQ0Yzc5M2UyYjNjNWRlMjg5MGFmL3NlYzphZTQ2ZDFlYTFiMTc0NGM3OTNlMmIzYzVkZTI4OTBhZl8xMTgvZnJhZzowYWY1MmQ5YzI5YzA0NDFkYTM2YjdiMTNmMGFkNDZkMy90YWJsZTpmNGNiMTY4NjAzNWI0MDdjOGFjNTUzOTc5MGY4MTEzMS90YWJsZXJhbmdlOmY0Y2IxNjg2MDM1YjQwN2M4YWM1NTM5NzkwZjgxMTMxXzEyLTEtMS0xLTM2MTA4_925d27a4-9c31-4f40-8f3b-28b220ad812d" sourceLine="4">
-=======
- <ref href="http://www.sec.gov/Archives/edgar/data/1039828/000103982822000022/ael-20211231.htm#id3VybDovL2RvY3MudjEvZG9jOmFlNDZkMWVhMWIxNzQ0Yzc5M2UyYjNjNWRlMjg5MGFmL3NlYzphZTQ2ZDFlYTFiMTc0NGM3OTNlMmIzYzVkZTI4OTBhZl8xMTgvZnJhZzowYWY1MmQ5YzI5YzA0NDFkYTM2YjdiMTNmMGFkNDZkMy90YWJsZTpmNGNiMTY4NjAzNWI0MDdjOGFjNTUzOTc5MGY4MTEzMS90YWJsZXJhbmdlOmY0Y2IxNjg2MDM1YjQwN2M4YWM1NTM5NzkwZjgxMTMxXzIxLTEtMS0xLTM2MTA4_85e7a10f-e8c2-4312-b59a-8cf051f01268" sourceLine="4">
->>>>>>> ac155679
-  <property name="file" value="ael-20211231.htm"/>
-  <property name="line" value="4"/>
-  <property name="label" value="Debt Securities, Available-for-Sale, Amortized Cost, Excluding Accrued Interest, before Allowance for Credit Loss"/>
-  <property name="namespace" value="http://fasb.org/us-gaap/2021-01-31"/>
-  <property name="name" value="DebtSecuritiesAvailableForSaleAmortizedCostExcludingAccruedInterestBeforeAllowanceForCreditLoss"/>
-  <property name="QName" value="us-gaap:DebtSecuritiesAvailableForSaleAmortizedCostExcludingAccruedInterestBeforeAllowanceForCreditLoss"/>
-  <property name="contextRef" value="i5e6d3bdcb4904bd49e70b61533749935_I20211231">
-   <property name="entity" value="0001039828">
-    <property name="scheme" value="http://www.sec.gov/CIK"/>
-   </property>
-   <property name="instant" value="2021-12-31"/>
-  </property>
-  <property name="unitRef" value="usd ($)">
-   <property name="measure" value="iso4217:USD"/>
-  </property>
-  <property name="decimals" value="-3"/>
-  <property name="precision" value="None"/>
-  <property name="xsi:nil" value="false"/>
-  <property name="value" value="46,999,183,000"/>
-  <property name="format" value="ixt:num-dot-decimal"/>
-  <property name="scale" value="3"/>
-  <property name="html value" value="46,999,183"/>
- </ref></entry>
-<entry code="info" level="info">
-<<<<<<< HEAD
- <message>[info] validated in 12.45 secs - http://www.sec.gov/Archives/edgar/data/1039828/000103982822000022/ael-20211231.htm </message>
-=======
+<entry code="info" level="info">
  <message>[info] validated in 7.91 secs - http://www.sec.gov/Archives/edgar/data/1039828/000103982822000022/ael-20211231.htm </message>
->>>>>>> ac155679
  <ref href="http://www.sec.gov/Archives/edgar/data/1039828/000103982822000022/ael-20211231.htm"/></entry>
 </log>