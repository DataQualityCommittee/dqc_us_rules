--- conflicted
+++ resolved
@@ -26,19 +26,6 @@
  
  <ref href="http://www.sec.gov/Archives/edgar/data/1331520/000133152022000015/homb-20211231.htm#element(/1/2/1677/1)" sourceLine="4">
   <property name="QName" value="img"/>
-<<<<<<< HEAD
-  <property name="src" value="https://www.sec.gov/akam/13/pixel_7ba341b9?a=dD1hODQxZTI3NmU4MTg1NmUyZjQwNWJmZDJlMmMyNGFjYjczNTE2MjM3JmpzPW9mZg=="/>
-  <property name="style" value="visibility: hidden; position: absolute; left: -999px; top: -999px;"/>
- </ref></entry>
-<entry code="info" level="info">
- <message>[info] loaded in 7.97 secs at 2023-04-20T20:59:44 - http://www.sec.gov/Archives/edgar/data/1331520/000133152022000015/homb-20211231.htm </message>
- <ref href="http://www.sec.gov/Archives/edgar/data/1331520/000133152022000015/homb-20211231.htm"/></entry>
-<entry code="info" level="info">
- <message>[info] Activation of package dqc_15_concepts.csv, dqc_0011.csv, dqc_0079.csv, dqc_0080.csv, dqc_0081.csv, dqc_0091_ifrs_2018_concepts.csv, dqc_0091_ifrs_2019_concepts.csv, dqc_0094.csv, dqc_0129.csv and effective_dates.csv successful. - C:\Users\david\AppData\Local\Temp\tmpvbvjmgii\packages\resources.zip </message>
- <ref href="C:\Users\david\AppData\Local\Temp\tmpvbvjmgii\packages\resources.zip"/></entry>
-<entry code="DQC.US.0140.9861" level="error">
- <message filing_url="http://www.sec.gov/Archives/edgar/data/1331520/000133152022000015/homb-20211231.htm" severity="error" effectiveDate="2022-12-01" cid="1263158055824">[DQC.US.0140.9861] The reported fair value of Available For Sale Debt Securities Securities of 3,119,807,000 does not match the calculated value of 3,118,965,000. This is comprised of the following:
-=======
   <property name="src" value="https://www.sec.gov/akam/13/pixel_7ba34136?a=dD1hODQxZTI3NmU4MTg1NmUyZjQwNWJmZDJlMmMyNGFjYjczNTE2MjM3JmpzPW9mZg=="/>
   <property name="style" value="visibility: hidden; position: absolute; left: -999px; top: -999px;"/>
  </ref></entry>
@@ -50,7 +37,6 @@
  <ref href="D:\Temp\tmp7qabyrab\packages\resources.zip"/></entry>
 <entry code="DQC.US.0140.9861" level="error">
  <message filing_url="http://www.sec.gov/Archives/edgar/data/1331520/000133152022000015/homb-20211231.htm" severity="error" effectiveDate="2022-12-01" cid="1684954452880">[DQC.US.0140.9861] The reported fair value of Available For Sale Debt Securities Securities of 3,119,807,000 does not match the calculated value of 3,118,965,000. This is comprised of the following:
->>>>>>> ac155679
 Amortized Cost of                                       3,106,483,000
 Credit Loss on Securities of            842,000
 Amortized Cost After Credit Loss        3,105,641,000
@@ -89,11 +75,7 @@
   <property name="html value" value="3,106,483"/>
  </ref></entry>
 <entry code="DQC.US.0140.9861" level="error">
-<<<<<<< HEAD
- <message filing_url="http://www.sec.gov/Archives/edgar/data/1331520/000133152022000015/homb-20211231.htm" severity="error" effectiveDate="2022-12-01" cid="1263158055824">[DQC.US.0140.9861] The reported fair value of Available For Sale Debt Securities Securities of 2,473,781,000 does not match the calculated value of 2,472,939,000. This is comprised of the following:
-=======
  <message filing_url="http://www.sec.gov/Archives/edgar/data/1331520/000133152022000015/homb-20211231.htm" severity="error" effectiveDate="2022-12-01" cid="1684954452880">[DQC.US.0140.9861] The reported fair value of Available For Sale Debt Securities Securities of 2,473,781,000 does not match the calculated value of 2,472,939,000. This is comprised of the following:
->>>>>>> ac155679
 Amortized Cost of                                       2,414,891,000
 Credit Loss on Securities of            842,000
 Amortized Cost After Credit Loss        2,414,049,000
@@ -132,10 +114,6 @@
   <property name="html value" value="2,414,891"/>
  </ref></entry>
 <entry code="info" level="info">
-<<<<<<< HEAD
- <message>[info] validated in 8.09 secs - http://www.sec.gov/Archives/edgar/data/1331520/000133152022000015/homb-20211231.htm </message>
-=======
  <message>[info] validated in 10.35 secs - http://www.sec.gov/Archives/edgar/data/1331520/000133152022000015/homb-20211231.htm </message>
->>>>>>> ac155679
  <ref href="http://www.sec.gov/Archives/edgar/data/1331520/000133152022000015/homb-20211231.htm"/></entry>
 </log>