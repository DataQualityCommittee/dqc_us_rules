--- conflicted
+++ resolved
@@ -259,7 +259,6 @@
             endDatetime=date(2015, 1, 1),
             segDimValues=mock_segdimval
         )
-<<<<<<< HEAD
         mock_doc_type_fact_1 = Mock(
             context=mock_doc_type_context,
             concept=mock_doc_type_concept,
@@ -276,14 +275,10 @@
             xValue=""
         )
         mock_doc_type_fact_4 = Mock(
-=======
-        mock_doc_type_fact = Mock(
->>>>>>> 49050c2b
             context=mock_doc_type_context,
             concept=mock_doc_type_concept,
             xValue="S-11 Ammended"
         )
-<<<<<<< HEAD
         mock_factsbyqname = {
             mock_doc_type_context.qname: [
                 mock_doc_type_fact_1,
@@ -292,24 +287,59 @@
                 mock_doc_type_fact_4
             ]
         }
-=======
-        mock_factsbyqname = {mock_doc_type_context.qname: [mock_doc_type_fact]}
->>>>>>> 49050c2b
         self.mock_disclosure = Mock(
             standardTaxonomiesDict={'http://xbrl.sec.gov/dei/2014-01-31': None}
         )
         self.mock_model = Mock(
             factsByQname=mock_factsbyqname,
-<<<<<<< HEAD
             facts=[
                 mock_doc_type_fact_1,
                 mock_doc_type_fact_2,
                 mock_doc_type_fact_3,
                 mock_doc_type_fact_4
             ],
-=======
+            nameConcepts=mock_name_concepts
+        )
+        mock_val = Mock(modelXbrl=self.mock_model)
+        dqc_us_0005.validate_facts(mock_val)
+        self.assertFalse(get_end_of_period.called)
+
+    @patch('dqc_us_rules.dqc_us_0005._get_end_of_period', autospec=True)
+    def test_report_exclusion2(self, get_end_of_period):
+        """
+        Tests to make sure excluded reports are not validated.
+        """
+        mock_type = Mock()
+        mock_type.name = 'textBlockItemType'
+        mock_doc_type_qname = Mock(
+            return_value=(
+                '{http://xbrl.sec.gov/dei/2014-01-31}DocumentType'
+            ),
+            namespaceURI='http://xbrl.sec.gov/dei/2014-01-31',
+            localName='DocumentType'
+        )
+        mock_doc_type_concept = Mock(
+            qname=mock_doc_type_qname, type=mock_type
+        )
+
+        mock_name_concepts = {'DocumentType': [mock_doc_type_concept]}
+        mock_segdimval = {}
+        mock_doc_type_context = Mock(
+            endDatetime=date(2015, 1, 1),
+            segDimValues=mock_segdimval
+        )
+        mock_doc_type_fact = Mock(
+            context=mock_doc_type_context,
+            concept=mock_doc_type_concept,
+            xValue="S-11 Ammended"
+        )
+        mock_factsbyqname = {mock_doc_type_context.qname: [mock_doc_type_fact]}
+        self.mock_disclosure = Mock(
+            standardTaxonomiesDict={'http://xbrl.sec.gov/dei/2014-01-31': None}
+        )
+        self.mock_model = Mock(
+            factsByQname=mock_factsbyqname,
             facts=[mock_doc_type_fact],
->>>>>>> 49050c2b
             nameConcepts=mock_name_concepts
         )
         mock_val = Mock(modelXbrl=self.mock_model)
