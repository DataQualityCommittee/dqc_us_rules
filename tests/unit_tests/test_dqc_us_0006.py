# (c) Copyright 2015 - 2016, XBRL US Inc. All rights reserved.   
# See license.md for license information.  
# See PatentNotice.md for patent infringement notice.
<<<<<<< HEAD
import unittest
import dqc_us_rules.dqc_us_0006 as dqc_us_0006
from mock import Mock
from collections import defaultdict
import dqc_us_rules.util.facts
=======
from collections import defaultdict
import unittest
from unittest.mock import Mock

from dqc_us_rules import dqc_us_0006
from dqc_us_rules.util import facts

>>>>>>> 208b0945


class TestContextDates(unittest.TestCase):
    def setUp(self):
        mock_type = Mock()
        mock_type.name = 'textBlockItemType'
        mock_qname = Mock(
            return_value=(
                '{http://xbrl.sec.gov/dei/2014-01-31}DocumentFiscalPeriodFocus'
            ),
            namespaceURI='http://xbrl.sec.gov/dei/2014-01-31',
            localName='DocumentFiscalPeriodFocus'
        )
        mock_concept = Mock(qname=mock_qname, type=mock_type)
        mock_nameConcepts = {'DocumentFiscalPeriodFocus': [mock_concept]}
        mock_context = Mock()
        mock_fact = Mock(
            context=mock_context,
            concept=mock_concept,
            qname=mock_qname,
            xValue='Q3'
        )
        mock_factsByQname = {mock_concept.qname: [mock_fact]}
        self.mock_model = Mock(
            factsByQname=mock_factsByQname,
            facts=[mock_fact],
            nameConcepts=mock_nameConcepts
        )

    def test_lea_facts_and_update(self):
        mem_qname = Mock(localName='Company1')
        member = Mock(qname=mem_qname)
        dim_qname = Mock(localName='LegalEntityAxis')
        dim = Mock(qname=dim_qname)
        dim_lea = Mock(isExplicit=True, member=member, dimension=dim)
        seg_dims1 = {'dim1': dim_lea}
        context1 = Mock(segDimValues=seg_dims1)
        context2 = Mock(segDimValues={})
        fact1 = Mock(context=context1)
        fact2 = Mock(context=context2)
        fact3 = Mock(context=context2)
<<<<<<< HEAD
        res1 = dqc_us_rules.util.facts.LegalEntityAxis_facts_by_member([fact1, fact2])
        res2 = dqc_us_rules.util.facts.LegalEntityAxis_facts_by_member([fact3])
=======
        res1 = facts.LegalEntityAxis_facts_by_member([fact1, fact2])
        res2 = facts.LegalEntityAxis_facts_by_member([fact3])
>>>>>>> 208b0945
        res3 = dqc_us_0006._dict_list_update(res1, res2)

        expected = defaultdict(list)
        expected.update({'': [fact2, fact3], 'Company1': [fact1]})
        self.assertEqual(res3, expected)

class Test_Date_Bounds_CVS(unittest.TestCase):
    def test_date_bounds_cvs_keys_equal(self):
        """
        Test to make sure that the dictionary read in from the csv shares equals the original DATE_BOUNDS_DICT
        """
        DATE_BOUNDS_DICT = {
            'FY':{'min':340,'max':390},
            'Q1':{'min':65,'max':115},
            'Q3':{'min':245,'max':295},
            'Q2':{'min':155,'max':205}
        }

        date_bounds_dict_from_csv = dqc_us_0006.date_bounds_from_csv()

        self.assertDictEqual(DATE_BOUNDS_DICT,date_bounds_dict_from_csv)

    def test_date_bounds_cvs_keys_unequal(self):
        """
        Test to make sure that the dictionary read is doesn't equal something other than the original DATE_BOUNDS_DICT
        """
        RANDOM_DATE_BOUNDS_DICT = {
            'FY':{'min':374, 'max':489},
            'Q1':{'min':234, 'max':394},
            'Q3':{'min':890, 'max':891},
            'Q2':{'min':300, 'max':790}
        }

        date_bounds_dict_from_cvs = dqc_us_0006._date_bounds_from_csv()

        self.assertDictUnequal(RANDOM_DATE_BOUNDS_DICT,date_bounds_dict_from_cvs)<|MERGE_RESOLUTION|>--- conflicted
+++ resolved
@@ -1,13 +1,6 @@
 # (c) Copyright 2015 - 2016, XBRL US Inc. All rights reserved.   
 # See license.md for license information.  
 # See PatentNotice.md for patent infringement notice.
-<<<<<<< HEAD
-import unittest
-import dqc_us_rules.dqc_us_0006 as dqc_us_0006
-from mock import Mock
-from collections import defaultdict
-import dqc_us_rules.util.facts
-=======
 from collections import defaultdict
 import unittest
 from unittest.mock import Mock
@@ -15,7 +8,6 @@
 from dqc_us_rules import dqc_us_0006
 from dqc_us_rules.util import facts
 
->>>>>>> 208b0945
 
 
 class TestContextDates(unittest.TestCase):
@@ -57,13 +49,8 @@
         fact1 = Mock(context=context1)
         fact2 = Mock(context=context2)
         fact3 = Mock(context=context2)
-<<<<<<< HEAD
-        res1 = dqc_us_rules.util.facts.LegalEntityAxis_facts_by_member([fact1, fact2])
-        res2 = dqc_us_rules.util.facts.LegalEntityAxis_facts_by_member([fact3])
-=======
         res1 = facts.LegalEntityAxis_facts_by_member([fact1, fact2])
         res2 = facts.LegalEntityAxis_facts_by_member([fact3])
->>>>>>> 208b0945
         res3 = dqc_us_0006._dict_list_update(res1, res2)
 
         expected = defaultdict(list)
