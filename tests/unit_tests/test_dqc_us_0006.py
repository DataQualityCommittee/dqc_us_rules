# (c) Copyright 2015 - 2016, XBRL US Inc. All rights reserved.   
# See license.md for license information.  
# See PatentNotice.md for patent infringement notice.
from collections import defaultdict
import unittest
from unittest.mock import Mock

from dqc_us_rules import dqc_us_0006
from dqc_us_rules.util import facts



class TestContextDates(unittest.TestCase):
    def setUp(self):
        mock_type = Mock()
        mock_type.name = 'textBlockItemType'
        mock_qname = Mock(
            return_value=(
                '{http://xbrl.sec.gov/dei/2014-01-31}DocumentFiscalPeriodFocus'
            ),
            namespaceURI='http://xbrl.sec.gov/dei/2014-01-31',
            localName='DocumentFiscalPeriodFocus'
        )
        mock_concept = Mock(qname=mock_qname, type=mock_type)
        mock_nameConcepts = {'DocumentFiscalPeriodFocus': [mock_concept]}
        mock_context = Mock()
        mock_fact = Mock(
            context=mock_context,
            concept=mock_concept,
            qname=mock_qname,
            xValue='Q3'
        )
        mock_factsByQname = {mock_concept.qname: [mock_fact]}
        self.mock_model = Mock(
            factsByQname=mock_factsByQname,
            facts=[mock_fact],
            nameConcepts=mock_nameConcepts
        )

    def test_lea_facts_and_update(self):
        mem_qname = Mock(localName='Company1')
        member = Mock(qname=mem_qname)
        dim_qname = Mock(localName='LegalEntityAxis')
        dim = Mock(qname=dim_qname)
        dim_lea = Mock(isExplicit=True, member=member, dimension=dim)
        seg_dims1 = {'dim1': dim_lea}
        context1 = Mock(segDimValues=seg_dims1)
        context2 = Mock(segDimValues={})
        fact1 = Mock(context=context1)
        fact2 = Mock(context=context2)
        fact3 = Mock(context=context2)
        res1 = facts.LegalEntityAxis_facts_by_member([fact1, fact2])
        res2 = facts.LegalEntityAxis_facts_by_member([fact3])
        res3 = dqc_us_0006._dict_list_update(res1, res2)

        expected = defaultdict(list)
        expected.update({'': [fact2, fact3], 'Company1': [fact1]})
        self.assertEqual(res3, expected)

<<<<<<< HEAD
class Test_Date_Bounds_CVS(unittest.TestCase):
    def test_date_bounds_cvs_keys(self):
        """
        Test to make sure that dictionary read in from the csv shares equals the original DATE_BOUNDS_DICT
        """
        DATE_BOUNDS_DICT = {
            'FY':{'min':340,'max':390},
            'Q1':{'min':65,'max':115},
            'Q3':{'min':245,'max':295},
            'Q2':{'min':155,'max':205}
        }

        date_bounds_dict_from_csv = dqc_us_0006.date_bounds_from_csv()

        self.assertDictEqual(DATE_BOUNDS_DICT,date_bounds_dict_from_csv)
=======

class TestDateBoundsCSV(unittest.TestCase):
    def test_date_bounds_csv_keys_equal(self):
        """
        Test to make sure that the dictionary read in from the csv shares
        equals the original date_bounds_dict
        """
        date_bounds_dict = {
            'FY': {'min': 340, 'max': 390},
            'Q1': {'min': 65, 'max': 115},
            'Q3': {'min': 245, 'max': 295},
            'Q2': {'min': 155, 'max': 205}
        }

        date_bounds_dict_from_csv = dqc_us_0006._date_bounds_from_csv()

        self.assertDictEqual(date_bounds_dict, date_bounds_dict_from_csv)

    def test_date_bounds_csv_keys_unequal(self):
        """
        Test to make sure that the dictionary read is doesn't equal something
        other than the original DATE_BOUNDS_DICT
        """
        random_date_bounds_dict = {
            'FY': {'min': 374, 'max': 489},
            'Q1': {'min': 234, 'max': 394},
            'Q3': {'min': 890, 'max': 891},
            'Q2': {'min': 300, 'max': 790}
        }

        date_bounds_dict_from_csv = dqc_us_0006._date_bounds_from_csv()
        self.assertEqual(sorted(list(random_date_bounds_dict.keys())), sorted(list(date_bounds_dict_from_csv.keys())))

        for key in random_date_bounds_dict.keys():
            for subkey in random_date_bounds_dict[key].keys():
                self.assertNotEqual(
                    random_date_bounds_dict[key][subkey],
                    date_bounds_dict_from_csv[key][subkey]
                )
>>>>>>> 3e7938df
<|MERGE_RESOLUTION|>--- conflicted
+++ resolved
@@ -57,23 +57,6 @@
         expected.update({'': [fact2, fact3], 'Company1': [fact1]})
         self.assertEqual(res3, expected)
 
-<<<<<<< HEAD
-class Test_Date_Bounds_CVS(unittest.TestCase):
-    def test_date_bounds_cvs_keys(self):
-        """
-        Test to make sure that dictionary read in from the csv shares equals the original DATE_BOUNDS_DICT
-        """
-        DATE_BOUNDS_DICT = {
-            'FY':{'min':340,'max':390},
-            'Q1':{'min':65,'max':115},
-            'Q3':{'min':245,'max':295},
-            'Q2':{'min':155,'max':205}
-        }
-
-        date_bounds_dict_from_csv = dqc_us_0006.date_bounds_from_csv()
-
-        self.assertDictEqual(DATE_BOUNDS_DICT,date_bounds_dict_from_csv)
-=======
 
 class TestDateBoundsCSV(unittest.TestCase):
     def test_date_bounds_csv_keys_equal(self):
@@ -112,5 +95,4 @@
                 self.assertNotEqual(
                     random_date_bounds_dict[key][subkey],
                     date_bounds_dict_from_csv[key][subkey]
-                )
->>>>>>> 3e7938df
+                )