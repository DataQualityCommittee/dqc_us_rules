--- conflicted
+++ resolved
@@ -29,17 +29,10 @@
         element_two = 'foo:aCcRedItAtiON'
         check_list = 'CreDIt'
         self.assertTrue(
-<<<<<<< HEAD
             neg_num.contains_insensitive(element_one, check_list)
         )
         self.assertTrue(
             neg_num.contains_insensitive(element_two, check_list)
-=======
-            dqc_us_0015.contains_ignore_case(element_one, check_list)
-        )
-        self.assertTrue(
-            dqc_us_0015.contains_ignore_case(element_two, check_list)
->>>>>>> 70068a9a
         )
 
     def test_equals(self):
