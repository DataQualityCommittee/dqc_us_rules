--- conflicted
+++ resolved
@@ -776,10 +776,6 @@
         """
         fact = Mock(
             decimals='-4', value='869098', xvalue=869098, precision=None
-<<<<<<< HEAD
-
-=======
->>>>>>> e684b248
         )
         self.assertTrue(fact_lib._fact_components_valid(fact))
 
