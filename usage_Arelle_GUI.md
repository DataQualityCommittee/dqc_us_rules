--- conflicted
+++ resolved
@@ -10,12 +10,7 @@
     * Select the the "DQC.py" file (under "Validate"). Next to the file, the name will appear as "DQC Rules Validator". Click on "Ok". 
     * The "Select Plug-in Module" will close. On the "Plug-in Manager" dialog click on "Close".
 	* When the dialogue box appears requesting a program restart, choose "Yes".
-<<<<<<< HEAD
-* Choose the "Tools" menu and "Validate" to confirm there is a check mark for "DQC Rules". If not, select this item from the menu and confirm the selection is now checked.
-* Choose the "Tools" menu and "DQC" >> "Version..." to confirm __3.0.22495__ or higher appears.
-=======
 * Choose the "Tools" menu and "Validation" and confirm there is a check mark for "DQC Rules". If not, select this item from the menu.
->>>>>>> a2c2c141
 
 ## Checking a filing with DQC Rules
 
