--- conflicted
+++ resolved
@@ -2,14 +2,9 @@
 python:
   - "3.4"
 branches:
-<<<<<<< HEAD
-  only: 
-#  - master
-=======
   only:
   - master
   - /next.*/
->>>>>>> 99f956e2
   - /v.*/
 env:
   global:
