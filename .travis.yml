--- conflicted
+++ resolved
@@ -2,20 +2,6 @@
 python:
   - "3.4"
 env:
-<<<<<<< HEAD
-  - TESTCASE=DQC_0004
-  - TESTCASE=DQC_0005
-install: 
-  - pip install -r requirements.txt
-script: 
-  - TESTCASESROOT=./DQC_Testcases
-  - OUTPUTLOGFILE=./DQC-log.xml
-  - OUTPUTERRFILE=./DQC-err.txt
-  - OUTPUTCSVFILE=./DQC-report.csv
-  - CURRDIR=$(pwd) 
-  - travis_wait 50 python3.4 -m arelle.CntlrCmdLine --file "$TESTCASESROOT/$TESTCASE/variation.xml" --validate --plugins "$CURRDIR/xule|logging/dqcParameters.py" --csvTestReport "$OUTPUTCSVFILE" --logFile "$OUTPUTLOGFILE" --xule-test-debug
-  - python3.4 ./scan_results.py $OUTPUTCSVFILE
-=======
   global:
     - TESTCASESROOT=./DQC_Testcases
     - CURRDIR=$(pwd)
@@ -31,5 +17,4 @@
   - travis_wait 50 python3.4 -m arelle.CntlrCmdLine --file "$TESTCASESROOT/$TESTCASE/variation.xml"
   --validate --plugins "$CURRDIR/xule|logging/dqcParameters.py" --csvTestReport "$OUTPUTCSVFILE"
   --logFile "$OUTPUTLOGFILE" --xule-test-debug
-  - python3.4 ./scan_results.py $OUTPUTCSVFILE
->>>>>>> 9d14a2db
+  - python3.4 ./scan_results.py $OUTPUTCSVFILE