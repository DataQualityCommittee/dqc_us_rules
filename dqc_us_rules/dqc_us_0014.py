--- conflicted
+++ resolved
@@ -26,13 +26,8 @@
     :param val: The validation object which carries the validation information,
         including the ModelXBRL
     :type val: :class:'~arelle.ModelXbrl.ModelXbrl'
-<<<<<<< HEAD
     :return: No direct return but throws errors for facts matching
         the blacklist.
-=======
-    :return: No direct return but throws errors for facts matching the
-        blacklist
->>>>>>> fd9f377a
     :rtype: None
     """
     blacklist_dict = neg_num.concept_map_from_csv(_DEFAULT_CONCEPTS_FILE)
