"""
This module contains the revision information for the dqc_us_rules library.
"""
<<<<<<< HEAD
version_info = (3, 5, 0)
=======
version_info = (3, 6, 0)
>>>>>>> 06f27479
version = '.'.join(map(str, version_info))<|MERGE_RESOLUTION|>--- conflicted
+++ resolved
@@ -1,9 +1,5 @@
 """
 This module contains the revision information for the dqc_us_rules library.
 """
-<<<<<<< HEAD
-version_info = (3, 5, 0)
-=======
 version_info = (3, 6, 0)
->>>>>>> 06f27479
 version = '.'.join(map(str, version_info))