# (c) Copyright 2015 - 2017, XBRL US Inc. All rights reserved.
# See https://xbrl.us/dqc-license for license information.
# See https://xbrl.us/dqc-patent for patent infringement notice.
import json
import os
from arelle import ModelDtsObject
from arelle import XbrlConst, ModelXbrl
from .util import facts, messages
import itertools
from collections import defaultdict, OrderedDict
from arelle.FileSource import saveFile, openFileSource


_CODE_NAME = 'DQC.US.0001'
_RULE_VERSION = '3.0.0'
_DQC_01_AXIS_FILE = os.path.join(
    os.path.dirname(__file__),
    'resources',
    'DQC_US_0001',
    'dqc_0001.json'
)
_PARENT_CHILD_ARCROLE = 'http://www.xbrl.org/2003/arcrole/parent-child'
_ADDITIONAL_AXES_KEY = 'additional_axes'
_EXCLUDED_AXES_KEY = 'excluded_axes'
_DEFINED_MEMBERS_KEY = 'defined_members'
_ADDITIONAL_MEMBERS_KEY = 'additional_members'
_EXTENSIONS_KEY = 'extensions'
_RULE_INDEX_KEY = 'rule_index'
_UGT_FACT_KEY = 'ugt_fact'
_NO_FACT_KEY = 'no_fact'
_EXT_FACT_KEY = 'ext_fact'
_EARLIEST_US_GAAP_YEAR = 2014
_CONFIG_JSON_FILE = os.path.join(
    os.path.dirname(__file__),
    'resources',
    'DQC_US_0001',
    'dqc_0001.json'
)

_UGT_DOCS = (
    {
        "year": 2014,
        "namespace": "http://fasb.org/us-gaap/2014-01-31",
        "docLB": "http://xbrl.fasb.org/us-gaap/2014/us-gaap-2014-01-31.zip/us-gaap-2014-01-31/elts/us-gaap-doc-2014-01-31.xml",  # noqa
        "entryXsd": "http://xbrl.fasb.org/us-gaap/2014/us-gaap-2014-01-31.zip/us-gaap-2014-01-31/entire/us-gaap-entryPoint-std-2014-01-31.xsd",  # noqa
    }, {
        "year": 2015,
        "namespace": "http://fasb.org/us-gaap/2015-01-31",
        "docLB": "http://xbrl.fasb.org/us-gaap/2015/us-gaap-2015-01-31.zip/us-gaap-2015-01-31/elts/us-gaap-doc-2015-01-31.xml",  # noqa
        "entryXsd": "http://xbrl.fasb.org/us-gaap/2015/us-gaap-2015-01-31.zip/us-gaap-2015-01-31/entire/us-gaap-entryPoint-std-2015-01-31.xsd",  # noqa
    }, {
        "year": 2016,
        "namespace": "http://fasb.org/us-gaap/2016-01-31",
        "docLB": "http://xbrl.fasb.org/us-gaap/2016/us-gaap-2016-01-31.zip/us-gaap-2016-01-31/elts/us-gaap-doc-2016-01-31.xml",  # noqa
        "entryXsd": "http://xbrl.fasb.org/us-gaap/2016/us-gaap-2016-01-31.zip/us-gaap-2016-01-31/entire/us-gaap-entryPoint-std-2016-01-31.xsd",  # noqa
    }
)


<<<<<<< HEAD
def _tr_mem(val,
            ugt,
            dm_ld_inst,
            parent_model_object,
            rel_name,
            elr,
            ax_mem):
=======
def _tr_mem(val, ugt, parent_model_object, rel_name, elr):
>>>>>>> ec90f1ab
    """
    Walks the taxonomy for a given axis
    :param val: val from which to gather end dates
    :type val: :class:'~arelle.ModelXbrl.ModelXbrl'
    :param ugt: dict of taxonomies and their entirance points
    :type ugt: dict
    :param dm_ld_inst: loaded ugt instance,
    :type dm_ld_inst: ModelXbrl,
    :param parent_model_object: model object for Axis
    :type parent_model_object:class:'~arelle.ModelDTSObject.ModelConcept'
    :param rel_name: The role for the relationship
    :type rel_name: str
    :param elr: Linkrole
    :type elr: str
    :param ax_mem: set into which to accumulate members
    :type ax_mem: set
    :return: set of members for the axis specified
    :rtype: set
    """
<<<<<<< HEAD
    rels = dm_ld_inst.relationshipSet(rel_name,
                                      elr).fromModelObject(parent_model_object)
=======
    axMem = set()
    cntlr = val.modelXbrl.modelManager.cntlr
    ugt_entry_xsd = ugt["entryXsd"]
    dm_ld_inst = ModelXbrl.load(
        val.modelXbrl.modelManager, openFileSource(ugt_entry_xsd, cntlr),
        ("built us-gaap member cache")
    )
    rels = dm_ld_inst.relationshipSet(
        rel_name, elr
    ).fromModelObject(parent_model_object)
>>>>>>> ec90f1ab
    for rel in rels:
        if rel.isUsable:
            ax_mem.add(rel.toModelObject.qname.localName)
            _tr_mem(val, ugt, dm_ld_inst,
                    rel.toModelObject,
                    XbrlConst.domainMember, rel.targetRole, ax_mem)

    return ax_mem


def _create_config(val):
    """
    Creates the configs needed for dqc_us_0001

    :param val: ValidateXbrl needed in order to save the cache
    :type val: :class: '~arelle.ValidateXbrl.ValidateXbrl'
    :return: no explicit return but creates and saves configs in
        dqc_us_rule\resources\DQC_US_0001
    :rtype: None
    """
    val.ugtNamespace = None
    cntlr = val.modelXbrl.modelManager.cntlr
    year = _EARLIEST_US_GAAP_YEAR
    config = _load_config(_DQC_01_AXIS_FILE)
    # Create a list of axes in the base config file

    for ugt in _UGT_DOCS:
        # create taxonomy specific name
        config_json_file = os.path.join(
            os.path.dirname(__file__),
            'resources',
            'DQC_US_0001',
            'dqc_0001_{}.json'.format(str(year))
        )
        # copy the base config file
        working_json_file = config
        ugtEntryXsd = ugt["entryXsd"]
        prior_vds = val.modelXbrl.modelManager.validateDisclosureSystem
        val.modelXbrl.modelManager.validateDisclosureSystem = False
        dimLoadingInstance = ModelXbrl.load(
            val.modelXbrl.modelManager, openFileSource(ugtEntryXsd, cntlr),
            ("built us-gaap member cache")
        )
        val.modelXbrl.modelManager.validateDisclosureSystem = prior_vds

        for axis, info in config.items():
            info['defined_members'] = defaultdict(set)
            axisConcept = dimLoadingInstance.nameConcepts.get(axis, (None,))[0]
            if axisConcept is not None:
<<<<<<< HEAD
                working_json_file[axis]['defined_members'] = sorted(
                    _tr_mem(
                        val,
                        ugt,
                        dimLoadingInstance,
                        axisConcept,
                        XbrlConst.dimensionDomain,
                        None,
                        set()
                    )
                )
=======
                _tr_mem(
                    val, ugt, axisConcept,
                    XbrlConst.dimensionDomain, None
                )

                working_json_file[axis]['defined_members'] = list(axisMembers)
>>>>>>> ec90f1ab
        json_str = str(
            json.dumps(
                OrderedDict(sorted(working_json_file.items())),
                ensure_ascii=False, indent=4
            )
        )
        saveFile(cntlr, config_json_file, json_str)
        dimLoadingInstance.close()
        del dimLoadingInstance
        year += 1


def run_checks(val, *args, **kwargs):
    """
    Entrypoint for the rule.  Load the config, search for instances of
    each axis of interest, and call validations on them.

    :param val: val from which to gather end dates
    :type val: :class:'~arelle.ModelXbrl.ModelXbrl'
    :return: No direct return
    :rtype: None
    """
    checked_axes = defaultdict(list)
    config_json_file = _determine_namespace(val)
    config = _load_config(config_json_file)
    if not config:
        _create_config(val)
        config = _load_config(config_json_file)

    for axis_key, axis_config in config.items():
        for role in val.modelXbrl.roleTypes:
            relset = val.modelXbrl.relationshipSet(
                _PARENT_CHILD_ARCROLE, linkrole=role
            )

            def filter_func(model_object):
                return (
                    _is_concept(model_object) and
                    model_object.qname.localName == axis_key
                )

            for axis in filter(filter_func, relset.fromModelObjects()):
                _run_axis_checks(
                    axis,
                    axis_key,
                    axis_config,
                    relset,
                    val,
                    role,
                    checked_axes
                )


def _determine_namespace(val):
    """
    Determines which json file to use based off of the
    namespace of the filing.

    :param val: val from which to determine namespace
    :type val: :class:'~arelle.ModelXbrl.ModelXbrl'
    :return: Name of config file to use
    :rtype: String
    """
    NS_2016 = "http://fasb.org/us-gaap/2016-01-31"
    NS_2015 = "http://fasb.org/us-gaap/2015-01-31"
    NS_2014 = "http://fasb.org/us-gaap/2014-01-31"
    RESOURCE_DIR = 'resources'
    RULE = 'DQC_US_0001'

    if NS_2016 in val.modelXbrl.namespaceDocs.keys():
        config_json_file = os.path.join(
             os.path.dirname(__file__),
             RESOURCE_DIR,
             RULE,
             'dqc_0001_2016.json'
        )
    elif NS_2015 in val.modelXbrl.namespaceDocs.keys():
        config_json_file = os.path.join(
             os.path.dirname(__file__),
             RESOURCE_DIR,
             RULE,
             'dqc_0001_2015.json'
        )
    elif NS_2014 in val.modelXbrl.namespaceDocs.keys():
        config_json_file = os.path.join(
             os.path.dirname(__file__),
             RESOURCE_DIR,
             RULE,
             'dqc_0001_2014.json'
        )
    else:
        config_json_file = os.path.join(
             os.path.dirname(__file__),
             RESOURCE_DIR,
             RULE,
             'dqc_0001.json'
        )
    return config_json_file


def _run_axis_checks(axis, axis_key, axis_config, relset, val, role,
                     checked_axes):
    """
    Run the axis checks for a given axis, config dict,
    and set of children.

    :param axis: The axis to check
    :type axis: :class:'~arelle.ModelDTSObject.ModelConcept'
    :param axis_key: The axis name to check
    :type axis_key: str
    :param axis_config: The axis-specific config.
    :type axis_config: dict
    :param relset: The relationshipSet for the axis.
    :type relset: set
    :param val: val from which to gather end dates
    :type val: :class:'~arelle.ModelXbrl.ModelXbrl'
    :param role: The role for the relationship
    :type role: str
    :param checked_axes: Dictionary of already-fired axis_key: axis/member.
    :type checked_axes: dict
    :return: No direct return
    :rtype: None
    """
    _run_member_checks(
        axis,
        axis_key,
        axis_config,
        relset,
        val,
        role,
        checked_axes
    )
    _run_extension_checks(
        axis,
        axis_key,
        axis_config,
        relset,
        val,
        role,
        checked_axes
    )


def _run_member_checks(axis, axis_key, axis_config, relset, val, role,
                       checked_axes):
    """
    Run the checks on included and excluded members and companion axes.
    Extensions are not checked.  Error as appropriate.

    :param axis: The axis to check
    :type axis: :class:'~arelle.ModelDTSObject.ModelConcept'
    :param axis_key: The axis name to check
    :type axis_key: str
    :param axis_config: The axis-specific config.
    :type axis_config: dict
    :param relset: The relationshipSet for the axis.
    :type relset: set
    :param val: val from which to gather end dates
    :type val: :class:'~arelle.ModelXbrl.ModelXbrl'
    :param role: The role for the relationship
    :type role: str
    :param checked_axes: Dictionary of already-fired axis_key: axis/member.
    :type checked_axes: dict
    :return: No direct return
    :rtype: None
    """
    additional_axes = axis_config.get(_ADDITIONAL_AXES_KEY, {})
    excluded_axes = axis_config.get(_EXCLUDED_AXES_KEY, {})
    allowed_children = (
        axis_config.get(_DEFINED_MEMBERS_KEY, []) +
        axis_config.get(_ADDITIONAL_MEMBERS_KEY, [])
    )
    disallowed_children = []
    disallowed_children.extend(
        itertools.chain.from_iterable(
            member_list for member_list in excluded_axes.values()
        )
    )
    allowed_children.extend(
        itertools.chain.from_iterable(
            member_list for member_list in additional_axes.values()
        )
    )
    if len(disallowed_children) > 0:
        # Blacklisted axes check - Can only check blacklist (excluded)
        # or whitelist (included) axes.
        # Default to blacklist if both are present.
        for child in _all_members_under(axis, relset):
            if ((not _is_extension(child, val) and
                    child.qname.localName in disallowed_children)):
                axis_mem_pair = (axis.qname, child.qname)
                if axis_mem_pair in checked_axes[axis_key]:
                    continue
                fact_list = facts.axis_member_fact(
                    axis.qname.localName,
                    child.qname.localName,
                    val.modelXbrl
                )

                for fact in fact_list:  # remove grouped messages
                    val.modelXbrl.error(
                        '{base_key}.{extension_key}'.format(
                            base_key=_CODE_NAME,
                            extension_key=axis_config[_RULE_INDEX_KEY]
                        ),
                        messages.get_message(_CODE_NAME, _UGT_FACT_KEY),
                        axis=axis.label(),
                        member=child.label(),
                        modelObject=fact,
                        ruleVersion=_RULE_VERSION
                    )
                checked_axes[axis_key].append(axis_mem_pair)
                if len(fact_list) == 0:
                    val.modelXbrl.error(
                        '{base_key}.{extension_key}'.format(
                            base_key=_CODE_NAME,
                            extension_key=axis_config[_RULE_INDEX_KEY]
                        ),
                        messages.get_message(_CODE_NAME, _NO_FACT_KEY),
                        axis=axis.label(),
                        member=child.label(),
                        group=role,
                        ruleVersion=_RULE_VERSION
                    )
    else:
        # Whitelisted axes are specified.
        for child in _all_members_under(axis, relset):
            if ((not _is_extension(child, val) and
                 child.qname.localName not in allowed_children)):
                axis_mem_pair = (axis.qname, child.qname)
                if axis_mem_pair in checked_axes[axis_key]:
                    continue
                fact_list = facts.axis_member_fact(
                    axis.qname.localName,
                    child.qname.localName,
                    val.modelXbrl
                )
                for fact in fact_list:  # remove for grouped messages
                    val.modelXbrl.error(
                        '{base_key}.{extension_key}'.format(
                            base_key=_CODE_NAME,
                            extension_key=axis_config[_RULE_INDEX_KEY]
                        ),
                        messages.get_message(_CODE_NAME, _UGT_FACT_KEY),
                        axis=axis.label(),
                        member=child.label(),
                        modelObject=fact,
                        ruleVersion=_RULE_VERSION,

                    )
                checked_axes[axis_key].append(axis_mem_pair)
                if len(fact_list) == 0:
                    val.modelXbrl.error(
                        '{base_key}.{extension_key}'.format(
                            base_key=_CODE_NAME,
                            extension_key=axis_config[_RULE_INDEX_KEY]
                        ),
                        messages.get_message(_CODE_NAME, _NO_FACT_KEY),
                        axis=axis.label(),
                        member=child.label(),
                        group=role,
                        ruleVersion=_RULE_VERSION
                    )


def _run_extension_checks(axis, axis_key, axis_config, relset, val, role,
                          checked_axes):
    """
    Check extension members under the given axis.
    :param axis: The axis to check
    :type axis: :class:'~arelle.ModelDTSObject.ModelConcept'
    :param axis_key: The axis name to check
    :type axis_key: str
    :param axis_config: The axis-specific config.
    :type axis_config: dict
    :param relset: The relationshipSet for the axis.
    :type relset: set
    :param val: val from which to gather end dates
    :type val: :class:'~arelle.ModelXbrl.ModelXbrl'
    :param role: The role for the relationship
    :type role: str
    :param checked_axes: Dictionary of already-fired axis_key: axis/member.
    :type checked_axes: dict
    :return: No direct return
    :rtype: None
    """
    allow_all = (
        len(axis_config[_EXTENSIONS_KEY]) > 0 and
        axis_config[_EXTENSIONS_KEY][0] == '*'
    )
    if not allow_all:
        allowed_extensions = axis_config[_EXTENSIONS_KEY]
        for child in _all_members_under(axis, relset):
            if _is_extension(child, val):
                if child.qname.localName not in allowed_extensions:
                    axis_mem_pair = (axis.qname, child.qname)
                    if axis_mem_pair in checked_axes[axis_key]:
                        continue
                    fact_list = facts.axis_member_fact(
                        axis.qname.localName,
                        child.qname.localName,
                        val.modelXbrl
                    )
                    for fact in fact_list:  # remove for grouped messages
                        val.modelXbrl.error(
                            '{base_key}.{extension_key}'.format(
                                base_key=_CODE_NAME,
                                extension_key=axis_config[_RULE_INDEX_KEY]
                            ),
                            messages.get_message(
                                _CODE_NAME, _EXT_FACT_KEY
                            ),
                            axis=axis.label(),
                            member=child.label(),
                            modelObject=fact,
                            ruleVersion=_RULE_VERSION,
                        )
                    checked_axes[axis_key].append(axis_mem_pair)
                    if len(fact_list) == 0:
                        val.modelXbrl.error(
                            '{base_key}.{extension_key}'.format(
                                base_key=_CODE_NAME,
                                extension_key=axis_config[_RULE_INDEX_KEY]
                            ),
                            messages.get_message(_CODE_NAME, _NO_FACT_KEY),
                            axis=axis.label(),
                            member=child.label(),
                            group=role,
                            ruleVersion=_RULE_VERSION
                        )


def _is_extension(concept, val):
    """
    Return True if concept is an extension.

    :param concept: The concept to check
    :type concept: :class:'~arelle.ModelDTSObject.ModelConcept'
    :param val: val from which to gather end dates
    :type val: :class:'~arelle.ModelXbrl.ModelXbrl'
    :return: True if concept is an extension, else False
    :rtype: bool
    """
    return (
        concept.qname.namespaceURI not in
        val.disclosureSystem.standardTaxonomiesDict
    )


def _is_concept(concept):
    """
    This utility method should be used instead of None checks on
    arc.fromModelObject or arc.toModelObject.

    :param concept: The concept to check
    :type concept: :class:'~arelle.ModelDTSObject.ModelConcept'
    :return: True if it's a valid concept.  False if not.
    :rtype: bool
    """
    return (
        isinstance(concept, ModelDtsObject.ModelConcept) and
        concept.qname
    )


def _all_members_under(axis, relset):
    """
    Returns a dictionary of concepts seen under the provided concept,
    in the given relset.

    Dictionary values are locators for the concepts: the `toLocator`
    from the arc where that concept was discovered.

    :param axis: The axis to check.
    :type axis: :class:'~arelle.ModelDTSObject.ModelConcept'
    :param relset: The relationshipSet.
    :type relset: set
    :return: a list of members under the axis.
    :rtype: [:class:'~arelle.ModelDTSObject.ModelConcept']
    """
    concepts = []
    arcs_to_check = []
    seen_arcs = set()
    for arc in relset.fromModelObject(axis):
        seen_arcs.add(arc)
        arcs_to_check.append(arc)
    while(arcs_to_check):
        cur_arc = arcs_to_check.pop()
        to_object = cur_arc.toModelObject
        if _is_concept(to_object) and not _is_domain(to_object):
            concepts.append(to_object)
        for arc in relset.fromModelObject(to_object):
            if arc not in seen_arcs:
                seen_arcs.add(arc)
                arcs_to_check.append(arc)
    return concepts


def _is_domain(concept):
    """
    Return True if the concept is a domain, else False

    :param concept: The concept to check.
    :type concept: :class:'~arelle.ModelDTSObject.ModelConcept'
    :return: True if the concept is a domain, else False.
    :rtype: bool
    """
    return (
        '[Domain]' in concept.label() or
        concept.qname.localName.endswith('Domain')
    )


def _load_config(axis_file):
    """
    Returns a map of axis/configs to test.

    :param axis_file: the file to open.
    :type axis_file: file
    :return: A map of the config file.
    :rtype: dict
    """
    try:
        config = open(axis_file)
    except FileNotFoundError:
        return False
    return json.load(config)


__pluginInfo__ = {
    'name': _CODE_NAME,
    'version': _RULE_VERSION,
    'description': 'Axis member checks.',
    # Mount points
    'Validate.XBRL.Finally': run_checks,
}<|MERGE_RESOLUTION|>--- conflicted
+++ resolved
@@ -10,9 +10,8 @@
 from collections import defaultdict, OrderedDict
 from arelle.FileSource import saveFile, openFileSource
 
-
 _CODE_NAME = 'DQC.US.0001'
-_RULE_VERSION = '3.0.0'
+_RULE_VERSION = '3.1.0'
 _DQC_01_AXIS_FILE = os.path.join(
     os.path.dirname(__file__),
     'resources',
@@ -31,33 +30,34 @@
 _EXT_FACT_KEY = 'ext_fact'
 _EARLIEST_US_GAAP_YEAR = 2014
 _CONFIG_JSON_FILE = os.path.join(
-    os.path.dirname(__file__),
-    'resources',
-    'DQC_US_0001',
-    'dqc_0001.json'
-)
-
-_UGT_DOCS = (
+            os.path.dirname(__file__),
+            'resources',
+            'DQC_US_0001',
+            'dqc_0001.json'
+        )
+
+ugtDocs = (
     {
         "year": 2014,
         "namespace": "http://fasb.org/us-gaap/2014-01-31",
         "docLB": "http://xbrl.fasb.org/us-gaap/2014/us-gaap-2014-01-31.zip/us-gaap-2014-01-31/elts/us-gaap-doc-2014-01-31.xml",  # noqa
         "entryXsd": "http://xbrl.fasb.org/us-gaap/2014/us-gaap-2014-01-31.zip/us-gaap-2014-01-31/entire/us-gaap-entryPoint-std-2014-01-31.xsd",  # noqa
-    }, {
+    },
+    {
         "year": 2015,
         "namespace": "http://fasb.org/us-gaap/2015-01-31",
         "docLB": "http://xbrl.fasb.org/us-gaap/2015/us-gaap-2015-01-31.zip/us-gaap-2015-01-31/elts/us-gaap-doc-2015-01-31.xml",  # noqa
         "entryXsd": "http://xbrl.fasb.org/us-gaap/2015/us-gaap-2015-01-31.zip/us-gaap-2015-01-31/entire/us-gaap-entryPoint-std-2015-01-31.xsd",  # noqa
-    }, {
+    },
+    {
         "year": 2016,
         "namespace": "http://fasb.org/us-gaap/2016-01-31",
         "docLB": "http://xbrl.fasb.org/us-gaap/2016/us-gaap-2016-01-31.zip/us-gaap-2016-01-31/elts/us-gaap-doc-2016-01-31.xml",  # noqa
         "entryXsd": "http://xbrl.fasb.org/us-gaap/2016/us-gaap-2016-01-31.zip/us-gaap-2016-01-31/entire/us-gaap-entryPoint-std-2016-01-31.xsd",  # noqa
-    }
+    },
 )
 
 
-<<<<<<< HEAD
 def _tr_mem(val,
             ugt,
             dm_ld_inst,
@@ -65,9 +65,6 @@
             rel_name,
             elr,
             ax_mem):
-=======
-def _tr_mem(val, ugt, parent_model_object, rel_name, elr):
->>>>>>> ec90f1ab
     """
     Walks the taxonomy for a given axis
     :param val: val from which to gather end dates
@@ -87,21 +84,8 @@
     :return: set of members for the axis specified
     :rtype: set
     """
-<<<<<<< HEAD
     rels = dm_ld_inst.relationshipSet(rel_name,
                                       elr).fromModelObject(parent_model_object)
-=======
-    axMem = set()
-    cntlr = val.modelXbrl.modelManager.cntlr
-    ugt_entry_xsd = ugt["entryXsd"]
-    dm_ld_inst = ModelXbrl.load(
-        val.modelXbrl.modelManager, openFileSource(ugt_entry_xsd, cntlr),
-        ("built us-gaap member cache")
-    )
-    rels = dm_ld_inst.relationshipSet(
-        rel_name, elr
-    ).fromModelObject(parent_model_object)
->>>>>>> ec90f1ab
     for rel in rels:
         if rel.isUsable:
             ax_mem.add(rel.toModelObject.qname.localName)
@@ -128,7 +112,7 @@
     config = _load_config(_DQC_01_AXIS_FILE)
     # Create a list of axes in the base config file
 
-    for ugt in _UGT_DOCS:
+    for ugt in ugtDocs:
         # create taxonomy specific name
         config_json_file = os.path.join(
             os.path.dirname(__file__),
@@ -151,7 +135,6 @@
             info['defined_members'] = defaultdict(set)
             axisConcept = dimLoadingInstance.nameConcepts.get(axis, (None,))[0]
             if axisConcept is not None:
-<<<<<<< HEAD
                 working_json_file[axis]['defined_members'] = sorted(
                     _tr_mem(
                         val,
@@ -163,14 +146,6 @@
                         set()
                     )
                 )
-=======
-                _tr_mem(
-                    val, ugt, axisConcept,
-                    XbrlConst.dimensionDomain, None
-                )
-
-                working_json_file[axis]['defined_members'] = list(axisMembers)
->>>>>>> ec90f1ab
         json_str = str(
             json.dumps(
                 OrderedDict(sorted(working_json_file.items())),
