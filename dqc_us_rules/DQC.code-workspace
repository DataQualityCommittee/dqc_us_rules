{
	"folders": [
		{
			"path": "source/us/2022",
			"name": "US-2022"
		},
		{
			"path": "source/us/2021",
			"name": "US-2021"
		},
		{
			"path": "source/us/2020",
			"name": "US-2020"
		},
		{
			"path": "source/us/2019",
			"name": "US-2019"
		},
		{
			"path": "source/us/2018",
			"name": "US-2018"
		},
		{
			"path": "source/ifrs/2021",
<<<<<<< HEAD
			"name": "IFRS-2021"
		},
		{
			"path": "source/ifrs/2020",
			"name": "IFRS-2020"
		},
		{
			"path": "source/ifrs/2019",
			"name": "IFRS-2019"
		},
		{
			"path": "source/ifrs/2018",
			"name": "IFRS-2018"
=======
			"name": "ifrs-2021"
		},
		{
			"path": "source/ifrs/2020",
			"name": "ifrs-2020"
		},
		{
			"path": "source/ifrs/2019",
			"name": "ifrs-2019"
		},
		{
			"path": "source/ifrs/2018",
			"name": "ifrs-2018"
>>>>>>> a2e60af0
		},
		{
			"path": "source/esef/esef-2021"
		},
		{
			"path": "source/esef/esef-2020"
		},
		{
			"path": "source/esef/esef-2019"
		},
		{
			"path": "resources"
		}
	],
	"tasks": {
		"version": "2.0.0",
		"tasks": [
			{
				"label": "build",
				"type": "shell",
				"command": "msbuild",
				"args": [
					"/property:GenerateFullPaths=true",
					"/t:build",
					"/consoleloggerparameters:NoSummary"
				],
				"group": "build",
				"presentation": {
					"reveal": "silent"
				},
				"problemMatcher": "$msCompile"
			},
			
				{
					"label": "Compile all Rules",
					"type": "shell",
					"command": "/Users/campbellpryde/'My Drive'/Committees/'Data Quality Committee/Rules/2 - Guidance and Rules in Progress'/Releases/Release${input:version_num}/dqc_v${input:version_num}_compile.sh"
				}
			
		],
		"inputs": [
			{
				"id":"version_num",
				"description":"Rule Release Version",
				"default":"17",
				"type":"promptString"
			}
		]
	}
}<|MERGE_RESOLUTION|>--- conflicted
+++ resolved
@@ -22,21 +22,6 @@
 		},
 		{
 			"path": "source/ifrs/2021",
-<<<<<<< HEAD
-			"name": "IFRS-2021"
-		},
-		{
-			"path": "source/ifrs/2020",
-			"name": "IFRS-2020"
-		},
-		{
-			"path": "source/ifrs/2019",
-			"name": "IFRS-2019"
-		},
-		{
-			"path": "source/ifrs/2018",
-			"name": "IFRS-2018"
-=======
 			"name": "ifrs-2021"
 		},
 		{
@@ -50,7 +35,6 @@
 		{
 			"path": "source/ifrs/2018",
 			"name": "ifrs-2018"
->>>>>>> a2e60af0
 		},
 		{
 			"path": "source/esef/esef-2021"
