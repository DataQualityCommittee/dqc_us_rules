--- conflicted
+++ resolved
@@ -78,30 +78,18 @@
     :rtype: dict
     """
     facts_in_error = defaultdict(list)
-<<<<<<< HEAD
-    list_of_facts = facts.LegalEntityAxis_facts_by_member(
-=======
     list_of_facts = facts.legal_entity_axis_facts_by_member(
->>>>>>> 54cd2146
         facts.get_facts_with_type(check_types, model_xbrl)
     )
     list_of_facts = _dict_list_update(
         list_of_facts,
-<<<<<<< HEAD
-        facts.LegalEntityAxis_facts_by_member(
-=======
         facts.legal_entity_axis_facts_by_member(
->>>>>>> 54cd2146
             facts.get_facts_dei(check_dei, model_xbrl)
         )
     )
 
     dfpf_list = facts.lookup_dei_facts('DocumentFiscalPeriodFocus', model_xbrl)
-<<<<<<< HEAD
-    dfpf_dict = facts.LegalEntityAxis_facts_by_member(dfpf_list)
-=======
     dfpf_dict = facts.legal_entity_axis_facts_by_member(dfpf_list)
->>>>>>> 54cd2146
     for lea_member, fact_list in list_of_facts.items():
         lookup = (
             lea_member
