--- conflicted
+++ resolved
@@ -67,11 +67,7 @@
 
 __pluginInfo__ = {
     'name': 'DQC.SEC.ALL',
-<<<<<<< HEAD
-    'version': '3.5',
-=======
     'version': '3.6',
->>>>>>> 06f27479
     'description': 'All Data Quality Committee SEC Filing Checks',
     'author': '',
     'license': 'See accompanying license text',
