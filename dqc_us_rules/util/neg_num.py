--- conflicted
+++ resolved
@@ -145,13 +145,8 @@
     """
     Returns a map of {qname: id} of the concepts to test for the blacklist
 
-<<<<<<< HEAD
     :param neg_num_file: The .csv file containing the list of concepts for
         this rule.
-=======
-    :param neg_num_file: The .csv file containing the list of concepts for this
-        rule
->>>>>>> fd9f377a
     :type neg_num_file: file
     :return: A map of {qname: id}.
     :rtype: dict
