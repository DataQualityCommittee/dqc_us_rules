# (c) Copyright 2015 - 2016, XBRL US Inc. All rights reserved.
# See license.md for license information.
# See PatentNotice.md for patent infringement notice.
import os
<<<<<<< HEAD
from .util import facts, messages, neg_num
=======
from .util import messages, neg_num
from .util import facts as facts_util
>>>>>>> e35e251e

_CODE_NAME = 'DQC.US.0015'
_RULE_VERSION = '1.0'
_DEFAULT_CONCEPTS_FILE = os.path.join(
    os.path.dirname(__file__),
    'resources',
    'DQC_US_0015',
    'dqc_15_concepts.csv'
)
_DEFAULT_EXCLUSIONS_FILE = os.path.join(
    os.path.dirname(__file__),
    'resources',
    'DQC_US_0015',
    'dqc_15_exclusion_rules.csv'
)


def run_negative_numbers(val):
    """
    Run the list of facts against our negative number checks and add errors for
    the hits in the various lists.

    :param val: The validation object which carries the validation information,
        including the ModelXBRL
    :type val: :class:'~arelle.ModelXbrl.ModelXbrl'
    :return: Nore direct return, but throws errors for facts matching the
        blacklist
    :rtype: None
    """
    # filter down to numeric facts
    blacklist_dict = neg_num.concept_map_from_csv(_DEFAULT_CONCEPTS_FILE)
    blacklist_facts = filter_negative_number_facts(val, blacklist_dict.keys())
    for fact in blacklist_facts:
        index_key = blacklist_dict[fact.qname.localName]
        val.modelXbrl.error(
            '{base_key}.{extension_key}'.format(
                base_key=_CODE_NAME, extension_key=index_key
            ),
            messages.get_message(_CODE_NAME, str(index_key)),
            concept=fact.concept.label(), modelObject=fact,
            ruleVersion=_RULE_VERSION
        )


def filter_negative_number_facts(val, blacklist_concepts):
    """
    Check the numeric negative value facts in the provided ModelXBRL instance
    against the rule dictionary, and return those which meet the conditions of
    the black list and aren't excluded.

    :param val: val whose modelXbrl provides the facts to check
    :type val: :class:'~arelle.ModelXbrl.ModelXbrl'
    :param blacklist_concepts: An iterable of the blacklist concepts we should
        be testing against.
    :type blacklist_concepts: list [str]
    :return: Return list of the facts falling into the blacklist.
    :rtype: list [:class:'~arelle.ModelInstanceObject.ModelFact']
    """
    blacklist_exclusion_rules = neg_num.get_rules_from_csv(_DEFAULT_EXCLUSIONS_FILE)
    bad_blacklist = []

<<<<<<< HEAD
    numeric_facts = facts.grab_numeric_facts(list(val.modelXbrl.facts))
=======
    numeric_facts = facts_util.grab_numeric_facts(list(val.modelXbrl.facts))
>>>>>>> e35e251e
    # other filters before running negative numbers check
    # numeric_facts has already checked if fact.value can be made into a number
    facts_to_check = [
        f for f in numeric_facts if float(f.value) < 0 and
        f.concept.type is not None and
        # facts with numerical values less than 0 and contexts and
        f.context is not None and
        # check xsd type of the concept
        f.isNumeric
    ]

    # identify facts which should be reported as included in the list
    for fact in facts_to_check:
        if neg_num.check_rules(fact, blacklist_exclusion_rules):
            continue  # cannot be black
        if ((fact.qname.localName in blacklist_concepts and
             fact.qname.namespaceURI in
             val.disclosureSystem.standardTaxonomiesDict)):
            bad_blacklist.append(fact)

    return bad_blacklist


<<<<<<< HEAD
=======
def check_rules(fact, rule_dicts):
    for rule_dict in rule_dicts:
        if check_rule(fact, rule_dict):
            return True
    return False


def check_rule(fact, rule_dict):
    """
    Check if the input fact meets the conditions of the passed in rule_dict.

    :param fact: An arelle ModelFact instance.
    :type fact: :class:'~arelle.ModelInstanceObject.ModelFact'
    :param rule_dict: A rule from the rule dict.
        E.g. a return value of `_parse_row`.
    :type rule_dict: dict
    :return: True if the fact matched the rule else False.
    :type: bool
    """
    fact_matches = False
    artifacts = get_artifact_lists(fact, rule_dict)
    for fact_artifact in artifacts:
        if rule_dict['relation'] == 'Contains':
            fact_matches = contains(fact_artifact, rule_dict['item_check'])
        elif rule_dict['relation'] == 'Contains_insensitive':
            fact_matches = contains_insensitive(
                fact_artifact, rule_dict['item_check']
            )
        elif rule_dict['relation'] == 'Equals':
            fact_matches = equals(fact_artifact, rule_dict['item_check'])
        elif rule_dict['relation'] == 'Has_member':
            fact_matches = equals(
                fact_artifact, rule_dict['item_check'].split('|')[1]
            )
        if fact_matches:
            # if fact matches rule condition escape loop,
            # otherwise continue checking
            break

    if rule_dict['negation'] == 'Not':
        fact_matches = not fact_matches

    if rule_dict['additional_conditions'] is None:
        return fact_matches
    else:
        return (
            fact_matches and
            check_rule(fact, rule_dict['additional_conditions'])
        )

# =====================Relationship checks=============================


def contains(fact_part, dict_check):
    """
    Check if the fact_part contains the dict_check item.

    :param fact_part: An arelle model object value pulled off of the current
        ModelFact being tested.
    :type fact_part: :class:'~arelle.InstanceModelObject.ModelFact'
    :param dict_check: Value from the current rule dict to be compared against.
    :type dict_check: dict
    :return: True if the dict_check is contained in fact_part else False.
    :rtype: bool
    """
    return dict_check in str(fact_part)


def contains_insensitive(fact_part, dict_check):
    """
    Check if the fact_part contains the dict_check item, ignoring case.

    :param fact_part: An arelle model object value pulled off of the current
        ModelFact being tested.
    :type fact_part: :class:'~arelle.InstanceModelObject.ModelFact'
    :param dict_check: Value from the current rule dict to be compared against.
    :type dict_check: dict
    :return: True if the dict_check is contained in fact_part else False.
    :rtype: bool
    """
    return dict_check.lower() in str(fact_part).lower()


def equals(fact_part, dict_check):
    """
    Check if the fact_part equals the dict_check item.

    :param fact_part: A string or number representing some aspect of a fact.
    :type fact_part: str or int
    :param dict_check: Value from the current rule dict to be compared against.
    :type dict_check: str
    :returns: True if dict_check == fact_part or
        if they are numbers and are equal, else False
    :rtype: bool
    """
    if dict_check == str(fact_part):
        return True
    try:
        coerced_dict_value = float(dict_check)
        return coerced_dict_value == fact_part
    except ValueError:
        return False


# =============================Find Artifacts ==============================


def get_artifact_lists(fact, rule_dict):
    """
    Given a ModelFact instance and an "artifact_type" key derived from the
    negative_numbers.csv file, lookup the corresponding field or object off of
    the given ModelFact and return its value.

    :param fact: An arelle ModelFact instance.
    :type fact: :class:'~arelle.InstanceModelFact'
    :param rule_dict: A dictionary with the rule information
    :type rule_dict: dict
    :return: An iterable of the arelle model object values pulled of the
        ModelFact corresponding to the passed in artifact_type.
    :rtype: iterable
    """
    artifacts = []
    artifact_type = rule_dict['artifact']

    if artifact_type == "Member":
        artifacts = facts_util.member_qnames(fact)
    if artifact_type == "Axis":
        if '|' in rule_dict['item_check']:
            artifacts = facts_util.member_qnames(
                fact, axis_filter=rule_dict['item_check'].split('|')[0]
            )
        else:
            artifacts = facts_util.axis_qnames(fact)

    return artifacts

# =============================Deal with CSV ================================


def get_rules_from_csv():
    """
    Return a list of rules for blacklist exclusions

    :return: a list representing the data from the negative_numbers.csv file.
    :rtype: list
    """
    blacklist_exclusion_rules = list()
    with open(_DEFAULT_EXCLUSIONS_FILE, 'rt') as f:
        reader = csv.reader(f)
        next(reader)  # skip header
        for row in reader:
            rule = _parse_row(row[1:])
            if row[0] == 'BLE':
                blacklist_exclusion_rules.append(rule)
        return blacklist_exclusion_rules


def _parse_row(row):
    """
    Recursively move through a CSV row (ignoring the list inclusion values),
    slicing off the four relevant indexes each time.

    :param row: ([str, ..., str]) A list of strings, representing a row from
    the negative_numbers.csv file, with the first value removed
    :type row: list [str]
    :return: A dictionary representing the data from the CSV row.
    :rtype: dict
    """
    return {
        'artifact': row[0],
        'negation': row[1],
        'relation': row[2],
        'item_check': row[3],
        'additional_conditions': _parse_row(row[4:]) if len(row) > 4 else None
    }


>>>>>>> e35e251e
__pluginInfo__ = {
    'name': _CODE_NAME,
    'version': _RULE_VERSION,
    'description': (
        'Checks all of the specified types and concepts for their '
        'date ranges to verify the ranges are within expected '
        'parameters for the fiscal periods'
    ),
    # Mount points
    'Validate.XBRL.Finally': run_negative_numbers,
}<|MERGE_RESOLUTION|>--- conflicted
+++ resolved
@@ -2,12 +2,8 @@
 # See license.md for license information.
 # See PatentNotice.md for patent infringement notice.
 import os
-<<<<<<< HEAD
-from .util import facts, messages, neg_num
-=======
 from .util import messages, neg_num
 from .util import facts as facts_util
->>>>>>> e35e251e
 
 _CODE_NAME = 'DQC.US.0015'
 _RULE_VERSION = '1.0'
@@ -69,11 +65,7 @@
     blacklist_exclusion_rules = neg_num.get_rules_from_csv(_DEFAULT_EXCLUSIONS_FILE)
     bad_blacklist = []
 
-<<<<<<< HEAD
-    numeric_facts = facts.grab_numeric_facts(list(val.modelXbrl.facts))
-=======
     numeric_facts = facts_util.grab_numeric_facts(list(val.modelXbrl.facts))
->>>>>>> e35e251e
     # other filters before running negative numbers check
     # numeric_facts has already checked if fact.value can be made into a number
     facts_to_check = [
@@ -97,186 +89,6 @@
     return bad_blacklist
 
 
-<<<<<<< HEAD
-=======
-def check_rules(fact, rule_dicts):
-    for rule_dict in rule_dicts:
-        if check_rule(fact, rule_dict):
-            return True
-    return False
-
-
-def check_rule(fact, rule_dict):
-    """
-    Check if the input fact meets the conditions of the passed in rule_dict.
-
-    :param fact: An arelle ModelFact instance.
-    :type fact: :class:'~arelle.ModelInstanceObject.ModelFact'
-    :param rule_dict: A rule from the rule dict.
-        E.g. a return value of `_parse_row`.
-    :type rule_dict: dict
-    :return: True if the fact matched the rule else False.
-    :type: bool
-    """
-    fact_matches = False
-    artifacts = get_artifact_lists(fact, rule_dict)
-    for fact_artifact in artifacts:
-        if rule_dict['relation'] == 'Contains':
-            fact_matches = contains(fact_artifact, rule_dict['item_check'])
-        elif rule_dict['relation'] == 'Contains_insensitive':
-            fact_matches = contains_insensitive(
-                fact_artifact, rule_dict['item_check']
-            )
-        elif rule_dict['relation'] == 'Equals':
-            fact_matches = equals(fact_artifact, rule_dict['item_check'])
-        elif rule_dict['relation'] == 'Has_member':
-            fact_matches = equals(
-                fact_artifact, rule_dict['item_check'].split('|')[1]
-            )
-        if fact_matches:
-            # if fact matches rule condition escape loop,
-            # otherwise continue checking
-            break
-
-    if rule_dict['negation'] == 'Not':
-        fact_matches = not fact_matches
-
-    if rule_dict['additional_conditions'] is None:
-        return fact_matches
-    else:
-        return (
-            fact_matches and
-            check_rule(fact, rule_dict['additional_conditions'])
-        )
-
-# =====================Relationship checks=============================
-
-
-def contains(fact_part, dict_check):
-    """
-    Check if the fact_part contains the dict_check item.
-
-    :param fact_part: An arelle model object value pulled off of the current
-        ModelFact being tested.
-    :type fact_part: :class:'~arelle.InstanceModelObject.ModelFact'
-    :param dict_check: Value from the current rule dict to be compared against.
-    :type dict_check: dict
-    :return: True if the dict_check is contained in fact_part else False.
-    :rtype: bool
-    """
-    return dict_check in str(fact_part)
-
-
-def contains_insensitive(fact_part, dict_check):
-    """
-    Check if the fact_part contains the dict_check item, ignoring case.
-
-    :param fact_part: An arelle model object value pulled off of the current
-        ModelFact being tested.
-    :type fact_part: :class:'~arelle.InstanceModelObject.ModelFact'
-    :param dict_check: Value from the current rule dict to be compared against.
-    :type dict_check: dict
-    :return: True if the dict_check is contained in fact_part else False.
-    :rtype: bool
-    """
-    return dict_check.lower() in str(fact_part).lower()
-
-
-def equals(fact_part, dict_check):
-    """
-    Check if the fact_part equals the dict_check item.
-
-    :param fact_part: A string or number representing some aspect of a fact.
-    :type fact_part: str or int
-    :param dict_check: Value from the current rule dict to be compared against.
-    :type dict_check: str
-    :returns: True if dict_check == fact_part or
-        if they are numbers and are equal, else False
-    :rtype: bool
-    """
-    if dict_check == str(fact_part):
-        return True
-    try:
-        coerced_dict_value = float(dict_check)
-        return coerced_dict_value == fact_part
-    except ValueError:
-        return False
-
-
-# =============================Find Artifacts ==============================
-
-
-def get_artifact_lists(fact, rule_dict):
-    """
-    Given a ModelFact instance and an "artifact_type" key derived from the
-    negative_numbers.csv file, lookup the corresponding field or object off of
-    the given ModelFact and return its value.
-
-    :param fact: An arelle ModelFact instance.
-    :type fact: :class:'~arelle.InstanceModelFact'
-    :param rule_dict: A dictionary with the rule information
-    :type rule_dict: dict
-    :return: An iterable of the arelle model object values pulled of the
-        ModelFact corresponding to the passed in artifact_type.
-    :rtype: iterable
-    """
-    artifacts = []
-    artifact_type = rule_dict['artifact']
-
-    if artifact_type == "Member":
-        artifacts = facts_util.member_qnames(fact)
-    if artifact_type == "Axis":
-        if '|' in rule_dict['item_check']:
-            artifacts = facts_util.member_qnames(
-                fact, axis_filter=rule_dict['item_check'].split('|')[0]
-            )
-        else:
-            artifacts = facts_util.axis_qnames(fact)
-
-    return artifacts
-
-# =============================Deal with CSV ================================
-
-
-def get_rules_from_csv():
-    """
-    Return a list of rules for blacklist exclusions
-
-    :return: a list representing the data from the negative_numbers.csv file.
-    :rtype: list
-    """
-    blacklist_exclusion_rules = list()
-    with open(_DEFAULT_EXCLUSIONS_FILE, 'rt') as f:
-        reader = csv.reader(f)
-        next(reader)  # skip header
-        for row in reader:
-            rule = _parse_row(row[1:])
-            if row[0] == 'BLE':
-                blacklist_exclusion_rules.append(rule)
-        return blacklist_exclusion_rules
-
-
-def _parse_row(row):
-    """
-    Recursively move through a CSV row (ignoring the list inclusion values),
-    slicing off the four relevant indexes each time.
-
-    :param row: ([str, ..., str]) A list of strings, representing a row from
-    the negative_numbers.csv file, with the first value removed
-    :type row: list [str]
-    :return: A dictionary representing the data from the CSV row.
-    :rtype: dict
-    """
-    return {
-        'artifact': row[0],
-        'negation': row[1],
-        'relation': row[2],
-        'item_check': row[3],
-        'additional_conditions': _parse_row(row[4:]) if len(row) > 4 else None
-    }
-
-
->>>>>>> e35e251e
 __pluginInfo__ = {
     'name': _CODE_NAME,
     'version': _RULE_VERSION,
