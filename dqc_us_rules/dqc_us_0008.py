# (c) Copyright 2015 - 2017, XBRL US Inc. All rights reserved.
# See https://xbrl.us/dqc-license for license information.
# See https://xbrl.us/dqc-patent for patent infringement notice.
import json
import os
from arelle import XbrlConst, ModelXbrl
from .util import messages
# needs to be relative because of the way it is
# brought onto the classpath by Arelle
from collections import defaultdict, OrderedDict
from arelle.FileSource import saveFile, openFileSource

_CODE_NAME = 'DQC.US.0008'
<<<<<<< HEAD
_RULE_VERSION = '3.5.0'
_RULE_INDEX_KEY = '6819'
=======
_RULE_VERSION = '4.0.0'
_RULE_INDEX_KEY = '1'
>>>>>>> d41b1992
_NO_FACT_KEY = 'no_fact'
_EARLIEST_US_GAAP_YEAR = 2014
_CONFIG_JSON_FILE = os.path.join(
    os.path.dirname(__file__),
    'resources',
    'DQC_US_0008',
    'dqc_0008.json'
)
_EMPTY_LIST = []

ugtDocs = (
    {
        'year': 2014,
        'namespace': 'http://fasb.org/us-gaap/2014-01-31',
        'docLB': 'http://xbrl.fasb.org/us-gaap/2014/us-gaap-2014-01-31.zip/us-gaap-2014-01-31/elts/us-gaap-doc-2014-01-31.xml',  # noqa
        'entryXsd': 'http://xbrl.fasb.org/us-gaap/2014/us-gaap-2014-01-31.zip/us-gaap-2014-01-31/entire/us-gaap-entryPoint-std-2014-01-31.xsd',  # noqa
    },
    {
        'year': 2015,
        'namespace': 'http://fasb.org/us-gaap/2015-01-31',
        'docLB': 'http://xbrl.fasb.org/us-gaap/2015/us-gaap-2015-01-31.zip/us-gaap-2015-01-31/elts/us-gaap-doc-2015-01-31.xml',  # noqa
        'entryXsd': 'http://xbrl.fasb.org/us-gaap/2015/us-gaap-2015-01-31.zip/us-gaap-2015-01-31/entire/us-gaap-entryPoint-std-2015-01-31.xsd',  # noqa
    },
    {
        'year': 2016,
        'namespace': 'http://fasb.org/us-gaap/2016-01-31',
        'docLB': 'http://xbrl.fasb.org/us-gaap/2016/us-gaap-2016-01-31.zip/us-gaap-2016-01-31/elts/us-gaap-doc-2016-01-31.xml',  # noqa
        'entryXsd': 'http://xbrl.fasb.org/us-gaap/2016/us-gaap-2016-01-31.zip/us-gaap-2016-01-31/entire/us-gaap-entryPoint-std-2016-01-31.xsd',  # noqa
    },
    {
        'year': 2017,
        'namespace': 'http://fasb.org/us-gaap/2017-01-31',
        'docLB': 'http://xbrl.fasb.org/us-gaap/2017/us-gaap-2017-01-31.zip/us-gaap-2017-01-31/elts/us-gaap-doc-2017-01-31.xml',  # noqa
        'entryXsd': 'http://xbrl.fasb.org/us-gaap/2017/us-gaap-2017-01-31.zip/us-gaap-2017-01-31/entire/us-gaap-entryPoint-std-2017-01-31.xsd',  # noqa
    }
)


def _tr_calc(val, calc_ld_inst, rel_name, cal_ch):
    """
    Walks the taxonomy for a given calc

    :param val: val from which to gather end dates
    :type val: :class:`arelle.ModelXbrl.ModelXbrl`
    :param calc_ld_inst: ugt instance
    :type calc_ld_inst: :class:`arelle.ModelXbrl.ModelXbrl`
    :param rel_name: The role for the relationship
    :type rel_name: str
    :param calc_children: calcChildren
    :type calc_children: dict
    :return: no explicit return but appends relationship to calcChildren
    """

    for rel in calc_ld_inst.relationshipSet(rel_name).modelRelationships:
        cal_ch[rel.fromModelObject.qname.localName].add(
            rel.toModelObject.qname.localName
        )


def _create_config(val):
    """
    Creates the configs needed for dqc_us_0008

    :param val: ValidateXbrl needed in order to save the cache
    :type val: :class: 'arelle.ValidateXbrl.ValidateXbrl'
    :return: no explicit return but creates and saves configs in
        dqc_us_rule\resources\DQC_US_0008
    :rtype: None
    """
    val.ugtNamespace = None
    cntlr = val.modelXbrl.modelManager.cntlr
    year = _EARLIEST_US_GAAP_YEAR
    # Create a list of axes in the base config file
    calc_children = defaultdict(set)
    # receives list of members of above axes
    for ugt in ugtDocs:
        # create taxonomy specific name
        config_json_file = os.path.join(
            os.path.dirname(__file__),
            'resources',
            'DQC_US_0008',
            'dqc_0008_{}.json'.format(str(year))
        )
        # copy the base config file
        ugtEntryXsd = ugt['entryXsd']
        prior_vds = val.modelXbrl.modelManager.validateDisclosureSystem
        val.modelXbrl.modelManager.validateDisclosureSystem = False
        calc_loading_instance = ModelXbrl.load(
            val.modelXbrl.modelManager, openFileSource(ugtEntryXsd, cntlr),
            ('built us-gaap calcs cache')
        )
        val.modelXbrl.modelManager.validateDisclosureSystem = prior_vds
        _tr_calc(
            val, calc_loading_instance,
            XbrlConst.summationItem, calc_children
        )
        # lexicographically order for readability and QA checking
        json_str = _reorder_dictionary(calc_children)
        saveFile(cntlr, config_json_file, json_str)
        calc_loading_instance.close()
        del calc_loading_instance
        year += 1


def _reorder_dictionary(calc_children):
    """
    Reorders dictionary for readability.

    :param calc_children: dictionary of calc_children
    :type calc_children: dict
    :return: ordered dictionary of calc_children
    :rtype: dict
    """
    calc_children_ordered = OrderedDict()
    for key, value in sorted(calc_children.items(), key=lambda i: i[0]):
        calc_children_ordered[key] = sorted(value)
    json_str = str(
        json.dumps(calc_children_ordered, ensure_ascii=False, indent=4)
    )
    return json_str


def _find_errors(val):
    """
    Entrypoint for the rule. Load the config, search for instances of
    reversed calculation relationships.

    :param val: val from which to gather end dates
    :type val: :class:`arelle.ModelXbrl.ModelXbrl`
    :return: list of model relationshipsets
    :rtype: :class:`arelle.ModelXbrl.ModelRelationshipSet`
    """
    config_json_file = _determine_namespace(val)
    calc_children = _load_config(config_json_file)
    error_list = []
    if not calc_children:
        _create_config(val)
        calc_children = _load_config(config_json_file)
        if not calc_children:
            return  # nothing can be checked
    # convert children lists into sets for faster "in" function processing
    calc_children = dict(
        (key, set(value))
        for key, value in calc_children.items()
    )
    calc_rels = val.modelXbrl.relationshipSet(
        XbrlConst.summationItem
    ).modelRelationships
    for rel in calc_rels:
        calc_child_rels = calc_children.get(
            rel.toModelObject.qname.localName,
            _EMPTY_LIST
        )
        if rel.fromModelObject.qname.localName in calc_child_rels:
            # ugt has reversed relationship
            error_list.append(rel)
    return error_list


def _run_checks(val):
    """
    Entrypoint for the rule.  Load the config, search for instances of
    reversed calculation relationships.

    :param val: val from which to gather end dates
    :type val: :class:`~arelle.ModelXbrl.ModelXbrl`
    :return: No direct return.  Instead it calls messages with any errors.
    :rtype: None
    """
    errors = _find_errors(val)
    for error in errors:
        val.modelXbrl.error(
            '{base_key}.{extension_key}'.format(
                base_key=_CODE_NAME,
                extension_key=_RULE_INDEX_KEY
            ),
            messages.get_message(_CODE_NAME, _NO_FACT_KEY),
            extCalcSourceName=error.fromModelObject.label(),
            extCalcTargetName=error.toModelObject.label(),
            ruleVersion=_RULE_VERSION
        )


def _determine_namespace(val):
    """
    Determines which json file to use based off of the
    namespace of the filing.

    :param val: val from which to determine namespace
    :type val: :class:`~arelle.ModelXbrl.ModelXbrl`
    :return: Name of config file to use
    :rtype: String
    """
    NS_2017 = 'http://fasb.org/us-gaap/2017-01-31'
    NS_2016 = 'http://fasb.org/us-gaap/2016-01-31'
    NS_2015 = 'http://fasb.org/us-gaap/2015-01-31'
    NS_2014 = 'http://fasb.org/us-gaap/2014-01-31'
    RESOURCE_DIR = 'resources'
    RULE = 'DQC_US_0008'

    if NS_2017 in val.modelXbrl.namespaceDocs.keys():
        config_json_file = os.path.join(
             os.path.dirname(__file__),
             RESOURCE_DIR,
             RULE,
             'dqc_0008_2017.json'
        )
    elif NS_2016 in val.modelXbrl.namespaceDocs.keys():
        config_json_file = os.path.join(
             os.path.dirname(__file__),
             RESOURCE_DIR,
             RULE,
             'dqc_0008_2016.json'
        )
    elif NS_2015 in val.modelXbrl.namespaceDocs.keys():
        config_json_file = os.path.join(
             os.path.dirname(__file__),
             RESOURCE_DIR,
             RULE,
             'dqc_0008_2015.json'
        )
    elif NS_2014 in val.modelXbrl.namespaceDocs.keys():
        config_json_file = os.path.join(
             os.path.dirname(__file__),
             RESOURCE_DIR,
             RULE,
             'dqc_0008_2014.json'
        )
    else:
        config_json_file = os.path.join(
             os.path.dirname(__file__),
             RESOURCE_DIR,
             RULE,
             'dqc_0008.json'
        )
    return config_json_file


def _load_config(calcs_file):
    """
    Returns a map of axis/configs to test.

    :param axis_file: the file to open.
    :type axis_file: file
    :return: A map of the config file.
    :rtype: dict
    """
    try:
        config = open(calcs_file)
    except FileNotFoundError:
        return False
    return json.load(config)


__pluginInfo__ = {
    'name': _CODE_NAME,
    'version': _RULE_VERSION,
    'description': 'Calcs reversed checks.',
    # Mount points
    'Validate.XBRL.Finally': _run_checks,
}<|MERGE_RESOLUTION|>--- conflicted
+++ resolved
@@ -11,13 +11,8 @@
 from arelle.FileSource import saveFile, openFileSource
 
 _CODE_NAME = 'DQC.US.0008'
-<<<<<<< HEAD
-_RULE_VERSION = '3.5.0'
-_RULE_INDEX_KEY = '6819'
-=======
 _RULE_VERSION = '4.0.0'
-_RULE_INDEX_KEY = '1'
->>>>>>> d41b1992
+_RULE_INDEX_KEY = '6189'
 _NO_FACT_KEY = 'no_fact'
 _EARLIEST_US_GAAP_YEAR = 2014
 _CONFIG_JSON_FILE = os.path.join(
