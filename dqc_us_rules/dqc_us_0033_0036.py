# (c) Copyright 2015 - 2016, XBRL US Inc. All rights reserved.
# See license.md for license information.
# See PatentNotice.md for patent infringement notice.
from .util import facts, messages

from arelle.ModelValue import dateunionDate

_CODE_NAME_33 = 'DQC.US.0033'
_CODE_NAME_36 = 'DQC.US.0036'
_RULE_VERSION = '1.0'


def doc_period_end_date_check(val):
    """
    Creates an error with all the relevant information from each of the bad
    DocumentPeriodEndDates returned from _doc_period_end_date_check

    :param val: val from which to throw an error
    :type val: :class:'~arelle.ModelXbrl.ModelXbrl'
    :return: No explicit return, Throws error for everything returned by
        _doc_period_end_date_check
    :rtype: None
    """
    for params in _doc_period_end_date_check(val.modelXbrl):
        code, message, context_date, mod_obj, default_dped_fact = params
        val.modelXbrl.error(
            code, message,
            dped_context_date=context_date,
            modelObject=(mod_obj, default_dped_fact),
            ruleVersion=_RULE_VERSION
        )


<<<<<<< HEAD
def _is_valid_eop_fact(eop_fact):
    """
    Checks to ensure that the eop_fact and the eop_fact.xValue is not None
    :param eop_fact: fact to check
    :type eop_fact: :class: "~arelle.InstanceModelObject.ModelFact"
    :return: True if the fact and the fact.xValue is not None
    :rtype: bool
    """
    if eop_fact is None:
        return False
    elif eop_fact.xValue is None:
        return False
    return True


def _doc_period_end_date_check(modelXbrl):
=======
def _doc_period_end_date_check(model_xbrl):
>>>>>>> 54cd2146
    """
    Compares the value of DocumentPeriodEndDate against the end date of its
    context. If the difference is more than 3 days, fires a validation error.
    For each DocumentPeriodEndDate, if the above check doesn't fire, check all
    DEI fact context end dates against it.

    :param model_xbrl: ModelXbrl to check facts
    :type model_xbrl: :class:'~arelle.ModelXbrl.ModelXbrl'
    :return: list of tuples containing bad DocumentPeriodEndDates
    :rtype: list [tuple]
    """
    dped_facts, dei_facts = _setup_dei_facts(model_xbrl)
    default_dped_fact = _get_default_dped(dped_facts)
    result_group = []
    if default_dped_fact is None:
        return result_group

    is_valid_dped = True
    # loop through the DocumentPeriodEndDate's to check for
    # consistent dates
    for eop_facts in dped_facts.values():
        eop_fact = eop_facts[0]
        eop_context = eop_fact.context
        if ((not _is_valid_eop_fact(eop_fact) or
             eop_context is None or
             eop_context.endDatetime is None)):
            continue
        fact_eop_date = dateunionDate(eop_fact.xValue, subtractOneDay=True)
        # Arelle adjusts context end date to end-of-day midnight
        # Reverse the adjustment to get the expected date value
        # by subtracting one day
        context_eop_date = dateunionDate(
            eop_context.endDatetime,
            subtractOneDay=True
        )
        delta = context_eop_date - fact_eop_date
        if abs(delta.days) > 3:
            is_valid_dped = False
            result_group.append((
                '{}.1'.format(_CODE_NAME_36),
                messages.get_message(_CODE_NAME_36),
                context_eop_date,
                eop_fact,
                default_dped_fact
            ))

    # Don't loop through them if the DPED date is bad, since the date
    # is incorrect.
    if is_valid_dped:
        # loop through the dei facts and compare against their LEA's
        # DocumentPeriodEndDate
        for lea_key, fact_group in dei_facts.items():
            eop_fact = dped_facts.get(lea_key, default_dped_fact)[0]
            if ((eop_fact is None or
                 eop_fact.context is None or
                 eop_fact.context.endDatetime is None)):
                continue

            # Arelle adjusts context end date to end-of-day midnight
            # Reverse the adjustment to get the expected date value
            # by subtracting one day
            context_eop_date = dateunionDate(
                eop_fact.context.endDatetime, subtractOneDay=True
            )

            if len(fact_group) > 0:
                # Check all DEI facts against this DocumentPeriodEndDate.
                # If the DocumentPeriodEndDate context check doesn't fire,
                # we will check all dei fact context end dates against it.
                for fact in fact_group:
                    if ((fact.context is None or
                         fact.context.endDatetime is None or
                         fact.concept.periodType != 'duration')):
                        continue

                    if context_eop_date != dateunionDate(
                            fact.context.endDatetime,
                            subtractOneDay=True
                    ):
                        result_group.append((
                            '{}.2'.format(_CODE_NAME_33),
                            messages.get_message(_CODE_NAME_33),
                            fact.concept.label(),
                            fact,
                            default_dped_fact
                        ))
    return result_group


def _setup_dei_facts(model_xbrl):
    """
    Sets up the dei facts using the specified modelXbrl

    :param model_xbrl: ModelXbrl to get the dei facts from
    :type model_xbrl: :class:'~arelle.ModelXbrl.ModelXbrl'
    :return: a tuple of the dictionary of a list of 1 DocumentPeriodEndDate per
        LegalEntityAxis and the dictionary of the list of dei facts per
        LegalEntityAxis
    :rtype: tuple (dict, dict)
    """
    ignored_fact_list = [
        'EntityCommonStockSharesOutstanding',
        'EntityPublicFloat',
        'DocumentPeriodEndDate',
        'EntityNumberOfEmployees',
        'EntityListingDepositoryReceiptRatio'
    ]
    dei_facts = facts.legal_entity_axis_facts_by_member(
        _get_dei_facts(model_xbrl, ignored_fact_list)
    )
    dped_facts = facts.legal_entity_axis_facts_by_member(
        facts.get_facts_dei(['DocumentPeriodEndDate'], model_xbrl)
    )

    return dped_facts, dei_facts


def _get_dei_facts(model_xbrl, exclude_list=[None]):
    """
    Returns a list of all the modelXbrl's DEI facts that aren't in the
    exclude_list; this can be fed into prepare_facts_for_calculation.

    :param model_xbrl: ModelXbrl to gather DEI facts from
    :type model_xbrl: :class:'~arelle.ModelXbrl.ModelXbrl'
    :param exclude_list: names of facts to exclude
    :type exclude_list: list [str]
    :return: list of all the modelXbrl DEI facts that aren't in exclude list
    :rtype: list [:class:'~arelle.InstanceModelObject.ModelFact']
    """
    return [
        f for f in model_xbrl.facts
        if f.namespaceURI in facts.DEI_NAMESPACE_LIST and
        f.qname.localName not in exclude_list
    ]


def _get_default_dped(dped_facts):
    """
    Returns the default DocumentPeriodEndDate fact. If there are no
    DocumentPeriodEndDate facts it returns None. If the DocumentPeriodEndDate
    cannot be figured it returns a list of None.

    :param dped_facts: dictionary of facts to get DocumentEndPeriodDate from
    :type dped_facts: dict
    :return: the default DocumentPeriodEndDate
    :rtype: str
    """
    keys = dped_facts.keys()
    if len(keys) == 0:
        return None
    elif len(keys) == 1:
        # Only one Document Period End Date, so that is our default
        value, = dped_facts.values()
        return value
    else:
        return dped_facts.get('', [None])

__pluginInfo__ = {
    'name': '{}, {}'.format(_CODE_NAME_33, _CODE_NAME_36),
    'version': _RULE_VERSION,
    'description': 'Checks the doc period end date relative to fact contexts.',
    # Mount points
    'Validate.XBRL.Finally': doc_period_end_date_check,
}<|MERGE_RESOLUTION|>--- conflicted
+++ resolved
@@ -31,7 +31,6 @@
         )
 
 
-<<<<<<< HEAD
 def _is_valid_eop_fact(eop_fact):
     """
     Checks to ensure that the eop_fact and the eop_fact.xValue is not None
@@ -48,9 +47,6 @@
 
 
 def _doc_period_end_date_check(modelXbrl):
-=======
-def _doc_period_end_date_check(model_xbrl):
->>>>>>> 54cd2146
     """
     Compares the value of DocumentPeriodEndDate against the end date of its
     context. If the difference is more than 3 days, fires a validation error.
