{
    "AwardDateAxis": {
        "additional_axes": {},
        "additional_members": [],
        "defined_members": [
            "AwardDateDomain"
        ],
        "excluded_axes": {},
        "extensions": [
            "*"
        ],
        "rule_index": 72
    },
    "ConsolidationItemsAxis": {
        "additional_axes": {},
        "additional_members": [],
        "defined_members": [
            "ConsolidationEliminationsMember",
            "ConsolidationItemsDomain",
            "CorporateNonSegmentMember",
            "GeographyEliminationsMember",
            "IntersegmentEliminationMember",
            "MaterialReconcilingItemsMember",
            "OperatingSegmentsMember",
            "ReportableGeographicalComponentsMember",
            "ReportableLegalEntitiesMember"
        ],
        "excluded_axes": {},
        "extensions": [
            "CorporateReconcilingItemsAndEliminationsMember",
            "CorporateAndReconcilingItemsMember",
            "CorporateAndEliminationsMember",
            "EliminationsAndReconcilingItemsMember",
            "OperatingSegmentsAndCorporateNonSegmentMember"
        ],
        "rule_index": 70
    },
    "CounterpartyNameAxis": {
        "additional_axes": {},
        "additional_members": [
            "AffiliatedEntityMember",
            "InvestorMember",
            "VariableInterestEntityNotPrimaryBeneficiaryMember",
            "ChiefFinancialOfficerMember",
            "IndividualMember",
            "GovernmentMember",
            "GuarantorSubsidiariesMember",
            "SubsidiaryIssuerMember",
            "DirectorMember",
            "ChiefExecutiveOfficerMember",
            "ChiefOperatingOfficerMember",
            "GeneralPartnerMember",
            "CorporateJointVentureMember",
            "SubsidiaryOfCommonParentMember"
        ],
        "defined_members": [
            "RepurchaseAgreementCounterpartyNameDomain"
        ],
        "excluded_axes": {},
        "extensions": [
            "*"
        ],
        "rule_index": 58
    },
    "CurrencyAxis": {
        "additional_axes": {},
        "additional_members": [],
        "defined_members": [
            "AED",
            "AFN",
            "ALL",
            "AMD",
            "ANG",
            "AOA",
            "ARS",
            "AUD",
            "AWG",
            "AZN",
            "AllCurrenciesDomain",
            "BAM",
            "BBD",
            "BDT",
            "BGN",
            "BHD",
            "BIF",
            "BMD",
            "BND",
            "BOB",
            "BOV",
            "BRL",
            "BSD",
            "BTN",
            "BWP",
            "BYR",
            "BZD",
            "CAD",
            "CDF",
            "CHE",
            "CHF",
            "CHW",
            "CLF",
            "CLP",
            "CNY",
            "COP",
            "COU",
            "CRC",
            "CUC",
            "CUP",
            "CVE",
            "CZK",
            "DJF",
            "DKK",
            "DOP",
            "DZD",
            "EGP",
            "ERN",
            "ETB",
            "EUR",
            "FJD",
            "FKP",
            "GBP",
            "GEL",
            "GHS",
            "GIP",
            "GMD",
            "GNF",
            "GTQ",
            "GYD",
            "HKD",
            "HNL",
            "HRK",
            "HTG",
            "HUF",
            "IDR",
            "ILS",
            "INR",
            "IQD",
            "IRR",
            "ISK",
            "JMD",
            "JOD",
            "JPY",
            "KES",
            "KGS",
            "KHR",
            "KMF",
            "KPW",
            "KRW",
            "KWD",
            "KYD",
            "KZT",
            "LAK",
            "LBP",
            "LKR",
            "LRD",
            "LSL",
            "LTL",
            "LVL",
            "LYD",
            "MAD",
            "MDL",
            "MGA",
            "MKD",
            "MMK",
            "MNT",
            "MOP",
            "MRO",
            "MUR",
            "MVR",
            "MWK",
            "MXN",
            "MXV",
            "MYR",
            "MZN",
            "NAD",
            "NGN",
            "NIO",
            "NOK",
            "NPR",
            "NZD",
            "OMR",
            "PAB",
            "PEN",
            "PGK",
            "PHP",
            "PKR",
            "PLN",
            "PYG",
            "QAR",
            "RON",
            "RSD",
            "RUB",
            "RWF",
            "SAR",
            "SBD",
            "SCR",
            "SDG",
            "SEK",
            "SGD",
            "SHP",
            "SLL",
            "SOS",
            "SRD",
            "SSP",
            "STD",
            "SYP",
            "SZL",
            "THB",
            "TJS",
            "TMT",
            "TND",
            "TOP",
            "TRY",
            "TTD",
            "TWD",
            "TZS",
            "UAH",
            "UGX",
            "USD",
            "USN",
            "USS",
            "UYU",
            "UZS",
            "VEF",
            "VND",
            "VUV",
            "WST",
            "XAF",
            "XAG",
            "XAU",
            "XBA",
            "XBB",
            "XBC",
            "XBD",
            "XCD",
            "XDR",
            "XFU",
            "XOF",
            "XPD",
            "XPF",
            "XPT",
            "XTS",
            "XXX",
            "YER",
            "ZAR",
            "ZMW",
            "ZWL"
        ],
        "excluded_axes": {},
        "extensions": [
            "SICAD1Member",
            "SICAD2Member",
            "OtherCurrencyMember",
            "NonUSDollarMember",
            "CENCOEXMember",
            "SICADMember",
            "SIMADIMember",
            "DIPROMember",
            "DICOMMember"
        ],
        "rule_index": 62
    },
    "DefinedBenefitPlanByPlanAssetCategoriesAxis": {
        "additional_axes": {},
        "additional_members": [],
        "defined_members": [
            "AssetBackedSecuritiesMember",
            "AssetBackedSecuritiesSecuritizedLoansAndReceivablesMember",
            "AuctionRateSecuritiesMember",
            "CashAndCashEquivalentsMember",
            "CollateralizedDebtObligationsMember",
            "CommercialMortgageBackedSecuritiesMember",
            "CommercialPaperNotIncludedWithCashAndCashEquivalentsMember",
            "CommercialRealEstateMember",
            "CommodityContractMember",
            "ConvertibleDebtSecuritiesMember",
            "CorporateDebtSecuritiesMember",
            "CreditRiskContractMember",
            "CrossCurrencyInterestRateContractMember",
            "DebtSecuritiesMember",
            "DerivativeMember",
            "DomesticCorporateDebtSecuritiesMember",
            "EquityContractMember",
            "EquityFundsMember",
            "EquitySecuritiesMember",
            "ExchangeTradedFundsMember",
            "FixedIncomeFundsMember",
            "FixedIncomeSecuritiesMember",
            "ForeignCorporateDebtSecuritiesMember",
            "ForeignExchangeContractMember",
            "ForeignGovernmentDebtSecuritiesMember",
            "HedgeFundsEquityMember",
            "HedgeFundsEventDrivenMember",
            "HedgeFundsGlobalOpportunityMember",
            "HedgeFundsMember",
            "HedgeFundsMultistrategyMember",
            "InterestOnlyStripMember",
            "InterestRateContractMember",
            "MoneyMarketFundsMember",
            "MortgageBackedSecuritiesIssuedByPrivateEnterprisesMember",
            "MortgageBackedSecuritiesIssuedByUSGovernmentSponsoredEnterprisesMember",
            "MortgageBackedSecuritiesMember",
            "OtherContractMember",
            "OtherDebtSecuritiesMember",
            "PlanAssetCategoriesDomain",
            "PrincipalOnlyStripMember",
            "PrivateEquityFundsDomesticMember",
            "PrivateEquityFundsForeignMember",
            "PrivateEquityFundsMember",
            "RealEstateMember",
            "ResidentialMortgageBackedSecuritiesMember",
            "ResidentialRealEstateMember",
            "USGovernmentAgenciesDebtSecuritiesMember",
            "USGovernmentSponsoredEnterprisesDebtSecuritiesMember",
            "USStatesAndPoliticalSubdivisionsMember",
            "USTreasuryAndGovernmentMember",
            "USTreasurySecuritiesMember",
            "VariableRateDemandObligationMember",
            "VentureCapitalFundsMember"
        ],
        "excluded_axes": {
            "DefinedBenefitPlansDisclosuresDefinedBenefitPlansAxis": [
                "OtherPensionPlansPostretirementOrSupplementalPlansDefinedBenefitMember",
                "UnitedStatesPostretirementBenefitPlansOfUSEntityDefinedBenefitMember",
                "DefinedBenefitPostretirementLifeInsuranceMember",
                "DefinedBenefitPlansDomain",
                "SupplementalEmployeeRetirementPlanDefinedBenefitMember",
                "OtherPostretirementBenefitPlansDefinedBenefitMember",
                "OtherPensionPlansDefinedBenefitMember",
                "PensionPlansDefinedBenefitMember",
                "ForeignPostretirementBenefitPlansDefinedBenefitMember",
                "DomesticPensionPlansOfForeignEntityDefinedBenefitMember",
                "ForeignPensionPlansDefinedBenefitMember",
                "DefinedBenefitPostretirementHealthCoverageMember",
                "DomesticPostretirementBenefitPlansOfForeignEntityDefinedBenefitMember",
                "UnitedStatesPensionPlansOfUSEntityDefinedBenefitMember"
            ]
        },
        "extensions": [
            "*"
        ],
        "rule_index": 71
    },
    "DefinedContributionPlanNameAxis": {
        "additional_axes": {},
        "additional_members": [],
        "defined_members": [
            "DefinedContributionPlanNameDomain"
        ],
        "excluded_axes": {},
        "extensions": [
            "*"
        ],
        "rule_index": 60
    },
    "FairValueByFairValueHierarchyLevelAxis": {
        "additional_axes": {},
        "additional_members": [],
        "defined_members": [
            "FairValueInputsLevel1Member",
            "FairValueInputsLevel2Member",
            "FairValueInputsLevel3Member",
            "FairValueMeasurementsFairValueHierarchyDomain"
        ],
        "excluded_axes": {},
        "extensions": [
            "FairValueInputsLevel1AndLevel2Member",
            "FairValueInputsLevel2AndLevel3Member",
            "InvestmentsNetAssetValueMember"
        ],
        "rule_index": 51
    },
    "FairValueByMeasurementBasisAxis": {
        "additional_axes": {},
        "additional_members": [],
        "defined_members": [
            "CarryingReportedAmountFairValueDisclosureMember",
            "ChangeDuringPeriodFairValueDisclosureMember",
            "EstimateOfFairValueFairValueDisclosureMember",
            "FairValueDisclosureItemAmountsDomain",
            "PortionAtFairValueFairValueDisclosureMember",
            "PortionAtOtherThanFairValueFairValueDisclosureMember"
        ],
        "excluded_axes": {},
        "extensions": [],
        "rule_index": 65
    },
    "FairValueByMeasurementFrequencyAxis": {
        "additional_axes": {},
        "additional_members": [],
        "defined_members": [
            "FairValueMeasurementFrequencyDomain",
            "FairValueMeasurementsNonrecurringMember",
            "FairValueMeasurementsRecurringMember"
        ],
        "excluded_axes": {},
        "extensions": [],
        "rule_index": 64
    },
    "HedgingDesignationAxis": {
        "additional_axes": {},
        "additional_members": [],
        "defined_members": [
            "DesignatedAsHedgingInstrumentMember",
            "HedgingDesignationDomain",
            "NondesignatedMember"
        ],
        "excluded_axes": {},
        "extensions": [
            "NotDesignatedAsHedgingInstrumentEconomicHedgesMember",
            "NotDesignatedAsHedgingInstrumentTradingMember"
        ],
        "rule_index": 66
    },
    "LegalEntityAxis": {
        "additional_axes": {
            "FederalHomeLoanBankAdvancesBranchOfFHLBBankAxis": [
                "FederalHomeLoanBankOfPittsburghMember",
                "FederalHomeLoanBankOfIndianapolisMember",
                "FederalHomeLoanBankOfDesMoinesMember",
                "FederalHomeLoanBankOfDallasMember",
                "FederalHomeLoanBankOfAtlantaMember",
                "FederalHomeLoanBankOfChicagoMember",
                "FederalHomeLoanBankOfTopekaMember",
                "FederalHomeLoanBankOfCincinnatiMember",
                "FederalHomeLoanBankOfSeattleMember",
                "FederalHomeLoanBankOfSanFranciscoMember",
                "FederalHomeLoanBankAdvancesBranchOfFHLBBankStateDomain",
                "FederalHomeLoanBankOfBostonMember",
                "FederalHomeLoanBankOfNewYorkMember"
            ]
        },
        "additional_members": [
            "PredecessorMember",
            "CoVenturerMember",
            "SpinOffMember",
            "PartnershipMember",
            "LimitedLiabilityCompanyMember",
            "TrustForBenefitOfEmployeesMember",
            "ConsolidatedEntitiesMember",
            "EquityMethodInvesteeMember"
        ],
        "defined_members": [
            "AffiliatedEntityMember",
            "ConsolidatedEntitiesMember",
            "ConsolidatedEntityExcludingVariableInterestEntitiesVIEMember",
            "CorporateJointVentureMember",
            "EntityDomain",
            "EquityMethodInvesteeMember",
            "GuarantorSubsidiariesMember",
            "MajorityOwnedSubsidiaryUnconsolidatedMember",
            "NonGuarantorSubsidiariesMember",
            "ParentCompanyMember",
            "PartnershipInterestMember",
            "SubsidiariesMember",
            "SubsidiaryIssuerMember",
            "VariableInterestEntityNotPrimaryBeneficiaryAggregatedDisclosureMember",
            "VariableInterestEntityNotPrimaryBeneficiaryMember",
            "VariableInterestEntityPrimaryBeneficiaryAggregatedDisclosureMember",
            "VariableInterestEntityPrimaryBeneficiaryMember",
            "VariableInterestEntityVIEOrPotentialVIEInformationUnavailabilityAggregatedDisclosureMember",
            "VariableInterestEntityVIEOrPotentialVIEInformationUnavailabilityMember"
        ],
        "excluded_axes": {},
        "extensions": [
            "*"
        ],
        "rule_index": 54
    },
    "NoncashOrPartNoncashDivestituresByUniqueNameAxis": {
        "additional_axes": {},
        "additional_members": [],
        "defined_members": [
            "NoncashOrPartNoncashDivestitureNameDomain"
        ],
        "excluded_axes": {},
        "extensions": [
            "*"
        ],
        "rule_index": 56
    },
    "OtherOwnershipInterestsByNameAxis": {
        "additional_axes": {},
        "additional_members": [],
        "defined_members": [
            "OtherOwnershipInterestsNameDomain"
        ],
        "excluded_axes": {},
        "extensions": [
            "*"
        ],
        "rule_index": 53
    },
    "PlanNameAxis": {
        "additional_axes": {},
        "additional_members": [],
        "defined_members": [
            "PlanNameDomain"
        ],
        "excluded_axes": {},
        "extensions": [
            "*"
        ],
        "rule_index": 59
    },
    "PositionAxis": {
        "additional_axes": {},
        "additional_members": [],
        "defined_members": [
            "LongMember",
            "PositionDomain",
            "ShortMember"
        ],
        "excluded_axes": {},
        "extensions": [
            "NetLongPositionMember",
            "NetShortPositionMember"
        ],
        "rule_index": 63
    },
    "ProductOrServiceAxis": {
        "additional_axes": {
            "AircraftTypeAxis": [
                "A330200Member",
                "B757200Member",
                "B717Member",
                "B767200Member",
                "CRJMember",
                "CRJ700Member",
                "B767300Member",
                "B737Member",
                "EMB120Member",
                "EMBMember",
                "B737700Member",
                "CRJ200Member",
                "B757223Member",
                "B737800Member",
                "B777Member",
                "EMB135Member",
                "A300Member",
                "A320Member",
                "B737820Member",
                "EMB145Member",
                "AircraftTypeMember",
                "B777223Member",
                "B737900Member",
                "B737MaxMember",
                "B757Member",
                "B777300Member",
                "A312Member",
                "A320200Member",
                "B767323Member",
                "B717200Member",
                "B777200Member",
                "B767Member",
                "A320NeoMember",
                "CRJ900Member",
                "A330Member"
            ],
            "ReinsurancePremiumsForInsuranceCompaniesByProductSegmentAxis": [
                "ReinsurancePremiumsForInsuranceCompaniesByProductSegmentDomain",
                "LifeAndAnnuityInsuranceProductLineMember",
                "LifeInsuranceSegmentMember",
                "InvestmentsSegmentMember",
                "AccidentAndHealthInsuranceSegmentMember",
                "HealthInsuranceProductLineMember",
                "FinancialGuaranteeInsuranceSegmentMember",
                "PropertyLiabilityAndCasualtyInsuranceSegmentMember",
                "PropertyAndCasualtyPersonalInsuranceProductLineMember",
                "PropertyAndCasualtyCommercialInsuranceProductLineMember",
                "PropertyInsuranceProductLineMember",
                "SuretySegmentMember",
                "TitleInsuranceSegmentMember",
                "OtherInsuranceProductLineMember",
                "GroupPoliciesMember",
                "IndividualPoliciesMember"
            ],
            "ScheduleOfMalpracticeInsuranceTypeAndTierIdentifierAxis": [
                "TypeAndTierIdentifierDomain",
                "DirectorsAndOfficersLiabilityInsuranceMember",
                "GeneralLiabilityMember",
                "ProfessionalMalpracticeLiabilityMember"
            ]
        },
        "additional_members": [
            "AuctionRateSecuritiesMember",
            "AutomobileLoanMember",
            "CommercialLoanMember",
            "CommercialRealEstateMember",
            "ConstructionLoansMember",
            "ConsumerLoanMember",
            "CrudeOilMember",
            "FuelMember",
            "GeneralLiabilityMember",
            "HeatingOilMember",
            "HomeEquityLoanMember",
            "HomeEquityMember",
            "LetterOfCreditMember",
            "LineOfCreditMember",
            "LoansMember",
            "MortgageLoansOnRealEstateMember",
            "NaturalGasLiquidsReservesMember",
            "NaturalGasReservesMember",
            "OilReservesMember",
            "ProfessionalMalpracticeLiabilityMember",
            "RealEstateLoanMember",
            "ResidentialMortgageMember",
            "SyntheticOilMember",
            "PublicUtilitiesInventoryWaterMember",
            "PublicUtilitiesInventoryPropaneMember",
            "ResidentialRealEstateMember",
<<<<<<< HEAD
			"AutomobilesMember"
=======
            "AutomobilesMember"
>>>>>>> 4ced3ea0
        ],
        "defined_members": [
            "GroupPoliciesMember",
            "IndividualPoliciesMember",
            "MainlineMember",
            "NontraditionalLongDurationContractsMember",
            "ProductMember",
            "ProductsAndServicesDomain",
            "RegionalCarrierMember",
            "UniversalLifeMember",
            "VariableAnnuityMember",
            "VariableLifeMember"
        ],
        "excluded_axes": {},
        "extensions": [
            "*"
        ],
        "rule_index": 69
    },
    "RangeAxis": {
        "additional_axes": {},
        "additional_members": [],
        "defined_members": [
            "MaximumMember",
            "MinimumMember",
            "RangeMember",
            "WeightedAverageMember"
        ],
        "excluded_axes": {},
        "extensions": [],
        "rule_index": 61
    },
    "ReclassificationOutOfAccumulatedOtherComprehensiveIncomeAxis": {
        "additional_axes": {},
        "additional_members": [],
        "defined_members": [
            "ReclassificationOutOfAccumulatedOtherComprehensiveIncomeDomain",
            "ReclassificationOutOfAccumulatedOtherComprehensiveIncomeMember"
        ],
        "excluded_axes": {},
        "extensions": [],
        "rule_index": 52
    },
    "ScheduleOfEquityMethodInvestmentEquityMethodInvesteeNameAxis": {
        "additional_axes": {},
        "additional_members": [],
        "defined_members": [
            "EquityMethodInvesteeNameDomain"
        ],
        "excluded_axes": {},
        "extensions": [
            "*"
        ],
        "rule_index": 57
    },
    "StatementEquityComponentsAxis": {
        "additional_axes": {},
        "additional_members": [
            "WarrantsNotSettleableInCashMember",
            "ContingentConsiderationClassifiedAsEquityMember",
            "EquityIssuedInBusinessCombinationMember",
            "TrustForBenefitOfEmployeesMember"
        ],
        "defined_members": [
            "AccumulatedDeficitDuringDevelopmentStageMember",
            "AccumulatedDefinedBenefitPlansAdjustmentMember",
            "AccumulatedDefinedBenefitPlansAdjustmentNetPriorServiceCostCreditMember",
            "AccumulatedDefinedBenefitPlansAdjustmentNetTransitionAssetObligationMember",
            "AccumulatedDefinedBenefitPlansAdjustmentNetUnamortizedGainLossMember",
            "AccumulatedDistributionsInExcessOfNetIncomeMember",
            "AccumulatedNetGainLossFromDesignatedOrQualifyingCashFlowHedgesMember",
            "AccumulatedNetUnrealizedInvestmentGainLossMember",
            "AccumulatedOtherComprehensiveIncomeMember",
            "AccumulatedOtherThanTemporaryImpairmentMember",
            "AccumulatedTranslationAdjustmentMember",
            "AdditionalPaidInCapitalMember",
            "CapitalUnitsMember",
            "CommonStockIncludingAdditionalPaidInCapitalMember",
            "CommonStockMember",
            "ComprehensiveIncomeMember",
            "DeferredCompensationShareBasedPaymentsMember",
            "EquityComponentDomain",
            "MemberUnitsMember",
            "NoncontrollingInterestMember",
            "OtherAdditionalCapitalMember",
            "ParentMember",
            "PreferredStockIncludingAdditionalPaidInCapitalMember",
            "PreferredStockMember",
            "ReceivablesFromStockholderMember",
            "RetainedEarningsAppropriatedMember",
            "RetainedEarningsMember",
            "RetainedEarningsUnappropriatedMember",
            "TreasuryStockMember",
            "UndistributedIncomeFromOtherThanGainOrLossOnSaleOfPropertiesMember",
            "UndistributedNetRealizedGainOrLossOnSaleOfPropertiesMember",
            "WarrantMember"
        ],
        "excluded_axes": {},
        "extensions": [
            "*"
        ],
        "rule_index": 75
    },
    "StatementScenarioAxis": {
        "additional_axes": {},
        "additional_members": [],
        "defined_members": [
            "LiquidationBasisOfAccountingMember",
            "PredecessorMember",
            "ProFormaMember",
            "RestatementAdjustmentMember",
            "ScenarioActualMember",
            "ScenarioAdjustmentMember",
            "ScenarioForecastMember",
            "ScenarioPlanMember",
            "ScenarioPreviouslyReportedMember",
            "ScenarioUnspecifiedDomain",
            "SuccessorMember"
        ],
        "excluded_axes": {},
        "extensions": [
            "*"
        ],
        "rule_index": 76
    },
    "SubsequentEventTypeAxis": {
        "additional_axes": {},
        "additional_members": [],
        "defined_members": [
            "SubsequentEventMember",
            "SubsequentEventTypeDomain"
        ],
        "excluded_axes": {},
        "extensions": [],
        "rule_index": 74
    }
}<|MERGE_RESOLUTION|>--- conflicted
+++ resolved
@@ -609,11 +609,7 @@
             "PublicUtilitiesInventoryWaterMember",
             "PublicUtilitiesInventoryPropaneMember",
             "ResidentialRealEstateMember",
-<<<<<<< HEAD
-			"AutomobilesMember"
-=======
             "AutomobilesMember"
->>>>>>> 4ced3ea0
         ],
         "defined_members": [
             "GroupPoliciesMember",
