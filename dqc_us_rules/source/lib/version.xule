/**

DQC Rules
 (c) Copyright 2017 - 2019, XBRL US Inc. All rights reserved.
 See https://xbrl.us/dqc-license for license information.
 See https://xbrl.us/dqc-patent for patent infringement notice.

**/

/** Define the rule version **/

<<<<<<< HEAD
constant $ruleVersion = '10.0.3'
=======
constant $ruleVersion = '10.0.4'
>>>>>>> 24aea614


/** Define Additional Attribute types that can be associated with a rule **/

output-attribute status

output-attribute effectiveDate


/** Define attribute values **/

constant $status = 'APPROVED'<|MERGE_RESOLUTION|>--- conflicted
+++ resolved
@@ -9,11 +9,7 @@
 
 /** Define the rule version **/
 
-<<<<<<< HEAD
-constant $ruleVersion = '10.0.3'
-=======
 constant $ruleVersion = '10.0.4'
->>>>>>> 24aea614
 
 
 /** Define Additional Attribute types that can be associated with a rule **/
