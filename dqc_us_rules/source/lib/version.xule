/**

DQC Rules
 (c) Copyright 2017 - 2022, XBRL US Inc. All rights reserved.
 See https://xbrl.us/dqc-license for license information.
 See https://xbrl.us/dqc-patent for patent infringement notice.

**/

/** Define the rule version **/

<<<<<<< HEAD
constant $ruleVersion = '24.0.3'
=======
constant $ruleVersion = '24.0.4'
>>>>>>> 54845801

/** Define Additional Attribute types that can be associated with a rule **/

output-attribute status

output-attribute effectiveDate

/** Define attribute values **/

constant $status = 'APPROVED'<|MERGE_RESOLUTION|>--- conflicted
+++ resolved
@@ -9,11 +9,7 @@
 
 /** Define the rule version **/
 
-<<<<<<< HEAD
-constant $ruleVersion = '24.0.3'
-=======
 constant $ruleVersion = '24.0.4'
->>>>>>> 54845801
 
 /** Define Additional Attribute types that can be associated with a rule **/
 
