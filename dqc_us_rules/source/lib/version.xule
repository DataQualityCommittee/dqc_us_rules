--- conflicted
+++ resolved
@@ -9,11 +9,7 @@
 
 /** Define the rule version **/
 
-<<<<<<< HEAD
 constant $ruleVersion = '15.0.0RC2'
-=======
-constant $ruleVersion = '14.1.3'
->>>>>>> 5cf43694
 
 /** Define Additional Attribute types that can be associated with a rule **/
 
