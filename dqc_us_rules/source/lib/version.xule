/**

DQC Rules
 (c) Copyright 2017 - 2020, XBRL US Inc. All rights reserved.
 See https://xbrl.us/dqc-license for license information.
 See https://xbrl.us/dqc-patent for patent infringement notice.

**/

/** Define the rule version **/

<<<<<<< HEAD
constant $ruleVersion = '13.0.0RC7'
=======
constant $ruleVersion = '14.0.0RC1'
>>>>>>> 5c2064b0

/** Define Additional Attribute types that can be associated with a rule **/

output-attribute status

output-attribute effectiveDate

/** Define attribute values **/

constant $status = 'PROPOSED'<|MERGE_RESOLUTION|>--- conflicted
+++ resolved
@@ -9,11 +9,7 @@
 
 /** Define the rule version **/
 
-<<<<<<< HEAD
-constant $ruleVersion = '13.0.0RC7'
-=======
 constant $ruleVersion = '14.0.0RC1'
->>>>>>> 5c2064b0
 
 /** Define Additional Attribute types that can be associated with a rule **/
 
