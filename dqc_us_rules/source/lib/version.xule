/**

DQC Rules
 (c) Copyright 2017 - 2022, XBRL US Inc. All rights reserved.
 See https://xbrl.us/dqc-license for license information.
 See https://xbrl.us/dqc-patent for patent infringement notice.

**/

/** Define the rule version and release candidate (RC) **/

<<<<<<< HEAD
constant $ruleVersion = '26.0.3'
=======
constant $ruleVersion = '26.0.4'
>>>>>>> 8f06fa55

/** Define Additional Attribute types that can be associated with a rule **/

output-attribute status

output-attribute effectiveDate

/** Define attribute values **/

constant $status = 'APPROVED'<|MERGE_RESOLUTION|>--- conflicted
+++ resolved
@@ -9,11 +9,7 @@
 
 /** Define the rule version and release candidate (RC) **/
 
-<<<<<<< HEAD
-constant $ruleVersion = '26.0.3'
-=======
 constant $ruleVersion = '26.0.4'
->>>>>>> 8f06fa55
 
 /** Define Additional Attribute types that can be associated with a rule **/
 
