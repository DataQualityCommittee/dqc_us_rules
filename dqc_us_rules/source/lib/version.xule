--- conflicted
+++ resolved
@@ -9,11 +9,7 @@
 
 /** Define the rule version **/
 
-<<<<<<< HEAD
-constant $ruleVersion = '9.0.0RC4'
-=======
 constant $ruleVersion = '10.0.0RC1'
->>>>>>> 24bcf552
 
 
 /** Define Additional Attribute types that can be associated with a rule **/
