--- conflicted
+++ resolved
@@ -9,11 +9,7 @@
 
 /** Define the rule version **/
 
-<<<<<<< HEAD
-constant $ruleVersion = '15.0.2'
-=======
 constant $ruleVersion = '15.0.3'
->>>>>>> e26ae1c7
 
 /** Define Additional Attribute types that can be associated with a rule **/
 
