/**

DQC Rules
 (c) Copyright 2017 - 2022, XBRL US Inc. All rights reserved.
 See https://xbrl.us/dqc-license for license information.
 See https://xbrl.us/dqc-patent for patent infringement notice.

**/

/** Define the rule version and release candidate (RC) **/

<<<<<<< HEAD
constant $ruleVersion = '25.0.5'
=======
constant $ruleVersion = '25.0.6'
>>>>>>> 15fd7144

/** Define Additional Attribute types that can be associated with a rule **/

output-attribute status

output-attribute effectiveDate

/** Define attribute values **/

constant $status = 'APPROVED'<|MERGE_RESOLUTION|>--- conflicted
+++ resolved
@@ -9,11 +9,7 @@
 
 /** Define the rule version and release candidate (RC) **/
 
-<<<<<<< HEAD
-constant $ruleVersion = '25.0.5'
-=======
 constant $ruleVersion = '25.0.6'
->>>>>>> 15fd7144
 
 /** Define Additional Attribute types that can be associated with a rule **/
 
