--- conflicted
+++ resolved
@@ -9,11 +9,7 @@
 
 /** Define the rule version **/
 
-<<<<<<< HEAD
-constant $ruleVersion = '18.0.3'
-=======
 constant $ruleVersion = '18.0.4'
->>>>>>> 72f7a63f
 
 /** Define Additional Attribute types that can be associated with a rule **/
 
