--- conflicted
+++ resolved
@@ -9,11 +9,7 @@
 
 /** Define the rule version **/
 
-<<<<<<< HEAD
-constant $ruleVersion = '17.0.2'
-=======
 constant $ruleVersion = '19.0.0RC1'
->>>>>>> 8c8269a0
 
 /** Define Additional Attribute types that can be associated with a rule **/
 
@@ -23,4 +19,4 @@
 
 /** Define attribute values **/
 
-constant $status = 'Approved'+constant $status = 'PROPOSED'