/**

DQC Rules
 (c) Copyright 2017 - 2022, XBRL US Inc. All rights reserved.
 See https://xbrl.us/dqc-license for license information.
 See https://xbrl.us/dqc-patent for patent infringement notice.

**/

/** Define the rule version and release candidate (RC) **/

<<<<<<< HEAD
constant $ruleVersion = '25.0.0RC6'
=======
constant $ruleVersion = '25.0.0'
>>>>>>> cc39c8cf

/** Define Additional Attribute types that can be associated with a rule **/

output-attribute status

output-attribute effectiveDate

/** Define attribute values **/

constant $status = 'APPROVED'<|MERGE_RESOLUTION|>--- conflicted
+++ resolved
@@ -9,11 +9,7 @@
 
 /** Define the rule version and release candidate (RC) **/
 
-<<<<<<< HEAD
-constant $ruleVersion = '25.0.0RC6'
-=======
 constant $ruleVersion = '25.0.0'
->>>>>>> cc39c8cf
 
 /** Define Additional Attribute types that can be associated with a rule **/
 
