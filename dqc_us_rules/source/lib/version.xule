/**

DQC Rules
 (c) Copyright 2017 - 2019, XBRL US Inc. All rights reserved.
 See https://xbrl.us/dqc-license for license information.
 See https://xbrl.us/dqc-patent for patent infringement notice.

**/

/** Define the rule version **/

<<<<<<< HEAD
constant $ruleVersion = '10.0.2'
=======
constant $ruleVersion = '11.0.0RC1'
>>>>>>> b126f367


/** Define Additional Attribute types that can be associated with a rule **/

output-attribute status

output-attribute effectiveDate


/** Define attribute values **/

constant $status = 'APPROVED'<|MERGE_RESOLUTION|>--- conflicted
+++ resolved
@@ -9,11 +9,7 @@
 
 /** Define the rule version **/
 
-<<<<<<< HEAD
-constant $ruleVersion = '10.0.2'
-=======
 constant $ruleVersion = '11.0.0RC1'
->>>>>>> b126f367
 
 
 /** Define Additional Attribute types that can be associated with a rule **/
@@ -25,4 +21,4 @@
 
 /** Define attribute values **/
 
-constant $status = 'APPROVED'+constant $status = 'PROPOSED'