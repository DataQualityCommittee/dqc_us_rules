--- conflicted
+++ resolved
@@ -1,27 +1,3 @@
-<<<<<<< HEAD
-/**
-
-DQC Rules
- (c) Copyright 2017 - 2022, XBRL US Inc. All rights reserved.
- See https://xbrl.us/dqc-license for license information.
- See https://xbrl.us/dqc-patent for patent infringement notice.
-
-**/
-
-/** Define the rule version **/
-
-constant $ruleVersion = '24.0.0'
-
-/** Define Additional Attribute types that can be associated with a rule **/
-
-output-attribute status
-
-output-attribute effectiveDate
-
-/** Define attribute values **/
-
-constant $status = 'APPROVED'
-=======
 /**
 
 DQC Rules
@@ -43,5 +19,4 @@
 
 /** Define attribute values **/
 
-constant $status = 'PROPOSED'
->>>>>>> cd4dc3cf
+constant $status = 'PROPOSED'