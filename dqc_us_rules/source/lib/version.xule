--- conflicted
+++ resolved
@@ -9,11 +9,7 @@
 
 /** Define the rule version **/
 
-<<<<<<< HEAD
-constant $ruleVersion = '16.0.3'
-=======
 constant $ruleVersion = '16.0.4'
->>>>>>> 5b652b54
 
 /** Define Additional Attribute types that can be associated with a rule **/
 
