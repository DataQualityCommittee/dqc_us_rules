<<<<<<< HEAD
/**

DQC Rules
 (c) Copyright 2017 - 2024 XBRL US Inc. All rights reserved.
 See https://xbrl.us/dqc-license for license information.
 See https://xbrl.us/dqc-patent for patent infringement notice.

**/

/** Define the rule version **/

constant $ruleVersion = '23.0.0'

/** Define Additional Attribute types that can be associated with a rule **/

output-attribute status

output-attribute effectiveDate

/** Define attribute values **/

=======
/**

DQC Rules
 (c) Copyright 2017 - 2022, XBRL US Inc. All rights reserved.
 See https://xbrl.us/dqc-license for license information.
 See https://xbrl.us/dqc-patent for patent infringement notice.

**/

/** Define the rule version **/

constant $ruleVersion = '23.0.1'

/** Define Additional Attribute types that can be associated with a rule **/

output-attribute status

output-attribute effectiveDate

/** Define attribute values **/

>>>>>>> e10cb129
constant $status = 'APPROVED'<|MERGE_RESOLUTION|>--- conflicted
+++ resolved
@@ -1,26 +1,3 @@
-<<<<<<< HEAD
-/**
-
-DQC Rules
- (c) Copyright 2017 - 2024 XBRL US Inc. All rights reserved.
- See https://xbrl.us/dqc-license for license information.
- See https://xbrl.us/dqc-patent for patent infringement notice.
-
-**/
-
-/** Define the rule version **/
-
-constant $ruleVersion = '23.0.0'
-
-/** Define Additional Attribute types that can be associated with a rule **/
-
-output-attribute status
-
-output-attribute effectiveDate
-
-/** Define attribute values **/
-
-=======
 /**
 
 DQC Rules
@@ -42,5 +19,4 @@
 
 /** Define attribute values **/
 
->>>>>>> e10cb129
 constant $status = 'APPROVED'