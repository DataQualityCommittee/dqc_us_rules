--- conflicted
+++ resolved
@@ -9,11 +9,7 @@
 
 /** Define the rule version and release candidate (RC) **/
 
-<<<<<<< HEAD
-constant $ruleVersion = '27.0.7'
-=======
 constant $ruleVersion = '27.0.8'
->>>>>>> 4891f296
 
 /** Define Additional Attribute types that can be associated with a rule **/
 
