/**

DQC Rules
 (c) Copyright 2017 - 2020, XBRL US Inc. All rights reserved.
 See https://xbrl.us/dqc-license for license information.
 See https://xbrl.us/dqc-patent for patent infringement notice.

**/

/** Define the rule version **/

<<<<<<< HEAD
constant $ruleVersion = '12.0.2'
=======
constant $ruleVersion = '12.0.3'
>>>>>>> 38485bcc

/** Define Additional Attribute types that can be associated with a rule **/

output-attribute status

output-attribute effectiveDate


/** Define attribute values **/

constant $status = 'APPROVED'<|MERGE_RESOLUTION|>--- conflicted
+++ resolved
@@ -9,11 +9,7 @@
 
 /** Define the rule version **/
 
-<<<<<<< HEAD
-constant $ruleVersion = '12.0.2'
-=======
 constant $ruleVersion = '12.0.3'
->>>>>>> 38485bcc
 
 /** Define Additional Attribute types that can be associated with a rule **/
 
