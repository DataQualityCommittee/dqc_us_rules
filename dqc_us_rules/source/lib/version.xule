/**

DQC Rules
 (c) Copyright 2017 - 2020, XBRL US Inc. All rights reserved.
 See https://xbrl.us/dqc-license for license information.
 See https://xbrl.us/dqc-patent for patent infringement notice.

**/

/** Define the rule version **/

<<<<<<< HEAD
constant $ruleVersion = '13.0.2'
=======
constant $ruleVersion = '13.0.4'
>>>>>>> 7c5f95d5

/** Define Additional Attribute types that can be associated with a rule **/

output-attribute status

output-attribute effectiveDate


/** Define attribute values **/

constant $status = 'APPROVED'<|MERGE_RESOLUTION|>--- conflicted
+++ resolved
@@ -9,11 +9,7 @@
 
 /** Define the rule version **/
 
-<<<<<<< HEAD
-constant $ruleVersion = '13.0.2'
-=======
 constant $ruleVersion = '13.0.4'
->>>>>>> 7c5f95d5
 
 /** Define Additional Attribute types that can be associated with a rule **/
 
