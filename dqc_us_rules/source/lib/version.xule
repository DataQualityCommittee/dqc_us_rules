--- conflicted
+++ resolved
@@ -9,11 +9,7 @@
 
 /** Define the rule version **/
 
-<<<<<<< HEAD
-constant $ruleVersion = '20.0.5'
-=======
 constant $ruleVersion = '20.0.6'
->>>>>>> 85b3b8e2
 
 /** Define Additional Attribute types that can be associated with a rule **/
 
