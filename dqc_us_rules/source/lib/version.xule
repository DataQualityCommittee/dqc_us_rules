/**

DQC Rules
 (c) Copyright 2017 - 2022, XBRL US Inc. All rights reserved.
 See https://xbrl.us/dqc-license for license information.
 See https://xbrl.us/dqc-patent for patent infringement notice.

**/

/** Define the rule version **/

<<<<<<< HEAD
constant $ruleVersion = '15.0.3'
=======
constant $ruleVersion = '19.0.0'
>>>>>>> 9de6ed10

/** Define Additional Attribute types that can be associated with a rule **/

output-attribute status

output-attribute effectiveDate

/** Define attribute values **/

constant $status = 'APPROVED'<|MERGE_RESOLUTION|>--- conflicted
+++ resolved
@@ -9,11 +9,7 @@
 
 /** Define the rule version **/
 
-<<<<<<< HEAD
-constant $ruleVersion = '15.0.3'
-=======
 constant $ruleVersion = '19.0.0'
->>>>>>> 9de6ed10
 
 /** Define Additional Attribute types that can be associated with a rule **/
 
