/**

DQC Rules
 (c) Copyright 2017 - 2022, XBRL US Inc. All rights reserved.
 See https://xbrl.us/dqc-license for license information.
 See https://xbrl.us/dqc-patent for patent infringement notice.

**/

/** Define the rule version and release candidate (RC) **/

<<<<<<< HEAD
constant $ruleVersion = '26.0.6'
=======
constant $ruleVersion = '26.0.7'
>>>>>>> c81ad880

/** Define Additional Attribute types that can be associated with a rule **/

output-attribute status

output-attribute effectiveDate

/** Define attribute values **/

constant $status = 'APPROVED'<|MERGE_RESOLUTION|>--- conflicted
+++ resolved
@@ -9,11 +9,7 @@
 
 /** Define the rule version and release candidate (RC) **/
 
-<<<<<<< HEAD
-constant $ruleVersion = '26.0.6'
-=======
 constant $ruleVersion = '26.0.7'
->>>>>>> c81ad880
 
 /** Define Additional Attribute types that can be associated with a rule **/
 
