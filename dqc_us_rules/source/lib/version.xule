--- conflicted
+++ resolved
@@ -9,11 +9,7 @@
 
 /** Define the rule version and release candidate (RC) **/
 
-<<<<<<< HEAD
-constant $ruleVersion = '25.0.9'
-=======
 constant $ruleVersion = '25.0.10'
->>>>>>> 3a852a57
 
 /** Define Additional Attribute types that can be associated with a rule **/
 
