/**

DQC Rules
 (c) Copyright 2017 - 2021, XBRL US Inc. All rights reserved.
 See https://xbrl.us/dqc-license for license information.
 See https://xbrl.us/dqc-patent for patent infringement notice.

**/

/** Define the rule version **/

<<<<<<< HEAD
constant $ruleVersion = '16.0.7'
=======
constant $ruleVersion = '16.0.8'
>>>>>>> ab881508

/** Define Additional Attribute types that can be associated with a rule **/

output-attribute status

output-attribute effectiveDate

/** Define attribute values **/

constant $status = 'APPROVED'<|MERGE_RESOLUTION|>--- conflicted
+++ resolved
@@ -9,11 +9,7 @@
 
 /** Define the rule version **/
 
-<<<<<<< HEAD
-constant $ruleVersion = '16.0.7'
-=======
 constant $ruleVersion = '16.0.8'
->>>>>>> ab881508
 
 /** Define Additional Attribute types that can be associated with a rule **/
 
