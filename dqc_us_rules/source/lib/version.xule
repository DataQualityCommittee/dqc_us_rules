--- conflicted
+++ resolved
@@ -9,11 +9,7 @@
 
 /** Define the rule version **/
 
-<<<<<<< HEAD
-constant $ruleVersion = '10.0.3'
-=======
 constant $ruleVersion = '10.0.4'
->>>>>>> 2e88b884
 
 
 /** Define Additional Attribute types that can be associated with a rule **/
