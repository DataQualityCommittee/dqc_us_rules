/**

DQC Rules
 (c) Copyright 2017 - 2020, XBRL US Inc. All rights reserved.
 See https://xbrl.us/dqc-license for license information.
 See https://xbrl.us/dqc-patent for patent infringement notice.

**/

/** Define the rule version **/

<<<<<<< HEAD
constant $ruleVersion = '10.0.4'

=======
constant $ruleVersion = '11.0.0'
>>>>>>> b893c01d

/** Define Additional Attribute types that can be associated with a rule **/

output-attribute status

output-attribute effectiveDate


/** Define attribute values **/

constant $status = 'APPROVED'<|MERGE_RESOLUTION|>--- conflicted
+++ resolved
@@ -9,12 +9,7 @@
 
 /** Define the rule version **/
 
-<<<<<<< HEAD
-constant $ruleVersion = '10.0.4'
-
-=======
 constant $ruleVersion = '11.0.0'
->>>>>>> b893c01d
 
 /** Define Additional Attribute types that can be associated with a rule **/
 
