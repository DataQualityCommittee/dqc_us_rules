/**

DQC Rules
 (c) Copyright 2017 - 2022, XBRL US Inc. All rights reserved.
 See https://xbrl.us/dqc-license for license information.
 See https://xbrl.us/dqc-patent for patent infringement notice.

**/

/** Define the rule version and release candidate (RC) **/

<<<<<<< HEAD
constant $ruleVersion = '24.0.1'
=======
constant $ruleVersion = '25.0.0RC1'
>>>>>>> f287d07d

/** Define Additional Attribute types that can be associated with a rule **/

output-attribute status

output-attribute effectiveDate

/** Define attribute values **/

constant $status = 'PROPOSED'<|MERGE_RESOLUTION|>--- conflicted
+++ resolved
@@ -9,11 +9,7 @@
 
 /** Define the rule version and release candidate (RC) **/
 
-<<<<<<< HEAD
-constant $ruleVersion = '24.0.1'
-=======
 constant $ruleVersion = '25.0.0RC1'
->>>>>>> f287d07d
 
 /** Define Additional Attribute types that can be associated with a rule **/
 
