/**

DQC Rules
 (c) Copyright 2017 - 2022, XBRL US Inc. All rights reserved.
 See https://xbrl.us/dqc-license for license information.
 See https://xbrl.us/dqc-patent for patent infringement notice.

**/

/** Define the rule version **/

<<<<<<< HEAD
constant $ruleVersion = '18.0.0RC2'
=======
constant $ruleVersion = '18.0.0RC3'
>>>>>>> 5dc7c8b0

/** Define Additional Attribute types that can be associated with a rule **/

output-attribute status

output-attribute effectiveDate

/** Define attribute values **/

constant $status = 'PROPOSED'<|MERGE_RESOLUTION|>--- conflicted
+++ resolved
@@ -9,11 +9,7 @@
 
 /** Define the rule version **/
 
-<<<<<<< HEAD
-constant $ruleVersion = '18.0.0RC2'
-=======
 constant $ruleVersion = '18.0.0RC3'
->>>>>>> 5dc7c8b0
 
 /** Define Additional Attribute types that can be associated with a rule **/
 
