--- conflicted
+++ resolved
@@ -9,11 +9,7 @@
 
 /** Define the rule version **/
 
-<<<<<<< HEAD
-constant $ruleVersion = '17.0.0RC5 '
-=======
 constant $ruleVersion = '17.0.0RC6'
->>>>>>> e6b704bc
 
 /** Define Additional Attribute types that can be associated with a rule **/
 
