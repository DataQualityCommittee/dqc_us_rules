--- conflicted
+++ resolved
@@ -9,11 +9,7 @@
 
 /** Define the rule version **/
 
-<<<<<<< HEAD
-constant $ruleVersion = '13.0.0RC3'
-=======
 constant $ruleVersion = '14.0.0RC4'
->>>>>>> 53418cb8
 
 /** Define Additional Attribute types that can be associated with a rule **/
 
