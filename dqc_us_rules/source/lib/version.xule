/**

DQC Rules
 (c) Copyright 2017 - 2022, XBRL US Inc. All rights reserved.
 See https://xbrl.us/dqc-license for license information.
 See https://xbrl.us/dqc-patent for patent infringement notice.

**/

/** Define the rule version **/

<<<<<<< HEAD
constant $ruleVersion = '19.0.7'
=======
constant $ruleVersion = '19.0.8'
>>>>>>> 5c277dfb

/** Define Additional Attribute types that can be associated with a rule **/

output-attribute status

output-attribute effectiveDate

/** Define attribute values **/

constant $status = 'APPROVED'<|MERGE_RESOLUTION|>--- conflicted
+++ resolved
@@ -9,11 +9,7 @@
 
 /** Define the rule version **/
 
-<<<<<<< HEAD
-constant $ruleVersion = '19.0.7'
-=======
 constant $ruleVersion = '19.0.8'
->>>>>>> 5c277dfb
 
 /** Define Additional Attribute types that can be associated with a rule **/
 
