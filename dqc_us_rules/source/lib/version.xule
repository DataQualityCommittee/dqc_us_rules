--- conflicted
+++ resolved
@@ -9,11 +9,7 @@
 
 /** Define the rule version **/
 
-<<<<<<< HEAD
-constant $ruleVersion = '22.0.1'
-=======
 constant $ruleVersion = '23.0.0RC1'
->>>>>>> 9342ab1a
 
 /** Define Additional Attribute types that can be associated with a rule **/
 
