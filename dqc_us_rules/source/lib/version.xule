--- conflicted
+++ resolved
@@ -9,11 +9,7 @@
 
 /** Define the rule version **/
 
-<<<<<<< HEAD
-constant $ruleVersion = '16.0.9'
-=======
 constant $ruleVersion = '16.0.10'
->>>>>>> d10e8a39
 
 /** Define Additional Attribute types that can be associated with a rule **/
 
