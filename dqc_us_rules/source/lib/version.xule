--- conflicted
+++ resolved
@@ -9,11 +9,7 @@
 
 /** Define the rule version **/
 
-<<<<<<< HEAD
-constant $ruleVersion = '23.0.5'
-=======
 constant $ruleVersion = '23.0.6'
->>>>>>> 8c5b4113
 
 /** Define Additional Attribute types that can be associated with a rule **/
 
