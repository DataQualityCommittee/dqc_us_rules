--- conflicted
+++ resolved
@@ -9,11 +9,7 @@
 
 /** Define the rule version **/
 
-<<<<<<< HEAD
-constant $ruleVersion = '23.0.3'
-=======
 constant $ruleVersion = '23.0.4'
->>>>>>> d2c3929b
 
 /** Define Additional Attribute types that can be associated with a rule **/
 
