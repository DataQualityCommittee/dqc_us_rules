/**

DQC Rules
 (c) Copyright 2017 - 2022, XBRL US Inc. All rights reserved.
 See https://xbrl.us/dqc-license for license information.
 See https://xbrl.us/dqc-patent for patent infringement notice.

**/

/** Define the rule version and release candidate (RC) **/

<<<<<<< HEAD
constant $ruleVersion = '26.0.0RC4'
=======
constant $ruleVersion = '26.0.0'
>>>>>>> 34039f5b

/** Define Additional Attribute types that can be associated with a rule **/

output-attribute status

output-attribute effectiveDate

/** Define attribute values **/

constant $status = 'APPROVED'<|MERGE_RESOLUTION|>--- conflicted
+++ resolved
@@ -9,11 +9,7 @@
 
 /** Define the rule version and release candidate (RC) **/
 
-<<<<<<< HEAD
-constant $ruleVersion = '26.0.0RC4'
-=======
 constant $ruleVersion = '26.0.0'
->>>>>>> 34039f5b
 
 /** Define Additional Attribute types that can be associated with a rule **/
 
