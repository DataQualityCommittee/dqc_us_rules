--- conflicted
+++ resolved
@@ -183,20 +183,12 @@
 					else 	
 						(10.power(-1 * $tolerance1)) * $decimal_tolerance_factor;
 						
-<<<<<<< HEAD
-	$leftSide = if $left == none
-=======
 	$leftSide = if ($left == none)
->>>>>>> 9d48ff68
 				0
 			else
 				$left;
 
-<<<<<<< HEAD
-	$rightSide = if $right == none
-=======
 	$rightSide = if ($right == none)
->>>>>>> 9d48ff68
 				0
 			else
 				$right;
