--- conflicted
+++ resolved
@@ -14,11 +14,7 @@
 $rule_id = (rule-name().split('.'))[rule-name().split('.').length];
 
 /** DQCRT RULE **/
-<<<<<<< HEAD
-if not applicable_form(rule-name())
-=======
 if not applicable_form(rule-name())  and not $BDC_FLAG
->>>>>>> 972f3585
 	skip
 else
 
@@ -48,6 +44,5 @@
 
 severity error 
 rule-focus $BDCInvestmentFact 
-status $status  
 
 effectiveDate $effective_dates[$rule_id]