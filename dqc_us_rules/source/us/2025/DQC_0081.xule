/**

DQC Rules
 (c) Copyright 2017 - 2025, XBRL US Inc. All rights reserved.
 See https://xbrl.us/dqc-license for license information.
 See https://xbrl.us/dqc-patent for patent infringement notice.
Taxonomy: US GAAP 2024

**/
rule-name-prefix DQC

ASSERT US.0081.9277 satisfied

$rule_id = (rule-name().split('.'))[rule-name().split('.').length];

/** Get all the calculations defined in the Instance document. **/
$extCalcRelationship1 = navigate summation-item descendants returns by network set (relationship);

/** loop through every calculation network in the extension taxonomy **/	
for ($network in $extCalcRelationship1.keys)

/** loop through every relationship for calculations defined in FS statements of the extension taxonomy **/
	for ($extCalcRelationship in (filter $extCalcRelationship1[$network] where $item.role.description.contains('- Statement ')))
		
		/** Define Variables **/
		$extCalcNetwork = $network.role.description;
		$extCalcSourceName = $extCalcRelationship.source.name;
		$extCalcTargetNameSet = set($extCalcRelationship.target.name.local-name);
		$parent_child_allowed = list($extCalcSourceName, $extCalcRelationship.target.name);
		
		/** Stop running rule if this calculation relationship is permitted. This reads the constants file for allowable exceptions**/
		if  ($parent_child_allowed in $SIBLINGS_DEMOTABLE_TO_CHILD or
			$extCalcSourceName == AdjustmentsToReconcileNetIncomeLossToCashProvidedByUsedInOperatingActivities or 
			$extCalcSourceName in $ELEMENTS_EXCLUDED_FROM_RULE or
			$extCalcRelationship.target.name in $CHILD_ELEMENTS_PROMOTABLE_TO_SIBLING_OF_PARENT_ELEMENT or
			$extCalcRelationship.target.name in $CASH_FLOW_EXCEPTIONS or
			$extCalcSourceName == LongTermInvestments /*FASB NEED TO CHANGE BACK */
			)
			skip
		else
		
			/**Identify the siblings of the parent element that were defined in the US gaap taxonomy**/
<<<<<<< HEAD
			$s1 = navigate summation-item siblings from $extCalcSourceName taxonomy $US-GAAP returns set (target-name) - set(LongTermInvestments);
			
			/** Generate a list of $sibling_items that includes descendants of the siblings in the US GAAP taxonomy, but excludes the cash flow adjustment items as they are add backs and can be legitimate  children. **/
			$sibling_items = navigate summation-item descendants include start from ($s1) stop when ($relationship.source.name == AdjustmentsToReconcileNetIncomeLossToCashProvidedByUsedInOperatingActivities) taxonomy $US-GAAP returns (target-name);
=======
			$s1 = navigate summation-item siblings from $extCalcSourceName taxonomy $US-GAAP_ELTS_CALCS returns set (target-name) - set(LongTermInvestments);
			
			/** Generate a list of $sibling_items that includes descendants of the siblings in the US GAAP taxonomy, but excludes the cash flow adjustment items as they are add backs and can be legitimate  children. **/
			$sibling_items = navigate summation-item descendants include start from ($s1) stop when ($relationship.source.name == AdjustmentsToReconcileNetIncomeLossToCashProvidedByUsedInOperatingActivities) taxonomy $US-GAAP_ELTS_CALCS returns (target-name);
>>>>>>> 7c43c68f
			
			/** convert sibling items from a list of concepts to a set of qnames so they can be compared to the extension taxonomy. This must be a set to use intersect**/
			$sibling_items_names = filter $sibling_items.to-set returns $item.local-name;
			
			/** Compare the child element to the list of siblings and identify any overlap called an inconsistency **/
			$inconsistencies = $extCalcTargetNameSet.intersect($sibling_items_names);
			
			/** If there is an inconsistency then get the fact values (Except zero or nil values) and if values exist then check there are not additional exceptions **/
			if ($inconsistencies.length > 0)
			
				/** Get the fact values that have no dimensions, are not nil and the child element is not equal to zero (The parent element can be zero)**/
				$inappropriate_child = [nonils @concept.local-name in $inconsistencies where $fact != 0];
				$source_value = [nonils @concept = $extCalcSourceName];

				/** Get detailed messages if required **/
				$detailed_message = filter $MESSAGE_FOR_RULE_9277 where ($item[1] == $inappropriate_child.concept.name and $item[2] == $extCalcSourceName) returns $item[3];
				
				/** Check for Actual values in the filing **/
				exists($inappropriate_child) and 
				exists($source_value) and
				
				/** Read list of elements that can have any siblings demoted to a child except the exceptions. Any source elements of the inconsistencies in this list will not be reported -- This is typically "Other elments".  These 2 checks are run at the end so they are only checked for a limited set of relationships.**/
				not any(set(for ($parent in $SIBLING_ELEMENTS_WITH_SIBLINGS_DEMOTABLE_TO_DESCENDANT)
									$extCalcSourceName.local-name == $parent[1] and $extCalcRelationship.target.name.local-name not in $parent[2])) and

				/** This takes any descendants of siblings demotable to child and allows them also be demoted. **/
				all(set(for ($pair in $SIBLINGS_DEMOTABLE_TO_CHILD)
					if ($extCalcSourceName == $pair[1])
<<<<<<< HEAD
						$descendants_of_demotable_child = navigate summation-item descendants from $pair[2] taxonomy $US-GAAP returns (target-name);
=======
						$descendants_of_demotable_child = navigate summation-item descendants from $pair[2] taxonomy $US-GAAP_ELTS_CALCS returns (target-name);
>>>>>>> 7c43c68f
						not $extCalcRelationship.target.name in $descendants_of_demotable_child
					else
						true))
			else
				false
	 
message
"The line item concept {$inappropriate_child.concept.name} with a value of {$inappropriate_child} is represented as a child of {$extCalcSourceName} with a value of {$source_value} in the companies extension taxonomy role {$extCalcNetwork}. The element {$inappropriate_child.concept.name} however, is not represented as a component of {$extCalcSourceName} in the calculation relationships defined in the US GAAP taxonomy. The US-GAAP taxonomies include {$inappropriate_child.concept.name} as a sibling element (or child of that sibling) relative to {$extCalcSourceName} in the calculation relationships of the US GAAP taxonomy. Please review the element selection to determine that an appropriate element has been used for the parent element {$extCalcSourceName} and the child element {$inappropriate_child.concept.name}.
{$detailed_message.join(', ')}

The properties of this {$inappropriate_child.concept.name} fact are:

Period :{$inappropriate_child.period}
Dimensions : {$inappropriate_child.dimensions.join(', ','=')}
Unit : {$inappropriate_child.unit}\n

Rule Element Id:{$rule_id}
Rule version: {$ruleVersion}
"

RULE-FOCUS $inappropriate_child

SEVERITY error



effectiveDate $effective_dates[$rule_id]

ASSERT US.0081.9278 satisfied

$rule_id = (rule-name().split('.'))[rule-name().split('.').length];
/** Get all the calculations defined in the Instance document. **/

if $STATEMENT_CONCEPTS == none
	skip
else

	$fact_concepts = set([nonils covered @concept in $STATEMENT_CONCEPTS where $fact.is-monetary].concept.name);

	/** Exludes NetIncomeLoss, ProfitLoss as these are are used in the CF for addbacks **/
	$value-concepts = $fact_concepts - $INCOME_ITEMS;
	for ($value-con in $value-concepts)
		$extCalcRelationship1 = navigate summation-item siblings from $value-con returns by network set (relationship);

			
		for ($network in $extCalcRelationship1.keys)
			for ($extCalcRelationship in (filter $extCalcRelationship1[$network] where $item.role.description.contains('- Statement ')))
				$extCalcNetwork = $network.role.description;
				$extCalcSourceName = $extCalcRelationship.source.name;
				$extCalcTargetName = set($extCalcRelationship.target.name.local-name);
				$parent_sibling_allowed = list($value-con, $extCalcRelationship.target.name);
				if  (($parent_sibling_allowed in $CHILD_ELEMENTS_PROMOTABLE_TO_SIBLING) or 
					($value-con in $ELEMENTS_EXCLUDED_FROM_RULE) or 
					$extCalcRelationship.target.name in $CHILD_ELEMENTS_PROMOTABLE_TO_SIBLING_OF_PARENT_ELEMENT
					)
					
					skip
				else
<<<<<<< HEAD
					$child_items = navigate summation-item descendants from $value-con taxonomy $US-GAAP returns (target-name);
=======
					$child_items = navigate summation-item descendants from $value-con taxonomy $US-GAAP_ELTS_CALCS returns (target-name);
>>>>>>> 7c43c68f
					$child_items_names = filter $child_items.to-set returns $item.local-name;
					$inconsistencies = $extCalcTargetName.intersect($child_items_names);
					
				
					/** If there is an inconsistency then get the fact value (Except zero or nil values) and if values exist then check there are not additional exceptions **/
					
					$inappropriate_sibling = [nonils @concept.local-name in $inconsistencies where $fact != 0];

					/** Get detailed messages if required **/
					$detailed_message = filter $MESSAGE_FOR_RULE_9278 where ($item[1] == $inappropriate_sibling.concept.name and $item[2] == $value-con) returns $item[3];

					$source_value = [nonils @concept = $value-con];
						$inconsistencies.length > 0 and 
						exists($inappropriate_sibling) and 
						exists($source_value) and
						not any(set(for ($parent in $PARENT_ELEMENTS_WITH_CHILDREN_PROMOTABLE_TO_SIBLING)
											$value-con.local-name == $parent[1] and $extCalcRelationship.target.name.local-name not in $parent[2])) and
						
						/** This takes any descendants of siblings demotable to child and allows them also be demoted. **/
						all(set(for ($pair in $CHILD_ELEMENTS_PROMOTABLE_TO_SIBLING)
							if ($value-con == $pair[1])
<<<<<<< HEAD
								$descendants_of_promoted_child = navigate summation-item descendants from $pair[2] taxonomy $US-GAAP returns (target-name);
=======
								$descendants_of_promoted_child = navigate summation-item descendants from $pair[2] taxonomy $US-GAAP_ELTS_CALCS returns (target-name);
>>>>>>> 7c43c68f
								not $extCalcRelationship.target.name in $descendants_of_promoted_child
							else
								true))
				
	 
message
"The line item concept {$inappropriate_sibling.concept.name} with a value of {$inappropriate_sibling} and a calculation parent of {$extCalcSourceName} is represented as a sibling of {$value-con} with a value of {$source_value} in the extension taxonomy role {$extCalcNetwork}, but {$inappropriate_sibling.concept.name} is represented as a descendent of {$value-con} in the calculation relationships defined in the US GAAP taxonomies. Please review the element selection to determine that an appropriate element has been used for these two line item concepts.
{$detailed_message.join(', ')}

The properties of this {$inappropriate_sibling.concept.name} fact are:

Period :{$inappropriate_sibling.period}
Dimensions : {$inappropriate_sibling.dimensions.join(', ','=')}
Unit : {$inappropriate_sibling.unit}\n

Rule Element Id:{$rule_id}
Rule version: {$ruleVersion}
"
RULE-FOCUS $inappropriate_sibling

SEVERITY error

effectiveDate $effective_dates[$rule_id]


ASSERT US.0081.9872 SATISFIED

$rule_id = (rule-name().split('.'))[rule-name().split('.').length];

$fact_values = list([nonils covered @concept in $INCOME_ITEMS]);

$value-concepts = (filter $fact_values returns $item.concept.name).to-set

for ($value-con in $value-concepts)
	$extCalcRelationship1 = navigate summation-item siblings from $value-con returns by network set (relationship);

	for ($network in $extCalcRelationship1.keys)
		for ($extCalcRelationship in (filter $extCalcRelationship1[$network] where $item.role.description.contains('- Statement ') and not ($item.role.description.lower-case.contains('cash') or $item.role.uri.lower-case.contains('cash') )))
			$extCalcNetwork = $network.role.description;
			$extCalcSourceName = $extCalcRelationship.source.name;
			$extCalcTargetName = set($extCalcRelationship.target.name.local-name);
			$parent_sibling_allowed = list($value-con, $extCalcRelationship.target.name);
			if  (($parent_sibling_allowed in $CHILD_ELEMENTS_PROMOTABLE_TO_SIBLING) or 
				($value-con in $ELEMENTS_EXCLUDED_FROM_RULE) or 
				$extCalcRelationship.target.name in $CHILD_ELEMENTS_PROMOTABLE_TO_SIBLING_OF_PARENT_ELEMENT
				)
				
				skip
			else
<<<<<<< HEAD
				$child_items = navigate summation-item descendants from $value-con taxonomy $US-GAAP returns (target-name);
=======
				$child_items = navigate summation-item descendants from $value-con taxonomy $US-GAAP_ELTS_CALCS returns (target-name);
>>>>>>> 7c43c68f
				$child_items_names = filter $child_items.to-set returns $item.local-name;
				$inconsistencies = $extCalcTargetName.intersect($child_items_names);
				
			
				/** If there is an inconsistency then get the fact value (Except zero or nil values) and if values exist then check there are not additional exceptions **/
				
				$inappropriate_sibling = [nonils @concept.local-name in $inconsistencies where $fact != 0];

				/** Get detailed messages if required **/
				$detailed_message = filter $MESSAGE_FOR_RULE_9278 where ($item[1] == $inappropriate_sibling.concept.name and $item[2] == $value-con) returns $item[3];

				$source_value = [nonils @concept = $value-con];
					$inconsistencies.length > 0 and 
					exists($inappropriate_sibling) and 
					exists($source_value) and
					not any(set(for ($parent in $PARENT_ELEMENTS_WITH_CHILDREN_PROMOTABLE_TO_SIBLING)
										$value-con.local-name == $parent[1] and $extCalcRelationship.target.name.local-name not in $parent[2])) and
					
					/** This takes any descendants of siblings demotable to child and allows them also be demoted. **/
					all(set(for ($pair in $CHILD_ELEMENTS_PROMOTABLE_TO_SIBLING)
						if ($value-con == $pair[1])
<<<<<<< HEAD
							$descendants_of_promoted_child = navigate summation-item descendants from $pair[2] taxonomy $US-GAAP returns (target-name);
=======
							$descendants_of_promoted_child = navigate summation-item descendants from $pair[2] taxonomy $US-GAAP_ELTS_CALCS returns (target-name);
>>>>>>> 7c43c68f
							not $extCalcRelationship.target.name in $descendants_of_promoted_child
						else
							true))
				
	 
message
"The line item concept {$inappropriate_sibling.concept.name} with a value of {$inappropriate_sibling} and a calculation parent of {$extCalcSourceName} is represented as a sibling of {$value-con} with a value of {$source_value} in the extension taxonomy role {$extCalcNetwork}, but {$inappropriate_sibling.concept.name} is represented as a descendent of {$value-con} in the calculation relationships defined in the US GAAP taxonomies. Please review the element selection to determine that an appropriate element has been used for these two line item concepts.
{$detailed_message.join(', ')}

The properties of this {$inappropriate_sibling.concept.name} fact are:

Period :{$inappropriate_sibling.period}
Dimensions : {$inappropriate_sibling.dimensions.join(', ','=')}
Unit : {$inappropriate_sibling.unit}\n

Rule Element Id:{$rule_id}
Rule version: {$ruleVersion}
"
RULE-FOCUS $inappropriate_sibling

SEVERITY error

effectiveDate $effective_dates[$rule_id]<|MERGE_RESOLUTION|>--- conflicted
+++ resolved
@@ -40,17 +40,10 @@
 		else
 		
 			/**Identify the siblings of the parent element that were defined in the US gaap taxonomy**/
-<<<<<<< HEAD
-			$s1 = navigate summation-item siblings from $extCalcSourceName taxonomy $US-GAAP returns set (target-name) - set(LongTermInvestments);
-			
-			/** Generate a list of $sibling_items that includes descendants of the siblings in the US GAAP taxonomy, but excludes the cash flow adjustment items as they are add backs and can be legitimate  children. **/
-			$sibling_items = navigate summation-item descendants include start from ($s1) stop when ($relationship.source.name == AdjustmentsToReconcileNetIncomeLossToCashProvidedByUsedInOperatingActivities) taxonomy $US-GAAP returns (target-name);
-=======
 			$s1 = navigate summation-item siblings from $extCalcSourceName taxonomy $US-GAAP_ELTS_CALCS returns set (target-name) - set(LongTermInvestments);
 			
 			/** Generate a list of $sibling_items that includes descendants of the siblings in the US GAAP taxonomy, but excludes the cash flow adjustment items as they are add backs and can be legitimate  children. **/
 			$sibling_items = navigate summation-item descendants include start from ($s1) stop when ($relationship.source.name == AdjustmentsToReconcileNetIncomeLossToCashProvidedByUsedInOperatingActivities) taxonomy $US-GAAP_ELTS_CALCS returns (target-name);
->>>>>>> 7c43c68f
 			
 			/** convert sibling items from a list of concepts to a set of qnames so they can be compared to the extension taxonomy. This must be a set to use intersect**/
 			$sibling_items_names = filter $sibling_items.to-set returns $item.local-name;
@@ -79,11 +72,7 @@
 				/** This takes any descendants of siblings demotable to child and allows them also be demoted. **/
 				all(set(for ($pair in $SIBLINGS_DEMOTABLE_TO_CHILD)
 					if ($extCalcSourceName == $pair[1])
-<<<<<<< HEAD
-						$descendants_of_demotable_child = navigate summation-item descendants from $pair[2] taxonomy $US-GAAP returns (target-name);
-=======
 						$descendants_of_demotable_child = navigate summation-item descendants from $pair[2] taxonomy $US-GAAP_ELTS_CALCS returns (target-name);
->>>>>>> 7c43c68f
 						not $extCalcRelationship.target.name in $descendants_of_demotable_child
 					else
 						true))
@@ -142,11 +131,7 @@
 					
 					skip
 				else
-<<<<<<< HEAD
-					$child_items = navigate summation-item descendants from $value-con taxonomy $US-GAAP returns (target-name);
-=======
 					$child_items = navigate summation-item descendants from $value-con taxonomy $US-GAAP_ELTS_CALCS returns (target-name);
->>>>>>> 7c43c68f
 					$child_items_names = filter $child_items.to-set returns $item.local-name;
 					$inconsistencies = $extCalcTargetName.intersect($child_items_names);
 					
@@ -168,11 +153,7 @@
 						/** This takes any descendants of siblings demotable to child and allows them also be demoted. **/
 						all(set(for ($pair in $CHILD_ELEMENTS_PROMOTABLE_TO_SIBLING)
 							if ($value-con == $pair[1])
-<<<<<<< HEAD
-								$descendants_of_promoted_child = navigate summation-item descendants from $pair[2] taxonomy $US-GAAP returns (target-name);
-=======
 								$descendants_of_promoted_child = navigate summation-item descendants from $pair[2] taxonomy $US-GAAP_ELTS_CALCS returns (target-name);
->>>>>>> 7c43c68f
 								not $extCalcRelationship.target.name in $descendants_of_promoted_child
 							else
 								true))
@@ -222,11 +203,7 @@
 				
 				skip
 			else
-<<<<<<< HEAD
-				$child_items = navigate summation-item descendants from $value-con taxonomy $US-GAAP returns (target-name);
-=======
 				$child_items = navigate summation-item descendants from $value-con taxonomy $US-GAAP_ELTS_CALCS returns (target-name);
->>>>>>> 7c43c68f
 				$child_items_names = filter $child_items.to-set returns $item.local-name;
 				$inconsistencies = $extCalcTargetName.intersect($child_items_names);
 				
@@ -248,11 +225,7 @@
 					/** This takes any descendants of siblings demotable to child and allows them also be demoted. **/
 					all(set(for ($pair in $CHILD_ELEMENTS_PROMOTABLE_TO_SIBLING)
 						if ($value-con == $pair[1])
-<<<<<<< HEAD
-							$descendants_of_promoted_child = navigate summation-item descendants from $pair[2] taxonomy $US-GAAP returns (target-name);
-=======
 							$descendants_of_promoted_child = navigate summation-item descendants from $pair[2] taxonomy $US-GAAP_ELTS_CALCS returns (target-name);
->>>>>>> 7c43c68f
 							not $extCalcRelationship.target.name in $descendants_of_promoted_child
 						else
 							true))
