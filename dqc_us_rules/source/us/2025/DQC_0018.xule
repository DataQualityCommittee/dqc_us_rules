/**
DQC Rules
<<<<<<< HEAD
 (c) Copyright 2017 - 2025, XBRL US Inc. All rights reserved.
=======
 (c) Copyright 2017 - 2024, XBRL US Inc. All rights reserved.
>>>>>>> fbf3aa8c
 See https://xbrl.us/dqc-license for license information.
 See https://xbrl.us/dqc-patent for patent infringement notice.
Taxonomy: US GAAP 2024
**/


rule-name-prefix DQC

assert US.0018.34 satisfied

$rule_id = (rule-name().split('.'))[rule-name().split('.').length];

$presentation_concepts = navigate parent-child descendants include start returns set (target-name);

$deprecatedItems = $presentation_concepts intersect $DEP_CONCEPTS

for ($deprecatedItem in $deprecatedItems)
		true

message
"The element {$deprecatedItem} is a deprecated item.
Rule version: {$ruleVersion}"


severity error

effectiveDate $effective_dates[$rule_id]


<<<<<<< HEAD
=======
assert US.0018.35 satisfied

$rule_id = (rule-name().split('.'))[rule-name().split('.').length];

$presentation_concepts = navigate parent-child descendants include start returns set (target-name);

$deprecatedItems = $presentation_concepts intersect $DEP_EBP_CONCEPTS

for ($deprecatedItem in $deprecatedItems)
		true

message
"The element {$deprecatedItem} is a deprecated item.
Rule version: {$ruleVersion}"


severity error

effectiveDate $effective_dates[$rule_id]


>>>>>>> fbf3aa8c

<|MERGE_RESOLUTION|>--- conflicted
+++ resolved
@@ -1,10 +1,6 @@
 /**
 DQC Rules
-<<<<<<< HEAD
  (c) Copyright 2017 - 2025, XBRL US Inc. All rights reserved.
-=======
- (c) Copyright 2017 - 2024, XBRL US Inc. All rights reserved.
->>>>>>> fbf3aa8c
  See https://xbrl.us/dqc-license for license information.
  See https://xbrl.us/dqc-patent for patent infringement notice.
 Taxonomy: US GAAP 2024
@@ -34,8 +30,6 @@
 effectiveDate $effective_dates[$rule_id]
 
 
-<<<<<<< HEAD
-=======
 assert US.0018.35 satisfied
 
 $rule_id = (rule-name().split('.'))[rule-name().split('.').length];
@@ -57,5 +51,4 @@
 effectiveDate $effective_dates[$rule_id]
 
 
->>>>>>> fbf3aa8c
 
