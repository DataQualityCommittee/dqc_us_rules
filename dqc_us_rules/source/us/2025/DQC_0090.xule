/**
DQC Rules
<<<<<<< HEAD
 (c) Copyright 2017 - 2025, XBRL US Inc. All rights reserved.
=======
 (c) Copyright 2017 - 2024, XBRL US Inc. All rights reserved.
>>>>>>> 3aedfc5c
 See https://xbrl.us/dqc-license for license information.
 See https://xbrl.us/dqc-patent for patent infringement notice.
Taxonomy: US GAAP 2024
**/


rule-name-prefix DQC

assert US.0090.9374 satisfied

$rule_id = (rule-name().split('.'))[rule-name().split('.').length];

/** Rule only applies to an annual filing **/


if set('10-K','10-KT','20-F').contains([covered @concept.local-name ='DocumentType']) 

/** Identifies that the concept LesseeOperatingLeaseLiabilityPaymentsDue is the sum of components OperatingLeaseLiability and LesseeOperatingLeaseLiabilityUndiscountedExcessAmount if either one is used. **/

	$ReconciliationOptIn = length(list({covered @concept in list(qname($EXTENSION_NS,'LesseeOperatingLeaseLiabilityUndiscountedExcessAmountNotDisclosed'))})) == 0

	$sum1 = [@LesseeOperatingLeaseLiabilityPaymentsDue];

	$addend = [@OperatingLeaseLiability] <+ [@LesseeOperatingLeaseLiabilityUndiscountedExcessAmount] + [@UnrecordedUnconditionalPurchaseObligationBalanceSheetAmount @UnrecordedUnconditionalPurchaseObligationByCategoryOfItemPurchasedAxis = OperatingLeaseLeaseNotYetCommencedMember];

<<<<<<< HEAD
=======
	$difference = $addend - $sum1;

	$unrecordedPurchaseObligation = [@UnrecordedUnconditionalPurchaseObligationBalanceSheetAmount @UnrecordedUnconditionalPurchaseObligationByCategoryOfItemPurchasedAxis = OperatingLeaseLeaseNotYetCommencedMember]

>>>>>>> 3aedfc5c
	$Decimals = list([nonils @LesseeOperatingLeaseLiabilityPaymentsDue], [nonils @OperatingLeaseLiability], [nonils @LesseeOperatingLeaseLiabilityUndiscountedExcessAmount] )

	$minDecimals = min(list(for $x in $Decimals
				if $x == none or $x.decimals == none
					skip
				else
					$x.decimals));

	if tolerance_for_decimals_comp($sum1, $addend, $minDecimals, 2) and $ReconciliationOptIn
		$paymentsDueCalc =  navigate summation-item descendants from LesseeOperatingLeaseLiabilityPaymentsDue returns set (target-name);
		$extInCalc = $paymentsDueCalc intersect $EXTENSION_QNAME;
		$liabilityInCalcBool = OperatingLeaseLiability in $paymentsDueCalc;
		if $extInCalc.length > 0 and $liabilityInCalcBool
			false
		else
<<<<<<< HEAD
			true
=======
			/** Handles situation where payment elements exclude the unrecorded purchase obligation. The maturity payment schedule should maybe have elements that exclude this. **/
			if $difference == $unrecordedPurchaseObligation
				false
			else
				true
>>>>>>> 3aedfc5c
	else
		false
else
	false

message

"The element {$sum1.concept.name} with a value of {$sum1} should be equal to the sum of OperatingLeaseLiability plus LesseeOperatingLeaseLiabilityUndiscountedExcessAmount. The value of these adds to {$addend}.  A difference of {$sum1 - $addend}. In an annual filing this reconciliation is required and all elements should have a value in the current reporting period.

If the difference is due to an extension reconciliation item, then the filer should add a calculation relationship. The calculation tree should show the parent element as LesseeOperatingLeaseLiabilityPaymentsDue with children of LesseeOperatingLeaseLiabilityUndiscountedExcessAmount + OperatingLeaseLiability + UnrecordedUnconditionalPurchaseObligationBalanceSheetAmount  + any extension items. There should already be a calculation tree defined for the components of LesseeOperatingLeaseLiabilityPaymentsDue comprised of LesseeOperatingLeaseLiabilityPaymentsDueNextTwelveMonths +  LesseeOperatingLeaseLiabilityPaymentsDueYearTwo etc.  These two breakdowns of LesseeOperatingLeaseLiabilityPaymentsDue should be in seperate calculation groups. If an extension item appears as a child calculation of LesseeOperatingLeaseLiabilityPaymentsDue then no error is produced.
 
Period :{$sum1.period}
Dimensions : {$sum1.dimensions.join(', ','=')}
Unit : {$sum1.unit}
Decimals: {$sum1.decimals}

Rule Element Id:{$rule_id}
Rule version: {$ruleVersion}"

SEVERITY error

effectiveDate $effective_dates[$rule_id]


assert US.0090.9375 satisfied

$rule_id = (rule-name().split('.'))[rule-name().split('.').length];

/** Rule only applies to an annual filing **/

if set('10-K','10-KT','20-F').contains([covered @concept.local-name ='DocumentType']) 
	
/** Identifies that the concept FinanceLeaseLiabilityPaymentsDue is the sum of components FinanceLeaseLiability and FinanceLeaseLiabilityUndiscountedExcessAmount if either one is used **/
/** Rule only works at the default level **/

	$ReconciliationOptIn = length(list({covered @concept in list(qname($EXTENSION_NS,'FinanceLeaseLiabilityUndiscountedExcessAmountNotDisclosed'))})) == 0

	$sum1 = [@FinanceLeaseLiabilityPaymentsDue];

	$addend = [@FinanceLeaseLiability] <+ [@FinanceLeaseLiabilityUndiscountedExcessAmount] +  [@UnrecordedUnconditionalPurchaseObligationBalanceSheetAmount @UnrecordedUnconditionalPurchaseObligationByCategoryOfItemPurchasedAxis = FinancingLeaseLeaseNotYetCommencedMember];

<<<<<<< HEAD
=======
	$difference = $addend - $sum1;

	$unrecordedPurchaseObligation = [@UnrecordedUnconditionalPurchaseObligationBalanceSheetAmount @UnrecordedUnconditionalPurchaseObligationByCategoryOfItemPurchasedAxis = FinancingLeaseLeaseNotYetCommencedMember]

>>>>>>> 3aedfc5c
	$Decimals = list([nonils @FinanceLeaseLiabilityPaymentsDue], [nonils @FinanceLeaseLiability], [nonils @FinanceLeaseLiabilityUndiscountedExcessAmount])

	$minDecimals = min(list(for $x in $Decimals
				if $x == none or $x.decimals == none
					skip
				else
					$x.decimals));

	if tolerance_for_decimals_comp($sum1, $addend, $minDecimals, 2) and $ReconciliationOptIn
		$paymentsDueCalc =  navigate summation-item descendants from FinanceLeaseLiabilityPaymentsDue returns set (target-name);
		$extInCalc = $paymentsDueCalc intersect $EXTENSION_QNAME
		if $extInCalc.length == 0
<<<<<<< HEAD
			true
=======
			/** Handles situation where payment elements exclude the unrecorded purchase obligation. The maturity payment schedule should maybe have elements that exclude this. **/
			if $difference == $unrecordedPurchaseObligation
				false
			else
				true
>>>>>>> 3aedfc5c
		else
			false
	else
		false
else
	false
message

"The element {$sum1.concept.name} with a value of {$sum1} should be equal to the sum of FinanceLeaseLiability plus FinanceLeaseLiabilityUndiscountedExcessAmount. The value of these adds to {$addend}.  A difference of {$sum1 - $addend}. In an annual filing this reconciliation is required and all elements should have a value in the current reporting period.

If the difference is due to an extension reconciliation item, then the filer should add a calculation relationship. The calculation tree should show the parent element as FinanceLeaseLiabilityPaymentsDue with children of FinanceLeaseLiabilityUndiscountedExcessAmount + FinanceLeaseLiability + UnrecordedUnconditionalPurchaseObligationBalanceSheetAmount for a finance lease + any extension items. There should already be a calculation tree defined for the components of FinanceLeaseLiabilityPaymentsDue comprised of FinanceLeaseLiabilityPaymentsDueNextTwelveMonths +  FinanceLeaseLiabilityPaymentsDueYearTwo etc.  These two breakdowns of FinanceLeaseLiabilityPaymentsDue should be in separate calculation groups. If an extension item appears as a child calculation of FinanceLeaseLiabilityPaymentsDue then no error is produced.
 
Period :{$sum1.period}
Unit : {$sum1.unit}
Decimals: {$sum1.decimals}

Rule Element Id:{$rule_id}
Rule version: {$ruleVersion}"

SEVERITY error

effectiveDate $effective_dates[$rule_id]<|MERGE_RESOLUTION|>--- conflicted
+++ resolved
@@ -1,10 +1,6 @@
 /**
 DQC Rules
-<<<<<<< HEAD
- (c) Copyright 2017 - 2025, XBRL US Inc. All rights reserved.
-=======
  (c) Copyright 2017 - 2024, XBRL US Inc. All rights reserved.
->>>>>>> 3aedfc5c
  See https://xbrl.us/dqc-license for license information.
  See https://xbrl.us/dqc-patent for patent infringement notice.
 Taxonomy: US GAAP 2024
@@ -30,13 +26,10 @@
 
 	$addend = [@OperatingLeaseLiability] <+ [@LesseeOperatingLeaseLiabilityUndiscountedExcessAmount] + [@UnrecordedUnconditionalPurchaseObligationBalanceSheetAmount @UnrecordedUnconditionalPurchaseObligationByCategoryOfItemPurchasedAxis = OperatingLeaseLeaseNotYetCommencedMember];
 
-<<<<<<< HEAD
-=======
 	$difference = $addend - $sum1;
 
 	$unrecordedPurchaseObligation = [@UnrecordedUnconditionalPurchaseObligationBalanceSheetAmount @UnrecordedUnconditionalPurchaseObligationByCategoryOfItemPurchasedAxis = OperatingLeaseLeaseNotYetCommencedMember]
 
->>>>>>> 3aedfc5c
 	$Decimals = list([nonils @LesseeOperatingLeaseLiabilityPaymentsDue], [nonils @OperatingLeaseLiability], [nonils @LesseeOperatingLeaseLiabilityUndiscountedExcessAmount] )
 
 	$minDecimals = min(list(for $x in $Decimals
@@ -52,15 +45,11 @@
 		if $extInCalc.length > 0 and $liabilityInCalcBool
 			false
 		else
-<<<<<<< HEAD
-			true
-=======
 			/** Handles situation where payment elements exclude the unrecorded purchase obligation. The maturity payment schedule should maybe have elements that exclude this. **/
 			if $difference == $unrecordedPurchaseObligation
 				false
 			else
 				true
->>>>>>> 3aedfc5c
 	else
 		false
 else
@@ -102,13 +91,10 @@
 
 	$addend = [@FinanceLeaseLiability] <+ [@FinanceLeaseLiabilityUndiscountedExcessAmount] +  [@UnrecordedUnconditionalPurchaseObligationBalanceSheetAmount @UnrecordedUnconditionalPurchaseObligationByCategoryOfItemPurchasedAxis = FinancingLeaseLeaseNotYetCommencedMember];
 
-<<<<<<< HEAD
-=======
 	$difference = $addend - $sum1;
 
 	$unrecordedPurchaseObligation = [@UnrecordedUnconditionalPurchaseObligationBalanceSheetAmount @UnrecordedUnconditionalPurchaseObligationByCategoryOfItemPurchasedAxis = FinancingLeaseLeaseNotYetCommencedMember]
 
->>>>>>> 3aedfc5c
 	$Decimals = list([nonils @FinanceLeaseLiabilityPaymentsDue], [nonils @FinanceLeaseLiability], [nonils @FinanceLeaseLiabilityUndiscountedExcessAmount])
 
 	$minDecimals = min(list(for $x in $Decimals
@@ -121,15 +107,11 @@
 		$paymentsDueCalc =  navigate summation-item descendants from FinanceLeaseLiabilityPaymentsDue returns set (target-name);
 		$extInCalc = $paymentsDueCalc intersect $EXTENSION_QNAME
 		if $extInCalc.length == 0
-<<<<<<< HEAD
-			true
-=======
 			/** Handles situation where payment elements exclude the unrecorded purchase obligation. The maturity payment schedule should maybe have elements that exclude this. **/
 			if $difference == $unrecordedPurchaseObligation
 				false
 			else
 				true
->>>>>>> 3aedfc5c
 		else
 			false
 	else
