--- conflicted
+++ resolved
@@ -26,11 +26,6 @@
 
 $CF_Exclusions = set(EffectOfExchangeRateOnCashCashEquivalentsRestrictedCashAndRestrictedCashEquivalents,
                         EffectOfExchangeRateOnCashCashEquivalentsRestrictedCashAndRestrictedCashEquivalentsIncludingDisposalGroupAndDiscontinuedOperations,
-<<<<<<< HEAD
-                        EffectOfExchangeRateOnCash,
-                        EffectOfExchangeRateOnCashAndCashEquivalents,
-=======
->>>>>>> c57ab276
                         NetCashProvidedByUsedInDiscontinuedOperations)
 
 $ebp_Exclusions = set(us-gaap-ebp:EmployeeBenefitPlanChangeInNetAssetAvailableForBenefitTransferToFromFundWithinEsop, us-gaap-ebp:EmployeeBenefitPlanChangeInNetAssetAvailableForBenefitTransferToFromExternalPlan)
