--- conflicted
+++ resolved
@@ -30,31 +30,17 @@
 
 $ebp_Exclusions = set(us-gaap-ebp:EmployeeBenefitPlanChangeInNetAssetAvailableForBenefitTransferToFromFundWithinEsop, us-gaap-ebp:EmployeeBenefitPlanChangeInNetAssetAvailableForBenefitTransferToFromExternalPlan)
 
-<<<<<<< HEAD
-$Non_CF_Items = navigate parent-child descendants from list(SupplementalCashFlowInformationAbstract, NoncashInvestingAndFinancingItemsAbstract, CashFlowNoncashInvestingAndFinancingActivitiesDisclosureAbstract) taxonomy $US-GAAP where $relationship.target.is-monetary == true returns set (target-name);
-
-/** Defines a set of CF Abstracts that if used on the CF any children will be excluded from the rules **/
-$Set_Non_CF_Abstracts1 = (navigate parent-child descendants from list(CashFlowNoncashInvestingAndFinancingActivitiesDisclosureAbstract, SupplementalCashFlowInformationAbstract) taxonomy $US-GAAP where ($relationship.target.is-abstract == true and $relationship.target-name.local-name.contains("Abstract") ) returns set (target-name));
-
-=======
 $Non_CF_Items = $NON_CF_ITEMS;
 
 $Set_Non_CF_Abstracts1 = $SET_NON_CF_ABSTRACTS1;
 
 /** Defines a set of CF Abstracts that if used on the CF any children will be excluded from the rules **/
->>>>>>> 7c43c68f
 $Set_Non_CF_Abstracts2 = set(SupplementalCashFlowElementsAbstract, NoncashInvestingAndFinancingItemsAbstract, AdditionalCashFlowElementsAndSupplementalCashFlowInformationAbstract, CashFlowNoncashInvestingAndFinancingActivitiesDisclosureAbstract, SupplementalCashFlowInformationAbstract, qname($EXTENSION_NS,'NoncashInvestingItemsAbstract'), qname($EXTENSION_NS,'NoncashFinancingItemsAbstract'), qname($EXTENSION_NS,'NonCashOperatingAndFinancingActivitiesAbstract'),qname($EXTENSION_NS,'NonCashOperatingAndInvestingActivitiesAbstract'));
 
 $Set_Non_CF_Abstracts = $Set_Non_CF_Abstracts1 + $Set_Non_CF_Abstracts2;
 
-<<<<<<< HEAD
-/** This generates a list of items in the SHE that would not be included in the IS calculation. If these are reported in the presentation of the IS they will be ignored **/
-$SSHExceptions =  navigate parent-child descendants from IncreaseDecreaseInStockholdersEquityRollForward taxonomy $US-GAAP where $relationship.target.is-monetary == true and $relationship.target.period-type == duration returns set (target-name);
-                        
-=======
 $SSHExceptions = $SSH_EXCEPTIONS;
 
->>>>>>> 7c43c68f
 for $presNetwork in $STATEMENT_PRES_NETWORKS.sort
     $presConceptNoCalculation =  if $presNetwork.role.description.lower-case.contains("cash")
                                         $presConceptItems = $presNetwork.concept-names;
@@ -104,12 +90,7 @@
                                                                         skip);
                                                 $calcItems = sum($calcspresentSet);
 
-<<<<<<< HEAD
-                                                /* Check if Assets has any monetary descendants in the presentation tree. If there are no Assets in the presentation tree don't look for Assets in the calculation tree. */
-                                                $AssetTypes = (navigate parent-child descendants from list(AssetsAbstract) taxonomy $US-GAAP where ($relationship.target.is-monetary == true ) returns set (target-name));
-=======
                                                 $AssetTypes = $ASSET_TYPES;
->>>>>>> 7c43c68f
 
                                                 $AssetsComponents  =  $presConceptItems.to-set intersect ($AssetTypes - set(Assets))
 
