--- conflicted
+++ resolved
@@ -20,11 +20,7 @@
 $rule_id = (rule-name().split('.'))[rule-name().split('.').length];
 
 /** DQCRT RULE **/
-<<<<<<< HEAD
-if not applicable_form(rule-name())
-=======
-if not applicable_form(rule-name()) and not $BDC_FLAG
->>>>>>> 972f3585
+if not applicable_form(rule-name()) and not $BDC_FLAG
 	skip
 else
 
@@ -51,7 +47,6 @@
 
 severity error  
 rule-focus $BDC_Industry_And_More
-status $status  
 
 effectiveDate $effective_dates[$rule_id]
 
@@ -66,11 +61,7 @@
 $rule_id = (rule-name().split('.'))[rule-name().split('.').length];
 
 /** DQCRT RULE **/
-<<<<<<< HEAD
-if not applicable_form(rule-name())
-=======
-if not applicable_form(rule-name()) and not $BDC_FLAG
->>>>>>> 972f3585
+if not applicable_form(rule-name()) and not $BDC_FLAG
 	skip
 else
 
@@ -97,7 +88,6 @@
 
 severity error  
 rule-focus $BDC_InvestmentType_And_More
-status $status  
 
 effectiveDate $effective_dates[$rule_id]
 
@@ -112,11 +102,7 @@
 $rule_id = (rule-name().split('.'))[rule-name().split('.').length];
 
 /** DQCRT RULE **/
-<<<<<<< HEAD
-if not applicable_form(rule-name())
-=======
-if not applicable_form(rule-name()) and not $BDC_FLAG
->>>>>>> 972f3585
+if not applicable_form(rule-name()) and not $BDC_FLAG
 	skip
 else
 
@@ -143,7 +129,6 @@
 
 severity error  
 rule-focus $BDC_Affiliation_And_More
-status $status  
 
 effectiveDate $effective_dates[$rule_id]
 
@@ -159,11 +144,7 @@
 $rule_id = (rule-name().split('.'))[rule-name().split('.').length];
 
 /** DQCRT RULE **/
-<<<<<<< HEAD
-if not applicable_form(rule-name())
-=======
-if not applicable_form(rule-name()) and not $BDC_FLAG
->>>>>>> 972f3585
+if not applicable_form(rule-name()) and not $BDC_FLAG
 	skip
 else
 
@@ -190,7 +171,6 @@
 
 severity error  
 rule-focus $BDC_Name_And_More
-status $status  
 
 effectiveDate $effective_dates[$rule_id]
 
@@ -206,11 +186,7 @@
 $rule_id = (rule-name().split('.'))[rule-name().split('.').length];
 
 /** DQCRT RULE **/
-<<<<<<< HEAD
-if not applicable_form(rule-name())
-=======
-if not applicable_form(rule-name()) and not $BDC_FLAG
->>>>>>> 972f3585
+if not applicable_form(rule-name()) and not $BDC_FLAG
 	skip
 else
 
@@ -236,6 +212,5 @@
 
 severity error  
 rule-focus $BDC_Geo_And_More
-status $status  
 
 effectiveDate $effective_dates[$rule_id]