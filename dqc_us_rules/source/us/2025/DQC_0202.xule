/**
DQC Rules
 (c) Copyright 2017 - 2025, XBRL US Inc. All rights reserved.
 See https://xbrl.us/dqc-license for license information.
 See https://xbrl.us/dqc-patent for patent infringement notice.
Taxonomy: US GAAP ALL

**/

RULE-NAME-PREFIX DQC


Assert US.0202.10702 satisfied
$rule_id = (rule-name().split('.'))[rule-name().split('.').length];

/** Identify if a cyber element has been used, applies to the 2024 taxonomy only. Need to confirm if 10-Q is required or 8-K incident is OK**/

<<<<<<< HEAD
$concepts = filter taxonomy().concepts where $item.name.uri == 'http://xbrl.sec.gov/cyd/2024'returns $item.name
=======
$concepts = filter taxonomy().concepts where $item.name.namespace-uri == 'http://xbrl.sec.gov/cyd/2024'returns $item.name
>>>>>>> 25d154f8

if set('10-K','20-F').contains([covered @concept.local-name ='DocumentType'])
    list({covered @concept in $concepts}).length == 0
else
    skip

message
"The filing has not made any cyber security disclosures. At least one element related to cyber security should be used to report the cyber security disclosures in the filing. Please  add cyber security disclosures to the filing.  The following elements are available for cyber security disclosures:
{$concepts.join(', ')}

Rule Element Id:{$rule_id}
Rule version: {$ruleVersion}"

severity error

effectiveDate $effective_dates[$rule_id]<|MERGE_RESOLUTION|>--- conflicted
+++ resolved
@@ -15,11 +15,7 @@
 
 /** Identify if a cyber element has been used, applies to the 2024 taxonomy only. Need to confirm if 10-Q is required or 8-K incident is OK**/
 
-<<<<<<< HEAD
-$concepts = filter taxonomy().concepts where $item.name.uri == 'http://xbrl.sec.gov/cyd/2024'returns $item.name
-=======
 $concepts = filter taxonomy().concepts where $item.name.namespace-uri == 'http://xbrl.sec.gov/cyd/2024'returns $item.name
->>>>>>> 25d154f8
 
 if set('10-K','20-F').contains([covered @concept.local-name ='DocumentType'])
     list({covered @concept in $concepts}).length == 0
