/**
DQC Rules
<<<<<<< HEAD
 (c) Copyright 2017 - 2025, XBRL US Inc. All rights reserved.
=======
 (c) Copyright 2017 - 2024, XBRL US Inc. All rights reserved.
>>>>>>> 5b407f76
 See https://xbrl.us/dqc-license for license information.
 See https://xbrl.us/dqc-patent for patent infringement notice.
Taxonomy: US GAAP 2024
**/


rule-name-prefix DQC

assert US.0006.14 satisfied

$rule_id = (rule-name().split('.'))[rule-name().split('.').length];

if exists({covered @concept.local-name ='DocumentFiscalPeriodFocus'})

	$period_focus = first(set({covered @concept.local-name ='DocumentFiscalPeriodFocus'}));
	$period_range = filter $FOCUS_RANGE_LOOKUP where $item[1] == $period_focus;
	if $period_range.length == 1
		$min_range = $period_range[1][2];
		$max_range = $period_range[1][3];

		exists({@ where ($fact.is-type(dtr-types:textBlockItemType) or $fact.concept.name in $DEI_DQC0006_ITEMS) and ($fact.period.days > $max_range or $fact.period.days < $min_range) and $fact.concept.name.namespace-uri != 'http://xbrl.sec.gov/ecd/2024'}#fact1)
		and not(list({covered @concept.local-name ='DocumentType'}).length > 1)
		and not(exists({covered @concept.local-name ='DocumentType' where $fact.contains('T')}))
		and not(exists({covered @concept.local-name ='DocumentType' where $fact in $REPORT_TYPE_EXCLUSIONS}))
		and not(exists({covered @concept = qname($EXTENSION_NS,'TransitionReport')}))
<<<<<<< HEAD
=======
		and not(exists({covered @concept = qname($EXTENSION_NS,'InceptionDate')}))
>>>>>>> 5b407f76
		and not(exists({covered @concept.local-name = 'DocumentTransitionReport' where $fact == true}))
		and not $DOCUMENT_PERIOD_END_VALUE.length > 1
	else
		false
else
	false

message
"The number of days, {$fact1.period.days} in the date range reported for {$fact1.concept.label.text}, {$fact1.period} is not consistent with the Document Fiscal Period Focus with a value of {$period_focus}. This period focus expects text block items and dei elements to have at least a period duration between {$min_range} days and {$max_range} days.

If this filing is for a Foreign Private Issuer and is a transitional report then create a boolean extension element called TransitionReport with a value of true. (This extension element is needed as the dei taxonomy does not include an element that indicates if the report is for a transitional period).

<<<<<<< HEAD
If the company has a shorter operating period because the period of inception of the company is later than the start of the reporting period then the extension element called TransitionReport should also be used, to indicate that the Fiscal Period Focus is longer than the actual period of operations.
=======
If the company has a shorter operating period because the period of inception of the company is later than the start of the reporting period then the extension element called InceptionDate should be used, to indicate that the Fiscal Period Focus is longer than the actual period of operations.
>>>>>>> 5b407f76

The properties of this {$fact1.concept.name} fact are:
Period :{$fact1.period}
Dimensions : {$fact1.dimensions.join(', ','=')}
Unit : {$fact1.unit}
Rule version: {$ruleVersion}"

rule-focus $fact1

severity error

effectiveDate $effective_dates[$rule_id]

constant $DEI_DQC0006_ITEMS = list(qname($DEI_NAMESPACE,'AmendmentDescription'), 
	qname($DEI_NAMESPACE,'AmendmentFlag'), 
	qname($DEI_NAMESPACE,'CurrentFiscalYearEndDate'),
	qname($DEI_NAMESPACE,'DocumentPeriodEndDate'), 
	qname($DEI_NAMESPACE,'DocumentFiscalYearFocus'),
	qname($DEI_NAMESPACE,'DocumentFiscalPeriodFocus'),
	qname($DEI_NAMESPACE,'DocumentType'),
	qname($DEI_NAMESPACE,'EntityRegistrantName'),
	qname($DEI_NAMESPACE,'EntityCentralIndexKey'),
	qname($DEI_NAMESPACE,'EntityFilerCategory'))
	

constant $FOCUS_RANGE_LOOKUP = list(
	list('FY',340,390),
	list('Q1',65,115),
	list('Q3',245,295),
	list('Q2',155,205),
	list('Q4',340,390),
	list('H1',155,205),
	list('H2',340,390)
)<|MERGE_RESOLUTION|>--- conflicted
+++ resolved
@@ -1,10 +1,6 @@
 /**
 DQC Rules
-<<<<<<< HEAD
  (c) Copyright 2017 - 2025, XBRL US Inc. All rights reserved.
-=======
- (c) Copyright 2017 - 2024, XBRL US Inc. All rights reserved.
->>>>>>> 5b407f76
  See https://xbrl.us/dqc-license for license information.
  See https://xbrl.us/dqc-patent for patent infringement notice.
 Taxonomy: US GAAP 2024
@@ -30,10 +26,7 @@
 		and not(exists({covered @concept.local-name ='DocumentType' where $fact.contains('T')}))
 		and not(exists({covered @concept.local-name ='DocumentType' where $fact in $REPORT_TYPE_EXCLUSIONS}))
 		and not(exists({covered @concept = qname($EXTENSION_NS,'TransitionReport')}))
-<<<<<<< HEAD
-=======
 		and not(exists({covered @concept = qname($EXTENSION_NS,'InceptionDate')}))
->>>>>>> 5b407f76
 		and not(exists({covered @concept.local-name = 'DocumentTransitionReport' where $fact == true}))
 		and not $DOCUMENT_PERIOD_END_VALUE.length > 1
 	else
@@ -46,11 +39,7 @@
 
 If this filing is for a Foreign Private Issuer and is a transitional report then create a boolean extension element called TransitionReport with a value of true. (This extension element is needed as the dei taxonomy does not include an element that indicates if the report is for a transitional period).
 
-<<<<<<< HEAD
-If the company has a shorter operating period because the period of inception of the company is later than the start of the reporting period then the extension element called TransitionReport should also be used, to indicate that the Fiscal Period Focus is longer than the actual period of operations.
-=======
 If the company has a shorter operating period because the period of inception of the company is later than the start of the reporting period then the extension element called InceptionDate should be used, to indicate that the Fiscal Period Focus is longer than the actual period of operations.
->>>>>>> 5b407f76
 
 The properties of this {$fact1.concept.name} fact are:
 Period :{$fact1.period}
