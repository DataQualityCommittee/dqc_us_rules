--- conflicted
+++ resolved
@@ -26,17 +26,9 @@
 for ($x in $default_in_filing_not_in_taxonomy)
 	$default_details_list = filter $filing_details_defaults where $item['source-name'] == $x[1];
 	$default_details = $default_details_list[1]
-	if (not is_extension($default_details['source'],$ALL_BASE_TAXONOMIES))
+	if (not is_extension($default_details['source'],$ALL_BASE_TAXONOMIES_ELTS))
 		$dim_name = $default_details['source-name'];
 		$dim_role = $default_details['role'].description;
-<<<<<<< HEAD
-		$dim_base_names = navigate dimension-default descendants from $default_details['source-name'] taxonomy $US-GAAP returns (target-name);
-		if ($dim_base_names.length == 0) 
-			false
-		else 
-			$dim_base_name = $dim_base_names[1];
-			$mem_name = $default_details['target-name'];
-=======
 
 		$dim_base_names = filter $TAXONOMY_DEFAULTS where $item.contains($default_details['source-name'])
 		if ($dim_base_names.length == 0) 
@@ -44,7 +36,6 @@
 		else 
 			$base_default_member = (sum($dim_base_names))[2]
 			$extension_default_member = $default_details['target-name'];
->>>>>>> 368662f4
 			true
 	else
 		false
