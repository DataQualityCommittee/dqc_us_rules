/**
DQC Rules
 (c) Copyright 2017 - 2025, XBRL US Inc. All rights reserved.
 See https://xbrl.us/dqc-license for license information.
 See https://xbrl.us/dqc-patent for patent infringement notice.
Taxonomy: US GAAP ALL

**/

/** Rule Documentation 

# Opening and Closing Balances on the Statement of Shareholders Equity
Rule ID: DQC_0196
Status: Final  
Release date: Oct 15, 2024  
Effective date: Nov 30, 2024

## Rule Function
The rule identifies instant elements that have been used in the statement of Shareholders Equity that do not represent the opening and closing balances of Stockholders Equity. The rule identifies those instant facts that are used with the StatementEquityComponentsAxis that do not represent and opening or closing balance of the monetary value of Shareholders Equity or the share value of Stockholders Equity.

## Problem Solved by the Rule
The rule identifies where filers use the more specific instant elements in the Statement of Stockholders Equity, such as AdditionalPaidInCapital or RetainedEarningsAccumulatedDeficit.  The values using these elements should be tagged with the more generic elements such as StockholdersEquity. This ensures consistency across filings and removes duplicate ways of tagging the same fact. The rule also detects where extensions have been used to represent the opening and closing balances. SHareholders Equity is a standard element and should not be extended.

## Example Rule Message 1
aerc:StockholdersEquityIncludingMembersEquity has a value of 138,776 and has been used with the Common Stock Member. This fact value has been used with the StatementEquityComponentsAxis and CommonStockMember. This element should not be used to represent an opening or closing balance in the changes of equity.  Please remove the member from this fact or consider using a different element to represent the opening or closing balance of Common Stock.

The properties of this aerc:StockholdersEquityIncludingMembersEquity fact are:
Period :2021-12-31
Dimensions : us-gaap:StatementEquityComponentsAxis=us-gaap:CommonStockMember
Unit : USD
Rule Element Id:10628
Rule version: 26.0.0RC1

## Example Rule Message 2
 us-gaap:InvestmentOwnedAtFairValue has a value of 2,537,000 and has been used with the Preferred Stock Member. This fact value has been used with the StatementEquityComponentsAxis and PreferredStockMember. This element should not be used to represent an opening or closing balance in the changes of equity.  Please remove the member from this fact or consider using a different element to represent the opening or closing balance of Preferred Stock.

The properties of this us-gaap:InvestmentOwnedAtFairValue fact are:
Period :2022-09-30
Dimensions : us-gaap:InvestmentTypeAxis=pflt:InvestmentsInNonControlledNonAffiliatedPortfolioCompaniesMember, us-gaap:EquitySecuritiesByIndustryAxis=pflt:MediaMember, us-gaap:StatementEquityComponentsAxis=us-gaap:PreferredStockMember, srt:ScheduleOfEquityMethodInvestmentEquityMethodInvesteeNameAxis=pflt:MeritDirectHoldingsLPMember
Unit : USD
Rule Element Id:10629
Rule version: 26.0.0RC1 

## Example Rule Message 3
us-gaap:RetainedEarningsAccumulatedDeficit has a value of 8,201,000,000 and has been used with a Retained Earnings Member.  This element should not be used to represent an opening or closing balance in the changes of equity.  Please remove the member from this fact or consider using a different element to represent the opening or closing balance of Retained Earnings.

The properties of this us-gaap:RetainedEarningsAccumulatedDeficit fact are:
Period :2022-12-31
Dimensions : us-gaap:StatementEquityComponentsAxis=us-gaap:RetainedEarningsMember
Unit : USD
Rule Element Id:10630
Rule version: 26.0.0RC1

## Example Rule Message 4
us-gaap:TreasuryStockCommonValue has a value of 24,094,000,000 and has been used with the Treasury Stock Member. This fact value has been used with the StatementEquityComponentsAxis and the Treasury Stock Member. This element should not be used to represent an opening or closing balance in the changes of equity.  Please remove the member from this fact or consider using a different element to represent the opening or closing balance of Treasury.

The properties of this us-gaap:TreasuryStockCommonValue fact are:
Period :2022-10-30
Dimensions : us-gaap:StatementEquityComponentsAxis=us-gaap:TreasuryStockCommonMember
Unit : USD
Rule Element Id:10631
Rule version: 26.0.0RC1

## Example Rule Message 5
us-gaap:AdditionalPaidInCapital has a value of 1,278,728,000 and has been used with the Additional Paid In Capital Member. This fact value has been used with the StatementEquityComponentsAxis and the Additional Paid In Capital Member. This element should not be used to represent an opening or closing balance in the changes of equity.  Please remove the member from this fact or consider using a different element to represent the opening or closing balance of AOCI.

The properties of this us-gaap:AdditionalPaidInCapital fact are:
Period :2022-02-26
Dimensions : us-gaap:StatementEquityComponentsAxis=us-gaap:AdditionalPaidInCapitalMember
Unit : USD
Rule Element Id:10632
Rule version: 26.0.0RC1

## Example Rule Message 6
us-gaap:AccumulatedOtherComprehensiveIncomeLossNetOfTax has a value of -15,381,000 and has been used with the Accumulated Other Comprehensive Income Member. This fact value has been used with the StatementEquityComponentsAxis and the Accumulated Other Comprehensive Income Member. This element should not be used to represent an opening or closing balance in the changes of equity.  Please remove the member from this fact or consider using a different element to represent the opening or closing balance of AOCI.

The properties of this us-gaap:AccumulatedOtherComprehensiveIncomeLossNetOfTax fact are:
Period :2020-09-25
Dimensions : us-gaap:StatementEquityComponentsAxis=us-gaap:AccumulatedTranslationAdjustmentMember
Unit : USD
Rule Element Id:10633
Rule version: 26.0.0RC1 

## Example Rule Message 7
 us-gaap:MinorityInterest has a value of 196,000,000 and has been used with the Noncontrolling Interest Member. This fact value has been used with the StatementEquityComponentsAxis and the Noncontrolling Interest Member. This element should not be used to represent an opening or closing balance in the changes of equity.  Please remove the member from this fact or consider using a different element to represent the opening or closing balance of NCI.

The properties of this us-gaap:MinorityInterest fact are:
Period :2021-03-31
Dimensions : us-gaap:StatementEquityComponentsAxis=us-gaap:NoncontrollingInterestMember
Unit : USD
Rule Element Id:10635
Rule version: 26.0.0RC1

## Rule element ID index  
The rule element id is used to identify unique elements or combinations of elements tested in the rule.

|Rule Element ID|Element|
|--- |--- |
| DQC.US.0196.10628 |StatementEquityComponentsAxis = CommonStockMember|
| DQC.US.0196.10629 |StatementEquityComponentsAxis = PreferredStockMember|
| DQC.US.0196.10630 |StatementEquityComponentsAxis = RetainedEarnings|
| DQC.US.0196.10631 |StatementEquityComponentsAxis = TreasuryStock|
| DQC.US.0196.10632 |StatementEquityComponentsAxis = AdditionalPaidInCapitalMember|
| DQC.US.0196.10633 |StatementEquityComponentsAxis = AOCI|
| DQC.US.0196.10635 |StatementEquityComponentsAxis = Noncontrolling Interest|


© Copyright 2016 - 2024 XBRL US, Inc. All rights reserved.   
See [License](https://xbrl.us/dqc-license) for license information.  
See [Patent Notice](https://xbrl.us/dqc-patent) for patent infringement notice. 

 **/


RULE-NAME-PREFIX DQC
                                      
ASSERT US.0196.10628 satisfied

/** Therule check where the commonstock member is used on the StatementEquityComponentsAxis with an instant element that is not an expected element.}**/

$rule_id = (rule-name().split('.'))[rule-name().split('.').length];
if $STATEMENT_SHE_CUBES.length == 0
    skip
else
    $exclusionList = list(StockholdersEquity,
                        PartnersCapital,
                        PartnersCapitalIncludingPortionAttributableToNoncontrollingInterest,
                        StockholdersEquityIncludingPortionAttributableToNoncontrollingInterest,
                        TemporaryEquityCarryingAmountAttributableToParent,
                        TemporaryEquityCarryingAmountIncludingPortionAttributableToNoncontrollingInterests,
                        MembersEquity,
                        MembersCapital,
                        LimitedLiabilityCompanyLlcMembersEquityIncludingPortionAttributableToNoncontrollingInterest
                        )

     $SHE_Name = (filter $STATEMENT_SHE_CUBES  returns $item.drs-role.description).to-list;
    $fact1 = {nonils @concept not in  $exclusionList  @StatementEquityComponentsAxis = CommonStockMember where $fact.concept.period-type == instant and $fact.concept.is-monetary and $fact != 0};
    $message = if is_extension($fact1.concept, list($US-GAAP))
                    "If this extension element was used to represent the changes in equity, the period type should be changed to a duration. If it represents an opening or closing balance then the element should be removed and the standard element used instead."
                else
                    "";
    exists($fact1) and ($fact1.sid in sum(filter $STATEMENT_SHE_CUBES.facts returns $item.sid))

message
"{$fact1.concept} has a value of {$fact1} and has been used with the Common Stock Member. This fact value has been used with the StatementEquityComponentsAxis and CommonStockMember in the disclosure {$SHE_Name.join(", ")}. When an instant element is  used with the StatementEquityComponentsAxis it is typically used to represent the opening and closing balance in the changes of equity. The element  {$fact1.concept}  should not be used to represent an opening or closing balance in the changes of equity. Rather an element such as one of the following standard elements should be used {$exclusionList.join(',')}. Please remove the member from this fact or consider using one of the standard elements to represent the opening or closing balance of Common Stock.
{$message}

The properties of this {$fact1.concept} fact are:
Period :{$fact1.period}
Dimensions : {$fact1.dimensions.join(', ','=')}
Unit : {$fact1.unit}
Rule Element Id:{$rule_id}
Rule version: {$ruleVersion}"

severity error
rule-focus $fact1
effectiveDate $effective_dates[$rule_id]

ASSERT US.0196.10629 satisfied

/** Therule check where the PreferredStockMember  is used on the StatementEquityComponentsAxis with an instant element that is not an expected element.}**/

$rule_id = (rule-name().split('.'))[rule-name().split('.').length];
if $STATEMENT_SHE_CUBES.length == 0
    skip
else
    $exclusionList = list(StockholdersEquity,
                        PartnersCapital,
                        PartnersCapitalIncludingPortionAttributableToNoncontrollingInterest,
                        StockholdersEquityIncludingPortionAttributableToNoncontrollingInterest,
                        TemporaryEquityCarryingAmountAttributableToParent,
                        TemporaryEquityCarryingAmountIncludingPortionAttributableToNoncontrollingInterests,
                        MembersEquity,
                        MembersCapital,
                        LimitedLiabilityCompanyLlcMembersEquityIncludingPortionAttributableToNoncontrollingInterest)


    $fact1 =  {nonils @concept not in  $exclusionList  @StatementEquityComponentsAxis = PreferredStockMember where $fact.concept.period-type == instant and $fact.concept.is-monetary and $fact != 0};
    $message = if is_extension($fact1.concept, list($US-GAAP))
                    "If this extension element was used to represent the changes in equity, the period type should be changed to a duration. If it represents an opening or closing balance then the element should be removed and the standard element used instead."
                    else
                "";
    exists($fact1) and ($fact1.sid in sum(filter $STATEMENT_SHE_CUBES.facts returns $item.sid))

message
"{$fact1.concept} has a value of {$fact1} and has been used with the Preferred Stock Member. This fact value has been used with the StatementEquityComponentsAxis and PreferredStockMember. When an instant element is  used with the StatementEquityComponentsAxis it is typically used to represent the opening and closing balance in the changes of equity. The element  {$fact1.concept}  should not be used to represent an opening or closing balance in the changes of equity. Rather an element such as one of the following standard elements should be used {$exclusionList.join(',')}. Please remove the member from this fact or consider using one of the standard elements to represent the opening or closing balance of Preferred Stock.
{$message }

The properties of this {$fact1.concept} fact are:
Period :{$fact1.period}
Dimensions : {$fact1.dimensions.join(', ','=')}
Unit : {$fact1.unit}
Rule Element Id:{$rule_id}
Rule version: {$ruleVersion}"

severity error
rule-focus $fact1
effectiveDate $effective_dates[$rule_id]

ASSERT US.0196.10630 satisfied

/** Therule check where the commonstock member is used on the StatementEquityComponentsAxis with an instant element that is not an expected element.}**/

$rule_id = (rule-name().split('.'))[rule-name().split('.').length];

$exclusionList = list(StockholdersEquity,
                    PartnersCapital,
                    PartnersCapitalIncludingPortionAttributableToNoncontrollingInterest,
					StockholdersEquityIncludingPortionAttributableToNoncontrollingInterest,
                    PreferredStockValue,
                    PreferredStockValueOutstanding,
                    TemporaryEquityCarryingAmountAttributableToParent,
                    TemporaryEquityCarryingAmountIncludingPortionAttributableToNoncontrollingInterests,
                    MembersEquity,
                    MembersCapital,
                    LimitedLiabilityCompanyLlcMembersEquityIncludingPortionAttributableToNoncontrollingInterest)


$fact1 = {nonils @concept not in  $exclusionList  @StatementEquityComponentsAxis in list(RetainedEarningsMember, RetainedEarningsAppropriatedMember, RetainedEarningsUnappropriatedMember) where $fact.concept.period-type == instant and $fact != 0};
$message = if is_extension($fact1.concept, list($US-GAAP))
                "If this extension element was used to represent the changes in equity, the period type should be changed to a duration. If it represents an opening or closing balance then the element should be removed and the standard element used instead."
                else
            "";
exists($fact1)

message
"{$fact1.concept} has a value of {$fact1} and has been used with a Retained Earnings Member.  When an instant element is  used with the StatementEquityComponentsAxis it is typically used to represent the opening and closing balance in the changes of equity. The element  {$fact1.concept}  should not be used to represent an opening or closing balance in the changes of equity. Rather an element such as one of the following standard elements should be used {$exclusionList.join(',')}. Please remove the member from this fact or consider using one of the standard elements to represent the opening or closing balance of Retained Earnings.

{$message}

The properties of this {$fact1.concept} fact are:
Period :{$fact1.period}
Dimensions : {$fact1.dimensions.join(', ','=')}
Unit : {$fact1.unit}
Rule Element Id:{$rule_id}
Rule version: {$ruleVersion}"

severity error
rule-focus $fact1
effectiveDate $effective_dates[$rule_id]

ASSERT US.0196.10631 satisfied

/** Therule check where the commonstock member is used on the StatementEquityComponentsAxis with an instant element that is not an expected element.}**/

$rule_id = (rule-name().split('.'))[rule-name().split('.').length];

$exclusionList = list(StockholdersEquity,
					PartnersCapitalAccountUnits,
                    PartnersCapital,
                    PartnersCapitalIncludingPortionAttributableToNoncontrollingInterest,
					StockholdersEquityIncludingPortionAttributableToNoncontrollingInterest,
                    PreferredStockValue,
                    PreferredStockValueOutstanding,
                    TemporaryEquityCarryingAmountAttributableToParent,
                    TemporaryEquityCarryingAmountIncludingPortionAttributableToNoncontrollingInterests,
                    MembersEquity,
                    MembersCapital,
                    LimitedLiabilityCompanyLlcMembersEquityIncludingPortionAttributableToNoncontrollingInterest)


$fact1 =  {nonils @concept not in  $exclusionList  @StatementEquityComponentsAxis in list(TreasuryStockCommonMember, TreasuryStockPreferredMember) where $fact.concept.period-type == instant and $fact.concept.is-monetary and $fact != 0};
$message = if is_extension($fact1.concept, list($US-GAAP))
                "If this extension element was used to represent the changes in equity, the period type should be changed to a duration. If it represents an opening or closing balance then the element should be removed and the standard element used instead."
                else
            "";
exists($fact1)

message
"{$fact1.concept} has a value of {$fact1} and has been used with the Treasury Stock Member. This fact value has been used with the StatementEquityComponentsAxis and the Treasury Stock Member. When an instant element is  used with the StatementEquityComponentsAxis it is typically used to represent the opening and closing balance in the changes of equity. The element  {$fact1.concept}  should not be used to represent an opening or closing balance in the changes of equity. Rather an element such as one of the following standard elements should be used {$exclusionList.join(',')}. Please remove the member from this fact or consider using one of the standard elements to represent the opening or closing balance of Treasury.
{$message}

The properties of this {$fact1.concept} fact are:
Period :{$fact1.period}
Dimensions : {$fact1.dimensions.join(', ','=')}
Unit : {$fact1.unit}
Rule Element Id:{$rule_id}
Rule version: {$ruleVersion}"

severity error
rule-focus $fact1
effectiveDate $effective_dates[$rule_id]


ASSERT US.0196.10632 satisfied

/** Therule check where the commonstock member is used on the StatementEquityComponentsAxis with an instant element that is not an expected element.}**/

$rule_id = (rule-name().split('.'))[rule-name().split('.').length];

$exclusionList = list(StockholdersEquity,
                    PartnersCapital,
                    PartnersCapitalIncludingPortionAttributableToNoncontrollingInterest,
					StockholdersEquityIncludingPortionAttributableToNoncontrollingInterest,
                    PreferredStockValue,
                    PreferredStockValueOutstanding,
                    TemporaryEquityCarryingAmountAttributableToParent,
                    TemporaryEquityCarryingAmountIncludingPortionAttributableToNoncontrollingInterests,
                    MembersEquity,
                    MembersCapital,
                    LimitedLiabilityCompanyLlcMembersEquityIncludingPortionAttributableToNoncontrollingInterest)


$fact1 =  {nonils @concept not in  $exclusionList  @StatementEquityComponentsAxis in list(AdditionalPaidInCapitalMember) where $fact.concept.period-type == instant and $fact != 0};

$message = if is_extension($fact1.concept, list($US-GAAP))
                "If this extension element was used to represent the changes in equity, the period type should be changed to a duration. If it represents an opening or closing balance then the element should be removed and the standard element used instead."
                else
            "";

exists($fact1)

message
"{$fact1.concept} has a value of {$fact1} and has been used with the Additional Paid In Capital Member. This fact value has been used with the StatementEquityComponentsAxis and the Additional Paid In Capital Member. When an instant element is  used with the StatementEquityComponentsAxis it is typically used to represent the opening and closing balance in the changes of equity. The element  {$fact1.concept}  should not be used to represent an opening or closing balance in the changes of equity. Rather an element such as one of the following standard elements should be used {$exclusionList.join(',')}. Please remove the member from this fact or consider using one of the standard elements to represent the opening or closing balance of APIC.
{$message}

The properties of this {$fact1.concept} fact are:
Period :{$fact1.period}
Dimensions : {$fact1.dimensions.join(', ','=')}
Unit : {$fact1.unit}
Rule Element Id:{$rule_id}
Rule version: {$ruleVersion}"

severity error
rule-focus $fact1
effectiveDate $effective_dates[$rule_id]


ASSERT US.0196.10633 satisfied

$rule_id = (rule-name().split('.'))[rule-name().split('.').length];

$AOCI-Members = (navigate parent-child descendants include start from list(AccumulatedOtherComprehensiveIncomeMember) taxonomy $US-GAAP returns set (target-name))

$exclusionList = list(StockholdersEquity,
                    PartnersCapital,
                    PartnersCapitalIncludingPortionAttributableToNoncontrollingInterest,
					StockholdersEquityIncludingPortionAttributableToNoncontrollingInterest,
                    PreferredStockValue,
                    PreferredStockValueOutstanding,
                    TemporaryEquityCarryingAmountAttributableToParent,
                    TemporaryEquityCarryingAmountIncludingPortionAttributableToNoncontrollingInterests,
                    MembersEquity,
                    MembersCapital,
<<<<<<< HEAD
                    LimitedLiabilityCompanyLlcMembersEquityIncludingPortionAttributableToNoncontrollingInterest)
=======
                    LimitedLiabilityCompanyLlcMembersEquityIncludingPortionAttributableToNoncontrollingInterest,
                    /** Added for AOCI rollforward before tax disclosure **/
                    AccumulatedOtherComprehensiveIncomeLossBeforeTax1,
                    AociIncludingPortionAttributableToNoncontrollingInterestTax,
                    AociBeforeTaxAttributableToParent,
                    AociTaxAttributableToParent)
>>>>>>> c57ab276


$fact1 =  {nonils @concept not in  $exclusionList  @StatementEquityComponentsAxis in $AOCI-Members where $fact.concept.period-type == instant and $fact != 0};

$message = if is_extension($fact1.concept, list($US-GAAP))
                "If this extension element was used to represent the changes in equity, the period type should be changed to a duration. If it represents an opening or closing balance then the element should be removed and the standard element used instead."
                else
            "";
exists($fact1)

message
"{$fact1.concept} has a value of {$fact1} and has been used with the Accumulated Other Comprehensive Income Member. This fact value has been used with the StatementEquityComponentsAxis and the Accumulated Other Comprehensive Income Member. When an instant element is  used with the StatementEquityComponentsAxis it is typically used to represent the opening and closing balance in the changes of equity. The element  {$fact1.concept}  should not be used to represent an opening or closing balance in the changes of equity. Rather an element such as one of the following standard elements should be used {$exclusionList.join(',')}. Please remove the member from this fact or consider using one of the standard elements to represent the opening or closing balance of AOCI.
{$message}

The properties of this {$fact1.concept} fact are:
Period :{$fact1.period}
Dimensions : {$fact1.dimensions.join(', ','=')}
Unit : {$fact1.unit}
Rule Element Id:{$rule_id}
Rule version: {$ruleVersion}"

severity error
rule-focus $fact1
effectiveDate $effective_dates[$rule_id]

ASSERT US.0196.10635 satisfied

$rule_id = (rule-name().split('.'))[rule-name().split('.').length];


$exclusionList = list(StockholdersEquity,
                    PartnersCapital,
                    PartnersCapitalIncludingPortionAttributableToNoncontrollingInterest,
					StockholdersEquityIncludingPortionAttributableToNoncontrollingInterest,
                    PreferredStockValue,
                    PreferredStockValueOutstanding,
                    TemporaryEquityCarryingAmountAttributableToParent,
                    TemporaryEquityCarryingAmountIncludingPortionAttributableToNoncontrollingInterests,
                    MembersEquity,
                    MembersCapital,
                    LimitedLiabilityCompanyLlcMembersEquityIncludingPortionAttributableToNoncontrollingInterest)


$fact1 =  {nonils @concept not in  $exclusionList  @StatementEquityComponentsAxis in $NCI where $fact.concept.period-type == instant and $fact != 0};
$message = if is_extension($fact1.concept, list($US-GAAP))
                "If this extension element was used to represent the changes in equity, the period type should be changed to a duration. If it represents an opening or closing balance then the element should be removed and the standard element used instead."
                else
            "";
exists($fact1)

message
"{$fact1.concept} has a value of {$fact1} and has been used with the Noncontrolling Interest Member. This fact value has been used with the StatementEquityComponentsAxis and the Noncontrolling Interest Member. When an instant element is  used with the StatementEquityComponentsAxis it is typically used to represent the opening and closing balance in the changes of equity. The element  {$fact1.concept}  should not be used to represent an opening or closing balance in the changes of equity. Rather an element such as one of the following standard elements should be used {$exclusionList.join(',')}. Please remove the member from this fact or consider using one of the standard elements to represent the opening or closing balance of NCI.
{$message}

The properties of this {$fact1.concept} fact are:
Period :{$fact1.period}
Dimensions : {$fact1.dimensions.join(', ','=')}
Unit : {$fact1.unit}
Rule Element Id:{$rule_id}
Rule version: {$ruleVersion}"

severity error
rule-focus $fact1
effectiveDate $effective_dates[$rule_id]<|MERGE_RESOLUTION|>--- conflicted
+++ resolved
@@ -342,16 +342,12 @@
                     TemporaryEquityCarryingAmountIncludingPortionAttributableToNoncontrollingInterests,
                     MembersEquity,
                     MembersCapital,
-<<<<<<< HEAD
-                    LimitedLiabilityCompanyLlcMembersEquityIncludingPortionAttributableToNoncontrollingInterest)
-=======
                     LimitedLiabilityCompanyLlcMembersEquityIncludingPortionAttributableToNoncontrollingInterest,
                     /** Added for AOCI rollforward before tax disclosure **/
                     AccumulatedOtherComprehensiveIncomeLossBeforeTax1,
                     AociIncludingPortionAttributableToNoncontrollingInterestTax,
                     AociBeforeTaxAttributableToParent,
                     AociTaxAttributableToParent)
->>>>>>> c57ab276
 
 
 $fact1 =  {nonils @concept not in  $exclusionList  @StatementEquityComponentsAxis in $AOCI-Members where $fact.concept.period-type == instant and $fact != 0};
