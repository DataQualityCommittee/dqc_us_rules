<<<<<<< HEAD
/**
DQC Rules
 (c) Copyright 2017 - 2024 XBRL US Inc. All rights reserved.
 See https://xbrl.us/dqc-license for license information.
 See https://xbrl.us/dqc-patent for patent infringement notice.
Taxonomy: US GAAP 2021
Release Version 18
**/

RULE-NAME-PREFIX DQC


assert US.0123.9583 satisfied

$ruleId = (rule-name().split('.'))[rule-name().split('.').length];

/** Check Components of Shareholders Equity is  used with class of stock **/

$equityFactNoEquityComponent = [nonils @concept in list(StockholdersEquityIncludingPortionAttributableToNoncontrollingInterest, StockholdersEquity) @StatementClassOfStockAxis=*];
exists($equityFactNoEquityComponent)

message

"The company has reported a value for {$equityFactNoEquityComponent.concept.name} with the axis StatementClassOfStockAxis with a value of {$equityFactNoEquityComponent} to represent the monetary value of the class of stock in equity. This fact however when used in the Statement of Shareholders Equity must include the Component of Equity and associated member indicating if it is preferred stock, common stock or treasury stock. This error could occur because the filer has either 1) used the incorrect element or 2) has NOT included the Statement Equity Components Axis with the Common Stock or Preferred Stock member on the fact. 

The filer should either add the Statement Equity Components Axis and respective stock member in addition to the class of stock axis to the fact, or change the element name from {$equityFactNoEquityComponent.concept.name} to the appropriate element if the value is not included in Stockholders Equity.

Element : {$equityFactNoEquityComponent.concept.name}
Period : {$equityFactNoEquityComponent.period} 
Dimensions : {$equityFactNoEquityComponent.dimensions.join(', ','=')}

Rule Element Id:{$ruleId}
Rule version: {$ruleVersion}"

SEVERITY error

effectiveDate $effective_dates[$ruleId]
=======
/**
DQC Rules
 (c) Copyright 2017 - 2023, XBRL US Inc. All rights reserved.
 See https://xbrl.us/dqc-license for license information.
 See https://xbrl.us/dqc-patent for patent infringement notice.
Taxonomy: US GAAP 2021
Release Version 18
**/

RULE-NAME-PREFIX DQC


assert US.0123.9583 satisfied

$ruleId = (rule-name().split('.'))[rule-name().split('.').length];

/** Check Components of Shareholders Equity is  used with class of stock **/

$equityFactNoEquityComponent = [nonils @concept in list(StockholdersEquityIncludingPortionAttributableToNoncontrollingInterest, StockholdersEquity) @@StatementClassOfStockAxis=* @unit=*];
$ReportNetAssetsAsBDC = [nonils @concept = NetAssetValuePerShare @@StatementClassOfStockAxis=* @unit=*]

exists($equityFactNoEquityComponent) and not exists($ReportNetAssetsAsBDC)

message

"The company has reported a value for {$equityFactNoEquityComponent.concept.name} with the axis StatementClassOfStockAxis with a value of {$equityFactNoEquityComponent} to represent the monetary value of the class of stock in equity. This fact however when used in the Statement of Shareholders Equity must include the Component of Equity and associated member indicating if it is preferred stock, common stock or treasury stock. This error could occur because the filer has either 1) used the incorrect element or 2) has NOT included the Statement Equity Components Axis with the Common Stock or Preferred Stock member on the fact. 

The filer should either add the Statement Equity Components Axis and respective stock member in addition to the class of stock axis to the fact, or change the element name from {$equityFactNoEquityComponent.concept.name} to the appropriate element if the value is not included in Stockholders Equity.

Element : {$equityFactNoEquityComponent.concept.name}
Period : {$equityFactNoEquityComponent.period} 
Dimensions : {$equityFactNoEquityComponent.dimensions.join(', ','=')}

Rule Element Id:{$ruleId}
Rule version: {$ruleVersion}"

SEVERITY error

effectiveDate $effective_dates[$ruleId]
>>>>>>> b0f27208
rule-focus $equityFactNoEquityComponent<|MERGE_RESOLUTION|>--- conflicted
+++ resolved
@@ -1,45 +1,6 @@
-<<<<<<< HEAD
 /**
 DQC Rules
  (c) Copyright 2017 - 2024 XBRL US Inc. All rights reserved.
- See https://xbrl.us/dqc-license for license information.
- See https://xbrl.us/dqc-patent for patent infringement notice.
-Taxonomy: US GAAP 2021
-Release Version 18
-**/
-
-RULE-NAME-PREFIX DQC
-
-
-assert US.0123.9583 satisfied
-
-$ruleId = (rule-name().split('.'))[rule-name().split('.').length];
-
-/** Check Components of Shareholders Equity is  used with class of stock **/
-
-$equityFactNoEquityComponent = [nonils @concept in list(StockholdersEquityIncludingPortionAttributableToNoncontrollingInterest, StockholdersEquity) @StatementClassOfStockAxis=*];
-exists($equityFactNoEquityComponent)
-
-message
-
-"The company has reported a value for {$equityFactNoEquityComponent.concept.name} with the axis StatementClassOfStockAxis with a value of {$equityFactNoEquityComponent} to represent the monetary value of the class of stock in equity. This fact however when used in the Statement of Shareholders Equity must include the Component of Equity and associated member indicating if it is preferred stock, common stock or treasury stock. This error could occur because the filer has either 1) used the incorrect element or 2) has NOT included the Statement Equity Components Axis with the Common Stock or Preferred Stock member on the fact. 
-
-The filer should either add the Statement Equity Components Axis and respective stock member in addition to the class of stock axis to the fact, or change the element name from {$equityFactNoEquityComponent.concept.name} to the appropriate element if the value is not included in Stockholders Equity.
-
-Element : {$equityFactNoEquityComponent.concept.name}
-Period : {$equityFactNoEquityComponent.period} 
-Dimensions : {$equityFactNoEquityComponent.dimensions.join(', ','=')}
-
-Rule Element Id:{$ruleId}
-Rule version: {$ruleVersion}"
-
-SEVERITY error
-
-effectiveDate $effective_dates[$ruleId]
-=======
-/**
-DQC Rules
- (c) Copyright 2017 - 2023, XBRL US Inc. All rights reserved.
  See https://xbrl.us/dqc-license for license information.
  See https://xbrl.us/dqc-patent for patent infringement notice.
 Taxonomy: US GAAP 2021
@@ -76,5 +37,4 @@
 SEVERITY error
 
 effectiveDate $effective_dates[$ruleId]
->>>>>>> b0f27208
 rule-focus $equityFactNoEquityComponent