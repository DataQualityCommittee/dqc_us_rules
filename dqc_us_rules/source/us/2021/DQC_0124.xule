/**
DQC Rules
 (c) Copyright 2017 - 2021, XBRL US Inc. All rights reserved.
 See https://xbrl.us/dqc-license for license information.
 See https://xbrl.us/dqc-patent for patent infringement notice.
Taxonomy: US GAAP 2021
**/


rule-name-prefix DQC

assert US.0124.9584 satisfied

$ruleId = (rule-name().split('.'))[rule-name().split('.').length];

/** If FinanceLeaseLiability amount is reported but is not included in the Financial statement presentation then the extensible list element FinanceLeaseLiabilityStatementOfFinancialPositionExtensibleList must be tagged with a value or the Balance Sheet Location Axis should be used. **/

/** Does the Finance Lease Liability exist and is the report a 10-K **/

if exists([@concept = FinanceLeaseLiability @unit=* where $fact != 0]#leaseLiability) and set('10-K','10-KT','20-F').contains([covered @concept.local-name ='DocumentType'])
	
	/** Identify all calculation networks in the company extension **/

	$allNetworks = $PRES_NETWORKS;

	/** eleminate reports with no calculations such as an 8-K with no financial data**/
	if $allNetworks == none
			false
	else
	
		/** Get those networks that are the financial Statements **/
		$fsNetworks = filter $allNetworks where $item.role.description.contains('- Statement ');

		/** Get all concepts in FS Networks **/
		$fsConcepts = sum(set(for ($network in $fsNetworks)
								$network.concepts));
								
		$fsConceptsQname = filter $fsConcepts returns $item.name;

		/** Identify if FinanceLeaseLiability is contained in the financial statements**/

		if $fsConceptsQname.contains(FinanceLeaseLiability) 
			false
			/** Rule will not run if the company is using current and non current finance leases as these will be in the balance sheet **/
		else
			if ($fsConceptsQname.contains(FinanceLeaseLiabilityCurrent) or $fsConceptsQname.contains(FinanceLeaseLiabilityNoncurrent))
		 		false
			else
		
				/** Determine if any the extensible list element has been used with a value or if the balance sheet location axis has been used with the finance lease liability **/
				if exists({@FinanceLeaseLiabilityStatementOfFinancialPositionExtensibleList @unit}) or exists({@FinanceLeaseLiabilityCurrentStatementOfFinancialPositionExtensibleList @unit}) or exists({@FinanceLeaseLiabilityNoncurrentStatementOfFinancialPositionExtensibleList @unit}) or exists([@FinanceLeaseLiabilityCurrent @BalanceSheetLocationAxis = * @unit=*]) or exists([@FinanceLeaseLiabilityNoncurrent @BalanceSheetLocationAxis = * @unit=*])
				 	false
				else 
					/** If using the balance sheet location axis the value must be seperated across 2 or more financial statement captions otherwise the element FinanceLeaseLiabilityStatementOfFinancialPositionExtensibleList should have been used. **/
					
					if count(list({@concept = FinanceLeaseLiability @BalanceSheetLocationAxis = * @unit=*})) > 1
						false
					else
						if count(list({@concept = FinanceLeaseLiability @BalanceSheetLocationAxis = * @unit=*})) == 1
							{@concept = FinanceLeaseLiability @BalanceSheetLocationAxis = * @unit=*} == {@concept = FinanceLeaseLiability @unit=*}
						else
							true
else
 	false
 


message

"The element {$leaseLiability.concept.name} with a value of {$leaseLiability} has been used in the filing but does not appear in the financial statements of the filing. This disclosure should appear in the face financials unless it is included in another account caption. If this is the case either:
1. The element FinanceLeaseLiabilityStatementOfFinancialPositionExtensibleList should be used to identify the account where the Finance Lease liability is included; or
2. The Balance Sheet location axis should be used with two or more account members to identify into which financial statement captions the Finance Lease liability has been apportioned.
 
Period :{$leaseLiability.period}
Dimensions : {$leaseLiability.dimensions.join(', ','=')}
Unit : {$leaseLiability.unit}
Decimals: {$leaseLiability.decimals}

Rule Element Id:{$ruleId}
Rule version: {$ruleVersion}"

SEVERITY error
status $status
effectiveDate $effective_dates[$ruleId]

rule-focus $leaseLiability 


assert US.0124.9585 satisfied

$rule_id = (rule-name().split('.'))[rule-name().split('.').length];

/** If Finance lease liability Current amount is reported but is not included in the Financial statement calculation then the extensible list element FinanceLeaseLiabilityCurrentStatementOfFinancialPositionExtensibleList must be tagged with a value or the Balance Sheet Location Axis should be used. **/

/** Does the Finance Lease Liability exist and is the report a 10-K **/

if exists([@concept = FinanceLeaseLiabilityCurrent @unit=* where $fact != 0]#leaseLiability) and  set('10-K','10-KT','20-F').contains([covered @concept.local-name ='DocumentType']) 
	
	/** Identify all calculation networks in the company extension **/

	$allNetworks = $PRES_NETWORKS;

	/** eleminate reports with no calculations such as an 8-K with no financial data**/
	if $allNetworks == none
			false
	else
	
		/** Get those networks that are the financial Statements **/
		$fsNetworks = filter $allNetworks where $item.role.description.contains('- Statement ');

		/** Get all concepts in FS Networks **/
		$fsConcepts = sum(set(for ($network in $fsNetworks)
								$network.concepts));
								
		$fsConceptsQname = filter $fsConcepts returns $item.name;

		/** Identify if FinanceLeaseLiability is contained in the financial statements**/

		if $fsConceptsQname.contains(FinanceLeaseLiabilityCurrent) 
			false
		else
			/** If the Finance Lease Liability is on the BAlanace Sheet then dont flag an error**/
			if ($fsConceptsQname.contains(FinanceLeaseLiability))
		 		false
			else
		
			/** Determine if either the extensible list element has been used with a value or if the balance sheet location axis has been used with the Finance lease liability **/
			if exists({@FinanceLeaseLiabilityCurrentStatementOfFinancialPositionExtensibleList @unit}) or exists({@FinanceLeaseLiabilityStatementOfFinancialPositionExtensibleList @unit})
			 	false
			else 
				/** If using the balance sheet location axis the value must be seperated across 2 or more financial statement captions otherwise the element FinanceLeaseLiabilityCurrentStatementOfFinancialPositionExtensibleList should have been used. **/ 
				if count(list({@concept = FinanceLeaseLiabilityCurrent @BalanceSheetLocationAxis = * @unit=*})) > 1
					false
				else
					/** Check that the values on the balance sheet location axis are not a subcomponent of the total. If they are a sub component then the rule will not flag an error. **/
					if count(list({@concept = FinanceLeaseLiabilityCurrent @BalanceSheetLocationAxis = * @unit=*})) == 1
						$factItem = {@concept = FinanceLeaseLiabilityCurrent @BalanceSheetLocationAxis = * @unit=*}
						$specificError = "The element FinanceLeaseLiabilityCurrent with a value of " + $factItem.string + " and the Balance Sheet Location Axis with the member " + $factItem.dimension(BalanceSheetLocationAxis).string + " only appears in the balance sheet line item represented by the member. The Balance Sheet Location Axis should be used when the FinanceLeaseLiabilityCurrent amount is split across multiple Balance Sheet line items. When the amount is not spread across multiple line items then the FinanceLeaseLiabilityCurrentStatementOfFinancialPositionExtensibleList item should be used with a value of the element name of the Balance Sheet line item.";
						{@concept = FinanceLeaseLiabilityCurrent @BalanceSheetLocationAxis = * @unit=*} == {@concept = FinanceLeaseLiabilityCurrent @unit=*}
					else
						$factItem = [@concept = FinanceLeaseLiabilityCurrent @unit=*]
						$specificError = "The element FinanceLeaseLiabilityCurrent with a value of " + $factItem.string + " has been used in the filing but does not appear in the financial statements of the filing. This disclosure should appear in the face financials unless it is included in another account caption. If this is the case either:
1. The element FinanceLeaseLiabilityCurrentStatementOfFinancialPositionExtensibleList should be used to identify the account where the Finance Lease liability Current is included; or
2. The Balance Sheet location axis should be used with two or more account members to identify into which financial statement captions the Finance Lease liability Current has been apportioned.";
						true
else
	false
 
message

"{$specificError}
 
Period :{$factItem.period}
Dimensions : {$factItem.dimensions.join(', ','=')}
Unit : {$factItem.unit}
Decimals: {$factItem.decimals}

Rule Element Id:{$rule_id}
Rule version: {$ruleVersion}"

SEVERITY error
status $status
effectiveDate $effective_dates[$rule_id]

rule-focus $factItem 


assert US.0124.9586 satisfied

$ruleId = (rule-name().split('.'))[rule-name().split('.').length];

/** If Finance lease liability Non Current amount is reported but is not included in the Financial statement calculation then the extensible list element FinanceLeaseLiabilityNoncurrentStatementOfFinancialPositionExtensibleList must be tagged with a value or the Balance Sheet Location Axis should be used. **/

/** Does the Finance Lease Liability exist and is the report a 10-K **/

if exists([@concept = FinanceLeaseLiabilityNoncurrent @unit=* where $fact != 0]#leaseLiability ) and  set('10-K','10-KT','20-F').contains([covered @concept.local-name ='DocumentType']) 
	
	/** Identify all calculation networks in the company extension **/

	$allNetworks = $PRES_NETWORKS;

	/** eleminate reports with no calculations such as an 8-K with no financial data**/
	if $allNetworks == none
			false
	else
	
		/** Get those networks that are the financial Statements **/
		$FS_Networks = filter $allNetworks where $item.role.description.contains('- Statement ');

		/** Get all concepts in FS Networks **/
		$FS_Concepts = sum(set(for ($network in $FS_Networks)
								$network.concepts));
								
		$FS_Concepts_qname = filter $FS_Concepts returns $item.name;

		/** Identify if FinanceLeaseLiability is contained in the financial statements**/

		if $FS_Concepts_qname.contains(FinanceLeaseLiabilityNoncurrent)
			false
		else
			/** If the Finance Lease Liability is on the BAlanace Sheet then dont flag an error**/
			if ($FS_Concepts_qname.contains(FinanceLeaseLiability))
		 		false
			else
		
			/** Determine if either the extensible list element has been used with a value or if the balance sheet location axis has been used with the Finance lease liability **/
			if exists({@FinanceLeaseLiabilityNoncurrentStatementOfFinancialPositionExtensibleList @unit}) or exists({@FinanceLeaseLiabilityStatementOfFinancialPositionExtensibleList @unit})
			 	false
			else 
				/** If using the balance sheet location axis the value must be seperated across 2 or more financial statement captions otherwise the element FinanceLeaseLiabilityCurrentStatementOfFinancialPositionExtensibleList should have been used. **/ 
				$checkValue = count(list({@concept = FinanceLeaseLiabilityNoncurrent @BalanceSheetLocationAxis = * @unit=*}))

				if count(list({@concept = FinanceLeaseLiabilityNoncurrent @BalanceSheetLocationAxis = * @unit=*})) > 1
					false
				else
					/** Check that the values on the balance sheet location axis are not a subcomponent of the total. If they are a sub component then the rule will not flag an error. **/
					if count(list({@concept = FinanceLeaseLiabilityNoncurrent @BalanceSheetLocationAxis = * @unit=*})) == 1
						$fact_item = {@concept = FinanceLeaseLiabilityNoncurrent @BalanceSheetLocationAxis = * @unit=*}
						$specific_error = "The element FinanceLeaseLiabilityNoncurrent with a value of " + $fact_item.string + " and the Balance Sheet Location Axis with the member " + $fact_item.dimension(BalanceSheetLocationAxis).string + " only appears in the balance sheet line item represented by the member. The Balance Sheet Location Axis should be used when the FinanceLeaseLiabilityNoncurrent amount is split across multiple Balance Sheet line items. When the amount is not spread across multiple line items then the FinanceLeaseLiabilityNoncurrentStatementOfFinancialPositionExtensibleList item should be used with a value of the element name of the Balance Sheet line item.";
						{@concept = FinanceLeaseLiabilityNoncurrent @BalanceSheetLocationAxis = * @unit=*} == {@concept = FinanceLeaseLiabilityNoncurrent @unit=*}
					else
						$fact_item = [@concept = FinanceLeaseLiabilityNoncurrent @unit=*]
						$specific_error = "The element FinanceLeaseLiabilityNoncurrent with a value of " + $fact_item.string + " has been used in the filing but does not appear in the financial statements of the filing. This disclosure should appear in the face financials unless it is included in another account caption. If this is the case either:
1. The element FinanceLeaseLiabilityNoncurrentStatementOfFinancialPositionExtensibleList should be used to identify the account where the Finance Lease liability Noncurrent is included; or
2. The Balance Sheet location axis should be used with two or more account members to identify into which financial statement captions the Finance Lease liability Noncurrent has been apportioned.";
						true
else
	false
 
message

"{$specific_error}
 
Period :{$fact_item.period}
Dimensions : {$fact_item.dimensions.join(', ','=')}
Unit : {$fact_item.unit}
Decimals: {$fact_item.decimals}

Rule Element Id:{$ruleId}
Rule version: {$ruleVersion}"

SEVERITY error
status $status
effectiveDate $effective_dates[$ruleId]

rule-focus $fact_item


assert US.0124.9587 satisfied

$ruleId = (rule-name().split('.'))[rule-name().split('.').length];

/** If FinanceLeaseRightOfUseAsset amount is reported but is not included in the Financial statement presentation then the extensible list element FinanceLeaseRightOfUseAssetStatementOfFinancialPositionExtensibleList must be tagged with a value or the Balance Sheet Location Axis should be used. **/

/** Does the Finance Lease Asset exist and is the report a 10-K **/

if exists([@concept = FinanceLeaseRightOfUseAsset @unit=* where $fact != 0]#leaseAsset) and set('10-K','10-KT','20-F').contains([covered @concept.local-name ='DocumentType'])
	
	/** Identify all presentation networks in the company extension **/

	$allNetworks = $PRES_NETWORKS;

	/** eleminate reports with no calculations such as an 8-K with no financial data**/
	if $allNetworks == none
			false
	else
	
		/** Get those networks that are the financial Statements **/
		$FS_Networks = filter $allNetworks where $item.role.description.contains('- Statement ');

		/** Get all concepts in FS Networks **/
		$FS_Concepts = sum(set(for ($network in $FS_Networks)
								$network.concepts));
								
		$FS_Concepts_qname = filter $FS_Concepts returns $item.name;

		/** Identify if FinanceLeaseRightOfUseAsset is contained in the financial statements**/

		if $FS_Concepts_qname.contains(FinanceLeaseRightOfUseAsset) or $FS_Concepts_qname.contains(PropertyPlantAndEquipmentAndFinanceLeaseRightOfUseAssetAfterAccumulatedDepreciationAndAmortization)
			false
			/** Rule will not run if the company is using current and non current finance leases as these will be in the balance sheet **/
		else
		
				/** Determine if any the extensible list element has been used with a value or if the balance sheet location axis has been used with the finance lease Asset **/
				if exists({@FinanceLeaseRightOfUseAssetStatementOfFinancialPositionExtensibleList @unit}) or exists([@FinanceLeaseRightOfUseAsset @BalanceSheetLocationAxis = * @unit=*])
				 	false
				else 
					/** If using the balance sheet location axis the value must be seperated across 2 or more financial statement captions otherwise the element FinanceLeaseRightOfUseAssetStatementOfFinancialPositionExtensibleList should have been used. **/
					
					if count(list({@concept = FinanceLeaseRightOfUseAsset @BalanceSheetLocationAxis = * @unit=*})) > 1
						false
					else
						if count(list({@concept = FinanceLeaseRightOfUseAsset @BalanceSheetLocationAxis = * @unit=*})) == 1
							{@concept = FinanceLeaseRightOfUseAsset @BalanceSheetLocationAxis = * @unit=*} == {@concept = FinanceLeaseRightOfUseAsset @unit=*}
						else
							true
else
 	false
 


message

"The element {$leaseAsset.concept.name} with a value of {$leaseAsset} has been used in the filing but does not appear in the financial statements of the filing. This disclosure should appear in the face financials unless it is included in another account caption. If this is the case either:
1. The element FinanceLeaseRightOfUseAssetStatementOfFinancialPositionExtensibleList should be used to identify the account where the Finance Lease Asset is included; or
2. The Balance Sheet location axis should be used with two or more account members to identify into which financial statement captions the Finance Lease Asset has been apportioned.
 
Period :{$leaseAsset.period}
Dimensions : {$leaseAsset.dimensions.join(', ','=')}
Unit : {$leaseAsset.unit}
Decimals: {$leaseAsset.decimals}

Rule Element Id:{$ruleId}
Rule version: {$ruleVersion}"

SEVERITY error
status $status
effectiveDate $effective_dates[$ruleId]

rule-focus $leaseAsset 

assert US.0124.9588 satisfied

$ruleId = (rule-name().split('.'))[rule-name().split('.').length];

/** If OperatingLeaseRightOfUseAsset amount is reported but is not included in the Financial statement presentation then the extensible list element OperatingLeaseRightOfUseAssetStatementOfFinancialPositionExtensibleList must be tagged with a value or the Balance Sheet Location Axis should be used. **/

/** Does the Finance Lease Asset exist and is the report a 10-K **/

if exists([@concept = OperatingLeaseRightOfUseAsset @unit=* where $fact != 0]#leaseAsset) and set('10-K','10-KT','20-F').contains([covered @concept.local-name ='DocumentType'])
	
	/** Identify all calculation networks in the company extension **/

	$allNetworks = $PRES_NETWORKS;

	/** eleminate reports with no calculations such as an 8-K with no financial data**/
	if $allNetworks == none
			false
	else
	
		/** Get those networks that are the financial Statements **/
		$FS_Networks = filter $allNetworks where $item.role.description.contains('- Statement ');

		/** Get all concepts in FS Networks **/
		$FS_Concepts = sum(set(for ($network in $FS_Networks)
								$network.concepts));
								
		$FS_Concepts_qname = filter $FS_Concepts returns $item.name;

		/** Identify if OperatingLeaseRightOfUseAsset is contained in the financial statements**/

		if $FS_Concepts_qname.contains(OperatingLeaseRightOfUseAsset) 
			false
			/** Rule will not run if the company is using current and non current finance leases as these will be in the balance sheet **/
		else
		
				/** Determine if any the extensible list element has been used with a value or if the balance sheet location axis has been used with the finance lease Asset **/
				if exists({@OperatingLeaseRightOfUseAssetStatementOfFinancialPositionExtensibleList @unit}) or exists([@OperatingLeaseRightOfUseAsset @BalanceSheetLocationAxis = * @unit=*])
				 	false
				else 
					/** If using the balance sheet location axis the value must be seperated across 2 or more financial statement captions otherwise the element OperatingLeaseRightOfUseAssetStatementOfFinancialPositionExtensibleList should have been used. **/
					
					if count(list({@concept = OperatingLeaseRightOfUseAsset @BalanceSheetLocationAxis = * @unit=*})) > 1
						false
					else
						if count(list({@concept = OperatingLeaseRightOfUseAsset @BalanceSheetLocationAxis = * @unit=*})) == 1
							{@concept = OperatingLeaseRightOfUseAsset @BalanceSheetLocationAxis = * @unit=*} == {@concept = OperatingLeaseRightOfUseAsset @unit=*}
						else
							true
else
 	false
 


message

"The element {$leaseAsset.concept.name} with a value of {$leaseAsset} has been used in the filing but does not appear in the financial statements of the filing. This disclosure should appear in the face financials unless it is included in another account caption. If this is the case either:
1. The element OperatingLeaseRightOfUseAssetStatementOfFinancialPositionExtensibleList should be used to identify the account where the Operating Lease Asset is included; or
2. The Balance Sheet location axis should be used with two or more account members to identify into which financial statement captions the Operating Lease Asset has been apportioned.
 
Period :{$leaseAsset.period}
Dimensions : {$leaseAsset.dimensions.join(', ','=')}
Unit : {$leaseAsset.unit}
Decimals: {$leaseAsset.decimals}

Rule Element Id:{$ruleId}
Rule version: {$ruleVersion}"

SEVERITY error
status $status
<<<<<<< HEAD

=======
>>>>>>> 58dd3db1
effectiveDate $effective_dates[$ruleId]

rule-focus $leaseAsset <|MERGE_RESOLUTION|>--- conflicted
+++ resolved
@@ -388,10 +388,6 @@
 
 SEVERITY error
 status $status
-<<<<<<< HEAD
-
-=======
->>>>>>> 58dd3db1
 effectiveDate $effective_dates[$ruleId]
 
 rule-focus $leaseAsset 