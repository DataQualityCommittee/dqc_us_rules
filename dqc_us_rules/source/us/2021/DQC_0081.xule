--- conflicted
+++ resolved
@@ -132,8 +132,6 @@
 					$child_items = navigate summation-item descendants from $value-con taxonomy $US-GAAP returns (target-name);
 					$child_items_names = filter $child_items.to-set returns $item.local-name;
 					$inconsistencies = $extCalcTargetName.intersect($child_items_names);
-<<<<<<< HEAD
-=======
 					
 				
 					/** If there is an inconsistency then get the fact value (Except zero or nil values) and if values exist then check there are not additional exceptions **/
@@ -219,31 +217,15 @@
 					exists($source_value) and
 					not any(set(for ($parent in $PARENT_ELEMENTS_WITH_CHILDREN_PROMOTABLE_TO_SIBLING)
 										$value-con.local-name == $parent[1] and $extCalcRelationship.target.name.local-name not in $parent[2])) and
->>>>>>> d1b2e801
-					
-				
-					/** If there is an inconsistency then get the fact value (Except zero or nil values) and if values exist then check there are not additional exceptions **/
-					
-					$inappropriate_sibling = [nonils @concept.local-name in $inconsistencies where $fact != 0];
-
-					/** Get detailed messages if required **/
-					$detailed_message = filter $MESSAGE_FOR_RULE_9278 where ($item[1] == $inappropriate_sibling.concept.name and $item[2] == $value-con) returns $item[3];
-
-					$source_value = [nonils @concept = $value-con];
-						$inconsistencies.length > 0 and 
-						exists($inappropriate_sibling) and 
-						exists($source_value) and
-						not any(set(for ($parent in $PARENT_ELEMENTS_WITH_CHILDREN_PROMOTABLE_TO_SIBLING)
-											$value-con.local-name == $parent[1] and $extCalcRelationship.target.name.local-name not in $parent[2])) and
-						
-						/** This takes any descendants of siblings demotable to child and allows them also be demoted. **/
-						all(set(for ($pair in $CHILD_ELEMENTS_PROMOTABLE_TO_SIBLING)
-							if ($value-con == $pair[1])
-								$descendants_of_promoted_child = navigate summation-item descendants from $pair[2] taxonomy $US-GAAP returns (target-name);
-								not $extCalcRelationship.target.name in $descendants_of_promoted_child
-							else
-								true))
-					
+					
+					/** This takes any descendants of siblings demotable to child and allows them also be demoted. **/
+					all(set(for ($pair in $CHILD_ELEMENTS_PROMOTABLE_TO_SIBLING)
+						if ($value-con == $pair[1])
+							$descendants_of_promoted_child = navigate summation-item descendants from $pair[2] taxonomy $US-GAAP returns (target-name);
+							not $extCalcRelationship.target.name in $descendants_of_promoted_child
+						else
+							true))
+				
 	 
 message
 "The line item concept {$inappropriate_sibling.concept.name} with a value of {$inappropriate_sibling} and a calculation parent of {$extCalcSourceName} is represented as a sibling of {$value-con} with a value of {$source_value} in the extension taxonomy role {$extCalcNetwork}, but {$inappropriate_sibling.concept.name} is represented as a descendent of {$value-con} in the calculation relationships defined in the US GAAP taxonomies. Please review the element selection to determine that an appropriate element has been used for these two line item concepts.
