<<<<<<< HEAD
/**
DQC Rules
 (c) Copyright 2017 - 2024, XBRL US Inc. All rights reserved.
 See https://xbrl.us/dqc-license for license information.
 See https://xbrl.us/dqc-patent for patent infringement notice.
Taxonomy: US GAAP 2021
**/

rule-name-prefix DQC

ASSERT US.0150.9876 SATISFIED

/** RULE LOGIC Consolidation Items Axis
1. Identify the segment diclosure cube.
2. Only use cubes using the ConsolidationItemsAxis
3. Get Monetary items in the cube
4. Get the decimals used
5. For each line item in the cube sum the values of the values using the Consolidation Items Axis
6. Check if the value of the dimensions is greater than the total.
7. If there is no value for the total or the components then the rule willk not run.
**/

$ruleId = (rule-name().split('.'))[rule-name().split('.').length];
/**  This rule looks at facts on the segment and Consolidated Items  dimensions and makes sure that they add across to the default in a segment cube.
t**/

for $segmentCube in $SEGMENT_DISCLOSURE_CUBES
                /** Get cubes with srt:ConsolidationItemsAxis **/
                $dimensions = $segmentCube.dimensions;
				$dimObjects = filter $dimensions returns $item.concept.name
                if $dimObjects.contains(srt:ConsolidationItemsAxis)
                 /* Handle member trees */
                    $drs_role = $segmentCube.drs-role;
                    $members = navigate dimensions descendants from srt:ConsolidationItemsAxis drs-role $drs_role returns target-name
			        $domain = navigate dimensions dimension-domain descendants from srt:ConsolidationItemsAxis drs-role $drs_role returns set target-name
                    $member_descendants = $members.to-set - $domain;

                    /**Identify all monetary primary concepts in Cubes with ConsolidationItemsAxis **/
                    $primaryConcepts = $segmentCube.primary-concepts
                    $monetaryConceptsInCube = filter $primaryConcepts where $item.is-monetary returns $item.name

                    for $concept in $monetaryConceptsInCube

						 $factsToAdd = list(for $member in $member_descendants
									$ancestors_list = (navigate dimensions domain-member ancestors from $member drs-role $drs_role returns set (target-name)) - $domain;
									if list([nonils @concept = $concept  @cube.drs-role = $drs_role @srt:ConsolidationItemsAxis in $ancestors_list where $fact.concept.is-monetary]).length > 0
										skip
									else 
										[nonils @concept = $concept  @cube.drs-role = $drs_role @srt:ConsolidationItemsAxis = $member]);

                        $decimalsAddedFacts =   if $factsToAdd.length == 0
                                                        0
                                                else
                                                    min(list(for $x in $factsToAdd
                                                        if $x == none 
                                                            skip
                                                        else
                                                            $x.decimals));

                        $addedDimensions = sum($factsToAdd)

                        /** Capture in a string what calc was performed  above to report in the rule message. **/
                       $addend_string = sum(filter $factsToAdd returns "Reported consolidated items member " + $item.dimensions.join(', ', '=') + " with a value of " + $item.string + '. ') ;


                        $dimensionTotal = [nonils @concept = $concept  @srt:ConsolidationItemsAxis = none]

                        $non_neg_qname = (filter $MONETARY_NON_NEGS returns $item.name) 

                        if $addedDimensions == none or $dimensionTotal == none  or $dimensionTotal <= 0 or $concept.local-name.lower-case.contains('incomeloss') or $concept.local-name.lower-case.contains('increasedecrease') or $concept not in $non_neg_qname
                            skip
                        else
                         $dimensionTotalDecimals = if $dimensionTotal.decimals == inf
                                                        0
                                                 else
                                                    $dimensionTotal.decimals

                       tolerance_for_decimals_greater_than($addedDimensions, $dimensionTotal, min(list($dimensionTotalDecimals,$decimalsAddedFacts)), 2)
                else
                    skip
              


message
"The disclosure {$segmentCube.drs-role.description} includes an inconsistent addition of a dimensional member. The value of the concept {$concept} represents the sum of consolidation item members with a total of {$dimensionTotal}. The value of the total should be greater than or equal to the sum of the values of the consolidated items with a value of {$addedDimensions}. The values for the component dimensions are as follows:

{$addend_string}

The addends are calculated based on the members on the consolidated items  linkbase defined for {$segmentCube.drs-role.description}. 

Total Element : {$concept}
Total Value : {$dimensionTotal} 
Total period : {$dimensionTotal.period} 
Dimensions : {$dimensionTotal.dimensions.join(', ','=')}
Decimals : {$dimensionTotal.decimals} 
Rule Element Id:{$ruleId}
Rule version: {$ruleVersion}"

SEVERITY error
effectiveDate $effective_dates[$ruleId]


ASSERT US.0150.9877 SATISFIED

/** RULE LOGIC Statement Business Segments Axis
1. Identify the segment diclosure cube.
2. Only use cubes using the StatementBusinessSegmentsAxis
3. Get Monetary items in the cube
4. Get the decimals used
5. For each line item in the cube sum the values of the values using the Statement Business Segments Axis
6. Check if the value of the dimensions is greater than the total.
7. If there is no value for the total or the components then the rule will not run.
**/

$ruleId = (rule-name().split('.'))[rule-name().split('.').length];

for $segmentCube in $SEGMENT_DISCLOSURE_CUBES
                /** Get cubes with StatementBusinessSegmentsAxis **/
                $dimensions = $segmentCube.dimensions;
				$dimObjects = filter $dimensions returns $item.concept.name
                if $dimObjects.contains(StatementBusinessSegmentsAxis)
                    /* Handle member trees */
                    $drs_role = $segmentCube.drs-role;
                    $members = navigate dimensions descendants from StatementBusinessSegmentsAxis drs-role $drs_role returns target-name
			        $domain = navigate dimensions dimension-domain descendants from StatementBusinessSegmentsAxis drs-role $drs_role returns set target-name
                    $member_descendants = $members.to-set - $domain;

                    /**Identify all monetary primary concepts in Cubes with StatementBusinessSegmentsAxis **/
                    $primaryConcepts = $segmentCube.primary-concepts
                    $monetaryConceptsInCube = filter $primaryConcepts where $item.is-monetary returns $item.name


                    for $concept in $monetaryConceptsInCube

                        $factsToAdd = list(for $member in $member_descendants
									$ancestors_list = (navigate dimensions domain-member ancestors from $member drs-role $drs_role returns set (target-name)) - $domain;
									if list([nonils @concept = $concept  @cube.drs-role = $drs_role @StatementBusinessSegmentsAxis in $ancestors_list where $fact.concept.is-monetary]).length > 0
										$h = [nonils @concept = $concept  @cube.drs-role = $drs_role @StatementBusinessSegmentsAxis = $member];
                                        skip
									else 
										[nonils @concept = $concept  @cube.drs-role = $drs_role @StatementBusinessSegmentsAxis = $member]);

                        $decimalsAddedFacts = min(filter $factsToAdd returns $item.decimals)

						$addedDimensions = sum($factsToAdd)

                        /** Capture in a string what calc was performed  above to report in the rule message. **/
                        $addend_string = sum(filter $factsToAdd returns "Reported Segment member " + $item.dimensions.join(', ', '=') + " with a value of " + $item.string + '. ') ;

                        $dimensionTotal = [nonils @concept = $concept  @StatementBusinessSegmentsAxis = none]
                        $non_neg_qname = (filter $MONETARY_NON_NEGS returns $item.name) 

                        if $addedDimensions == none or $dimensionTotal == none  or $dimensionTotal <= 0 or $concept.local-name.lower-case.contains('incomeloss') or $concept.local-name.lower-case.contains('increasedecrease') or $concept not in $non_neg_qname
                            skip
                        else
                         tolerance_for_decimals_greater_than($addedDimensions, $dimensionTotal, min(list($dimensionTotal.decimals,$decimalsAddedFacts)), 2)
                else
                    skip
              


message
"The disclosure {$segmentCube.drs-role.description} includes an inconsistent addition of a dimensional member. The value of the concept {$concept} represents the sum of business segment members with a total of {$dimensionTotal}. The value of the total should be equal to the sum of the values of the business segments with a value of {$addedDimensions}. The values for the component dimensions are as follows:

{$addend_string}

The addends are calculated based on the member on the StatementBusinessSegmentsAxis.


Total Element : {$concept}
Total Value : {$dimensionTotal} 
Total period : {$dimensionTotal.period} 
Dimensions : {$dimensionTotal.dimensions.join(', ','=')}
Decimals : {$dimensionTotal.decimals} 
Rule Element Id:{$ruleId}
Rule version: {$ruleVersion}"

SEVERITY error
effectiveDate $effective_dates[$ruleId]

/**DQC 0150.10200 **/
/** Determine if they have a reconcilaition in the 10-K for segment net income and if a calculation of the rec does not exist then report an error. This only works when they have reported a value with the ConsolidationItemsAxis in the segment table.  
**/

/** REMOVED RULE **/


/**DQC 0150.9878 **/
/** FIND WHERE OPERATING SEGMENT HAS NOT BEEN USED. 
Look at segment table and look where the consolidated items axis is used for a line item and the business segment has been used for the same item without the operating segment member.  
**/

ASSERT US.0150.9878 SATISFIED

$ruleId = (rule-name().split('.'))[rule-name().split('.').length];

for $segmentCube in $SEGMENT_DISCLOSURE_CUBES
                /** Get cubes with StatementBusinessSegmentsAxis **/
                $dimensions = $segmentCube.dimensions;
				$dimObjects = filter $dimensions returns $item.concept.name
                if $dimObjects.contains(StatementBusinessSegmentsAxis) and $dimObjects.contains(srt:ConsolidationItemsAxis)
                    /**Identify all monetary primary concepts in Cubes with StatementBusinessSegmentsAxis **/
                    $primaryConcepts = $segmentCube.primary-concepts
                    $monetaryConceptsInCube = filter $primaryConcepts where $item.is-monetary returns $item.name
                    
                    for $concept in $monetaryConceptsInCube
                        /** See if the concept has any value with the consolidated items axis and make sure the concept has no business segment associated with the concept. This means it is a reconciling item.**/

                        /** Are there any reconciling items.  If there are none the rule will not fire**/
                        $reconcilingItems =  list({nonils @concept = $concept  @cube.drs-role = $segmentCube.drs-role @StatementBusinessSegmentsAxis = none @srt:ConsolidationItemsAxis != OperatingSegmentsMember}).sort

                        /** find if operating segment is used with operating member. If this is zero the rule wil fire. **/
                        $consolidationItemsPresent = list({nonils @concept = $concept  @cube.drs-role = $segmentCube.drs-role @StatementBusinessSegmentsAxis = *  @srt:ConsolidationItemsAxis = OperatingSegmentsMember}).sort

                        /** find if business segment is used with no operating segment member.  These are business segments after elimination. **/
                        $consolidationItemsAbsent = list({nonils @concept = $concept  @cube.drs-role = $segmentCube.drs-role @StatementBusinessSegmentsAxis = *  @srt:ConsolidationItemsAxis = none}).sort

                        if  $reconcilingItems.length > 0 and $consolidationItemsAbsent.length > 0 and $consolidationItemsPresent.length == 0

                            /** In some cases the filer does not have the operating segment member because a parent calculation concept has the value reported for the segment with the Operating segment member.  Cigna is an example of this where the calc is reversed and they have Revenue from external customers + internal sales + some other revenue = new revenue element total.  This total as the op segment domain. This next section identifies any **/

                             /** get calc parent and child of concept and check if uses operating segment member **/

                            $calcParents = navigate summation-item parents from $concept where $relationship.weight == 1 returns set (target-name)

                            $calcChildren = navigate summation-item children from $concept where $relationship.weight == 1 returns set (target-name)

                            if $calcParents.length == 0 and $calcChildren == 0
                                true
                            else
                                if $calcParents.length != 0 and $calcChildren == 0

                                /** excluded  @cube.drs-role = $segmentCube.drs-role as there is often blled through over multiple segment cubess See Cigna case with 2 segment disclosures disaggregating revenue **/
                                $consolidationItemsParentPresent = list({nonils @concept in $calcParents  @StatementBusinessSegmentsAxis = *  @srt:ConsolidationItemsAxis = OperatingSegmentsMember}).sort

                                $consolidationItemsParentPresent.length == 0

                                else 
                                    $consolidationItemsChildrenPresent = list({nonils @concept in $calcChildren  @StatementBusinessSegmentsAxis = *  @srt:ConsolidationItemsAxis = OperatingSegmentsMember}).sort
                                    $consolidationItemsChildrenPresent.length == 0
                        else    
                            skip
                        
                else
                    skip



message
"The disclosure {$segmentCube.drs-role.description} includes the concept {$concept} with a value of {first($reconcilingItems)} and the dimension of  {first($reconcilingItems).dimensions.join(', ','=')}. This same line item however was used to report the value of {first($consolidationItemsAbsent)} for a busines segment axis with the dimensions of  {first($consolidationItemsAbsent).dimensions.join(', ','=')}, but with no associated operating member. If a value is reported for a segment then an operating member should be used if there are reconciling items for that line item.

Concept : {$concept}
Value : {first($consolidationItemsAbsent)} 
Total period : {first($consolidationItemsAbsent).period} 
Dimensions : {first($consolidationItemsAbsent).dimensions.join(', ','=')}
Decimals : {first($consolidationItemsAbsent).decimals} 

Rule Element Id:{$ruleId}
Rule version: {$ruleVersion}"

SEVERITY error
effectiveDate $effective_dates[$ruleId]


ASSERT US.0150.10076 SATISFIED

$ruleId = (rule-name().split('.'))[rule-name().split('.').length];

$parentSegmentMembers  = sum(set(for $segmentCube in $SEGMENT_DISCLOSURE_CUBES
                 /** Get members that are a child of the domain as reportable segments should be reported at this level. **/
					navigate dimensions domain-member descendants from SegmentDomain drs-role  $segmentCube.drs-role returns set (source-name)
 					))

$AllSegmentMembers  = (sum(set(for $segmentCube in $SEGMENT_DISCLOSURE_CUBES
                 /** Get members that are a descendants of the domain as reportable segments and remove parent segments **/
					navigate dimensions domain-member descendants from SegmentDomain drs-role  $segmentCube.drs-role returns set (target-name)
 					)) - $parentSegmentMembers).to-set

if $AllSegmentMembers.length > 0
	$NumberOfSegments = set([@NumberOfReportableSegments @period=*])
    if $NumberOfSegments.length == 0
        false
    else
        if $AllSegmentMembers.length < min($NumberOfSegments)
            true
        else
            false
		
else
	skip


message
"The filer uses the segment axis and has defined {$AllSegmentMembers.length} segments in the filing. These include the following:
{$AllSegmentMembers.join(", ")}. The filer has also used the element NumberOfReportableSegments to report {$NumberOfSegments.join(' and ')}. The number of segments should not be greater than the segments reported with the axis.  Please update the number or add additional segment members to the axis.

Concept : NumberOfReportableSegments
Value : {$NumberOfSegments.join(' and ')} 

Rule Element Id:{$ruleId}
Rule version: {$ruleVersion}"

SEVERITY error
=======
/**
DQC Rules
 (c) Copyright 2017 - 2024, XBRL US Inc. All rights reserved.
 See https://xbrl.us/dqc-license for license information.
 See https://xbrl.us/dqc-patent for patent infringement notice.
Taxonomy: US GAAP 2021
**/

rule-name-prefix DQC

ASSERT US.0150.9876 SATISFIED

/** RULE LOGIC Consolidation Items Axis
1. Identify the segment diclosure cube.
2. Only use cubes using the ConsolidationItemsAxis
3. Get Monetary items in the cube
4. Get the decimals used
5. For each line item in the cube sum the values of the values using the Consolidation Items Axis
6. Check if the value of the dimensions is greater than the total.
7. If there is no value for the total or the components then the rule willk not run.
**/

$ruleId = (rule-name().split('.'))[rule-name().split('.').length];
/**  This rule looks at facts on the segment and Consolidated Items  dimensions and makes sure that they add across to the default in a segment cube.
t**/

for $segmentCube in $SEGMENT_DISCLOSURE_CUBES
                /** Get cubes with srt:ConsolidationItemsAxis **/
                $dimensions = $segmentCube.dimensions;
				$dimObjects = filter $dimensions returns $item.concept.name
                if $dimObjects.contains(srt:ConsolidationItemsAxis)
                 /* Handle member trees */
                    $drs_role = $segmentCube.drs-role;
                    $members = navigate dimensions descendants from srt:ConsolidationItemsAxis drs-role $drs_role returns target-name
			        $domain = navigate dimensions dimension-domain descendants from srt:ConsolidationItemsAxis drs-role $drs_role returns set target-name
                    $member_descendants = $members.to-set - $domain;

                    /**Identify all monetary primary concepts in Cubes with ConsolidationItemsAxis **/
                    $primaryConcepts = $segmentCube.primary-concepts
                    $monetaryConceptsInCube = filter $primaryConcepts where $item.is-monetary returns $item.name

                    for $concept in $monetaryConceptsInCube

						 $factsToAdd = list(for $member in $member_descendants
									$ancestors_list = (navigate dimensions domain-member ancestors from $member drs-role $drs_role returns set (target-name)) - $domain;
									if list([nonils @concept = $concept  @cube.drs-role = $drs_role @srt:ConsolidationItemsAxis in $ancestors_list where $fact.concept.is-monetary]).length > 0
										skip
									else 
										[nonils @concept = $concept  @cube.drs-role = $drs_role @srt:ConsolidationItemsAxis = $member]);

                        $decimalsAddedFacts =   if $factsToAdd.length == 0
                                                        0
                                                else
                                                    min(list(for $x in $factsToAdd
                                                        if $x == none 
                                                            skip
                                                        else
                                                            $x.decimals));

                        $addedDimensions = sum($factsToAdd)

                        /** Capture in a string what calc was performed  above to report in the rule message. **/
                       $addend_string = sum(filter $factsToAdd returns "Reported consolidated items member " + $item.dimensions.join(', ', '=') + " with a value of " + $item.string + '. ') ;


                        $dimensionTotal = [nonils @concept = $concept  @srt:ConsolidationItemsAxis = none]

                        $non_neg_qname = (filter $MONETARY_NON_NEGS returns $item.name) 

                        /** Added to only run when there were more than 2 members to add. If there is only one this indicates its a disclosure and probably not a reconciliation **/
                        if $addedDimensions == none or $dimensionTotal == none  or $dimensionTotal <= 0 or $concept.local-name.lower-case.contains('incomeloss') or $concept.local-name.lower-case.contains('increasedecrease') or $concept not in $non_neg_qname or $factsToAdd.length < 2
                            skip
                        else
                         $dimensionTotalDecimals = if $dimensionTotal.decimals == inf
                                                        0
                                                 else
                                                    $dimensionTotal.decimals

                       tolerance_for_decimals_greater_than($addedDimensions, $dimensionTotal, min(list($dimensionTotalDecimals,$decimalsAddedFacts)), 2)
                else
                    skip
              


message
"The disclosure {$segmentCube.drs-role.description} includes an inconsistent addition of a dimensional member. The value of the concept {$concept} represents the sum of consolidation item members with a total of {$dimensionTotal}. The value of the total should be greater than or equal to the sum of the values of the consolidated items with a value of {$addedDimensions}. The values for the component dimensions are as follows:

{$addend_string}

The addends are calculated based on the members on the consolidated items  linkbase defined for {$segmentCube.drs-role.description}. 

Total Element : {$concept}
Total Value : {$dimensionTotal} 
Total period : {$dimensionTotal.period} 
Dimensions : {$dimensionTotal.dimensions.join(', ','=')}
Decimals : {$dimensionTotal.decimals} 
Rule Element Id:{$ruleId}
Rule version: {$ruleVersion}"

SEVERITY error
effectiveDate $effective_dates[$ruleId]


ASSERT US.0150.9877 SATISFIED

/** RULE LOGIC Statement Business Segments Axis
1. Identify the segment diclosure cube.
2. Only use cubes using the StatementBusinessSegmentsAxis
3. Get Monetary items in the cube
4. Get the decimals used
5. For each line item in the cube sum the values of the values using the Statement Business Segments Axis
6. Check if the value of the dimensions is greater than the total.
7. If there is no value for the total or the components then the rule will not run.
**/

$ruleId = (rule-name().split('.'))[rule-name().split('.').length];

for $segmentCube in $SEGMENT_DISCLOSURE_CUBES
                /** Get cubes with StatementBusinessSegmentsAxis **/
                $dimensions = $segmentCube.dimensions;
				$dimObjects = filter $dimensions returns $item.concept.name
                if $dimObjects.contains(StatementBusinessSegmentsAxis)
                    /* Handle member trees */
                    $drs_role = $segmentCube.drs-role;
                    $members = navigate dimensions descendants from StatementBusinessSegmentsAxis drs-role $drs_role returns target-name
			        $domain = navigate dimensions dimension-domain descendants from StatementBusinessSegmentsAxis drs-role $drs_role returns set target-name
                    $member_descendants = $members.to-set - $domain;

                    /**Identify all monetary primary concepts in Cubes with StatementBusinessSegmentsAxis **/
                    $primaryConcepts = $segmentCube.primary-concepts
                    $monetaryConceptsInCube = filter $primaryConcepts where $item.is-monetary returns $item.name


                    for $concept in $monetaryConceptsInCube

                        $factsToAdd = list(for $member in $member_descendants
									$ancestors_list = (navigate dimensions domain-member ancestors from $member drs-role $drs_role returns set (target-name)) - $domain;
									if list([nonils @concept = $concept  @cube.drs-role = $drs_role @StatementBusinessSegmentsAxis in $ancestors_list where $fact.concept.is-monetary]).length > 0
										$h = [nonils @concept = $concept  @cube.drs-role = $drs_role @StatementBusinessSegmentsAxis = $member];
                                        skip
									else 
										[nonils @concept = $concept  @cube.drs-role = $drs_role @StatementBusinessSegmentsAxis = $member]);

                        $decimalsAddedFacts = min(filter $factsToAdd returns $item.decimals)

						$addedDimensions = sum($factsToAdd)

                        /** Capture in a string what calc was performed  above to report in the rule message. **/
                        $addend_string = sum(filter $factsToAdd returns "Reported Segment member " + $item.dimensions.join(', ', '=') + " with a value of " + $item.string + '. ') ;

                        $dimensionTotal = [nonils @concept = $concept  @StatementBusinessSegmentsAxis = none]
                        $non_neg_qname = (filter $MONETARY_NON_NEGS returns $item.name) 

                        if $addedDimensions == none or $dimensionTotal == none  or $dimensionTotal <= 0 or $concept.local-name.lower-case.contains('incomeloss') or $concept.local-name.lower-case.contains('increasedecrease') or $concept not in $non_neg_qname
                            skip
                        else
                         tolerance_for_decimals_greater_than($addedDimensions, $dimensionTotal, min(list($dimensionTotal.decimals,$decimalsAddedFacts)), 2)
                else
                    skip
              


message
"The disclosure {$segmentCube.drs-role.description} includes an inconsistent addition of a dimensional member. The value of the concept {$concept} represents the sum of business segment members with a total of {$dimensionTotal}. The value of the total should be equal to the sum of the values of the business segments with a value of {$addedDimensions}. The values for the component dimensions are as follows:

{$addend_string}

The addends are calculated based on the member on the StatementBusinessSegmentsAxis.


Total Element : {$concept}
Total Value : {$dimensionTotal} 
Total period : {$dimensionTotal.period} 
Dimensions : {$dimensionTotal.dimensions.join(', ','=')}
Decimals : {$dimensionTotal.decimals} 
Rule Element Id:{$ruleId}
Rule version: {$ruleVersion}"

SEVERITY error
effectiveDate $effective_dates[$ruleId]

/**DQC 0150.10200 **/
/** Determine if they have a reconcilaition in the 10-K for segment net income and if a calculation of the rec does not exist then report an error. This only works when they have reported a value with the ConsolidationItemsAxis in the segment table.  
**/

/** REMOVED RULE **/


/**DQC 0150.9878 **/
/** FIND WHERE OPERATING SEGMENT HAS NOT BEEN USED. 
Look at segment table and look where the consolidated items axis is used for a line item and the business segment has been used for the same item without the operating segment member.  
**/

ASSERT US.0150.9878 SATISFIED

$ruleId = (rule-name().split('.'))[rule-name().split('.').length];

for $segmentCube in $SEGMENT_DISCLOSURE_CUBES
                /** Get cubes with StatementBusinessSegmentsAxis **/
                $dimensions = $segmentCube.dimensions;
				$dimObjects = filter $dimensions returns $item.concept.name
                if $dimObjects.contains(StatementBusinessSegmentsAxis) and $dimObjects.contains(srt:ConsolidationItemsAxis)
                    /**Identify all monetary primary concepts in Cubes with StatementBusinessSegmentsAxis **/
                    $primaryConcepts = $segmentCube.primary-concepts
                    $monetaryConceptsInCube = filter $primaryConcepts where $item.is-monetary returns $item.name
                    
                    for $concept in $monetaryConceptsInCube
                        /** See if the concept has any value with the consolidated items axis and make sure the concept has no business segment associated with the concept. This means it is a reconciling item.**/

                        /** Are there any reconciling items.  If there are none the rule will not fire**/
                        $reconcilingItems =  list({nonils @concept = $concept  @cube.drs-role = $segmentCube.drs-role @StatementBusinessSegmentsAxis = none @srt:ConsolidationItemsAxis != OperatingSegmentsMember}).sort

                        /** find if operating segment is used with operating member. If this is zero the rule wil fire. **/
                        $consolidationItemsPresent = list({nonils @concept = $concept  @cube.drs-role = $segmentCube.drs-role @StatementBusinessSegmentsAxis = *  @srt:ConsolidationItemsAxis = OperatingSegmentsMember}).sort

                        /** find if business segment is used with no operating segment member.  These are business segments after elimination. **/
                        $consolidationItemsAbsent = list({nonils @concept = $concept  @cube.drs-role = $segmentCube.drs-role @StatementBusinessSegmentsAxis = *  @srt:ConsolidationItemsAxis = none}).sort

                        if  $reconcilingItems.length > 0 and $consolidationItemsAbsent.length > 0 and $consolidationItemsPresent.length == 0

                            /** In some cases the filer does not have the operating segment member because a parent calculation concept has the value reported for the segment with the Operating segment member.  Cigna is an example of this where the calc is reversed and they have Revenue from external customers + internal sales + some other revenue = new revenue element total.  This total as the op segment domain. This next section identifies any **/

                             /** get calc parent and child of concept and check if uses operating segment member **/

                            $calcParents = navigate summation-item parents from $concept where $relationship.weight == 1 returns set (target-name)

                            $calcChildren = navigate summation-item children from $concept where $relationship.weight == 1 returns set (target-name)

                            if $calcParents.length == 0 and $calcChildren == 0
                                true
                            else
                                if $calcParents.length != 0 and $calcChildren == 0

                                /** excluded  @cube.drs-role = $segmentCube.drs-role as there is often blled through over multiple segment cubess See Cigna case with 2 segment disclosures disaggregating revenue **/
                                $consolidationItemsParentPresent = list({nonils @concept in $calcParents  @StatementBusinessSegmentsAxis = *  @srt:ConsolidationItemsAxis = OperatingSegmentsMember}).sort

                                $consolidationItemsParentPresent.length == 0

                                else 
                                    $consolidationItemsChildrenPresent = list({nonils @concept in $calcChildren  @StatementBusinessSegmentsAxis = *  @srt:ConsolidationItemsAxis = OperatingSegmentsMember}).sort
                                    $consolidationItemsChildrenPresent.length == 0
                        else    
                            skip
                        
                else
                    skip



message
"The disclosure {$segmentCube.drs-role.description} includes the concept {$concept} with a value of {first($reconcilingItems)} and the dimension of  {first($reconcilingItems).dimensions.join(', ','=')}. This same line item however was used to report the value of {first($consolidationItemsAbsent)} for a busines segment axis with the dimensions of  {first($consolidationItemsAbsent).dimensions.join(', ','=')}, but with no associated operating member. If a value is reported for a segment then an operating member should be used if there are reconciling items for that line item.

Concept : {$concept}
Value : {first($consolidationItemsAbsent)} 
Total period : {first($consolidationItemsAbsent).period} 
Dimensions : {first($consolidationItemsAbsent).dimensions.join(', ','=')}
Decimals : {first($consolidationItemsAbsent).decimals} 

Rule Element Id:{$ruleId}
Rule version: {$ruleVersion}"

SEVERITY error
effectiveDate $effective_dates[$ruleId]


ASSERT US.0150.10076 SATISFIED

$ruleId = (rule-name().split('.'))[rule-name().split('.').length];

$parentSegmentMembers  = sum(set(for $segmentCube in $SEGMENT_DISCLOSURE_CUBES
                 /** Get members that are a child of the domain as reportable segments should be reported at this level. **/
					navigate dimensions domain-member descendants from SegmentDomain drs-role  $segmentCube.drs-role returns set (source-name)
 					))

$AllSegmentMembers  = (sum(set(for $segmentCube in $SEGMENT_DISCLOSURE_CUBES
                 /** Get members that are a descendants of the domain as reportable segments and remove parent segments **/
					navigate dimensions domain-member descendants from SegmentDomain drs-role  $segmentCube.drs-role returns set (target-name)
 					)) - $parentSegmentMembers).to-set

if $AllSegmentMembers.length > 0
	$NumberOfSegments = set([@NumberOfReportableSegments @period=*])
    if $NumberOfSegments.length == 0
        false
    else
        if $AllSegmentMembers.length < min($NumberOfSegments)
            true
        else
            false
		
else
	skip


message
"The filer uses the segment axis and has defined {$AllSegmentMembers.length} segments in the filing. These include the following:
{$AllSegmentMembers.join(", ")}. The filer has also used the element NumberOfReportableSegments to report {$NumberOfSegments.join(' and ')}. The number of segments should not be greater than the segments reported with the axis.  Please update the number or add additional segment members to the axis.

Concept : NumberOfReportableSegments
Value : {$NumberOfSegments.join(' and ')} 

Rule Element Id:{$ruleId}
Rule version: {$ruleVersion}"

SEVERITY error
>>>>>>> d5e08a72
effectiveDate $effective_dates[$ruleId]<|MERGE_RESOLUTION|>--- conflicted
+++ resolved
@@ -1,4 +1,3 @@
-<<<<<<< HEAD
 /**
 DQC Rules
  (c) Copyright 2017 - 2024, XBRL US Inc. All rights reserved.
@@ -68,7 +67,8 @@
 
                         $non_neg_qname = (filter $MONETARY_NON_NEGS returns $item.name) 
 
-                        if $addedDimensions == none or $dimensionTotal == none  or $dimensionTotal <= 0 or $concept.local-name.lower-case.contains('incomeloss') or $concept.local-name.lower-case.contains('increasedecrease') or $concept not in $non_neg_qname
+                        /** Added to only run when there were more than 2 members to add. If there is only one this indicates its a disclosure and probably not a reconciliation **/
+                        if $addedDimensions == none or $dimensionTotal == none  or $dimensionTotal <= 0 or $concept.local-name.lower-case.contains('incomeloss') or $concept.local-name.lower-case.contains('increasedecrease') or $concept not in $non_neg_qname or $factsToAdd.length < 2
                             skip
                         else
                          $dimensionTotalDecimals = if $dimensionTotal.decimals == inf
@@ -302,310 +302,4 @@
 Rule version: {$ruleVersion}"
 
 SEVERITY error
-=======
-/**
-DQC Rules
- (c) Copyright 2017 - 2024, XBRL US Inc. All rights reserved.
- See https://xbrl.us/dqc-license for license information.
- See https://xbrl.us/dqc-patent for patent infringement notice.
-Taxonomy: US GAAP 2021
-**/
-
-rule-name-prefix DQC
-
-ASSERT US.0150.9876 SATISFIED
-
-/** RULE LOGIC Consolidation Items Axis
-1. Identify the segment diclosure cube.
-2. Only use cubes using the ConsolidationItemsAxis
-3. Get Monetary items in the cube
-4. Get the decimals used
-5. For each line item in the cube sum the values of the values using the Consolidation Items Axis
-6. Check if the value of the dimensions is greater than the total.
-7. If there is no value for the total or the components then the rule willk not run.
-**/
-
-$ruleId = (rule-name().split('.'))[rule-name().split('.').length];
-/**  This rule looks at facts on the segment and Consolidated Items  dimensions and makes sure that they add across to the default in a segment cube.
-t**/
-
-for $segmentCube in $SEGMENT_DISCLOSURE_CUBES
-                /** Get cubes with srt:ConsolidationItemsAxis **/
-                $dimensions = $segmentCube.dimensions;
-				$dimObjects = filter $dimensions returns $item.concept.name
-                if $dimObjects.contains(srt:ConsolidationItemsAxis)
-                 /* Handle member trees */
-                    $drs_role = $segmentCube.drs-role;
-                    $members = navigate dimensions descendants from srt:ConsolidationItemsAxis drs-role $drs_role returns target-name
-			        $domain = navigate dimensions dimension-domain descendants from srt:ConsolidationItemsAxis drs-role $drs_role returns set target-name
-                    $member_descendants = $members.to-set - $domain;
-
-                    /**Identify all monetary primary concepts in Cubes with ConsolidationItemsAxis **/
-                    $primaryConcepts = $segmentCube.primary-concepts
-                    $monetaryConceptsInCube = filter $primaryConcepts where $item.is-monetary returns $item.name
-
-                    for $concept in $monetaryConceptsInCube
-
-						 $factsToAdd = list(for $member in $member_descendants
-									$ancestors_list = (navigate dimensions domain-member ancestors from $member drs-role $drs_role returns set (target-name)) - $domain;
-									if list([nonils @concept = $concept  @cube.drs-role = $drs_role @srt:ConsolidationItemsAxis in $ancestors_list where $fact.concept.is-monetary]).length > 0
-										skip
-									else 
-										[nonils @concept = $concept  @cube.drs-role = $drs_role @srt:ConsolidationItemsAxis = $member]);
-
-                        $decimalsAddedFacts =   if $factsToAdd.length == 0
-                                                        0
-                                                else
-                                                    min(list(for $x in $factsToAdd
-                                                        if $x == none 
-                                                            skip
-                                                        else
-                                                            $x.decimals));
-
-                        $addedDimensions = sum($factsToAdd)
-
-                        /** Capture in a string what calc was performed  above to report in the rule message. **/
-                       $addend_string = sum(filter $factsToAdd returns "Reported consolidated items member " + $item.dimensions.join(', ', '=') + " with a value of " + $item.string + '. ') ;
-
-
-                        $dimensionTotal = [nonils @concept = $concept  @srt:ConsolidationItemsAxis = none]
-
-                        $non_neg_qname = (filter $MONETARY_NON_NEGS returns $item.name) 
-
-                        /** Added to only run when there were more than 2 members to add. If there is only one this indicates its a disclosure and probably not a reconciliation **/
-                        if $addedDimensions == none or $dimensionTotal == none  or $dimensionTotal <= 0 or $concept.local-name.lower-case.contains('incomeloss') or $concept.local-name.lower-case.contains('increasedecrease') or $concept not in $non_neg_qname or $factsToAdd.length < 2
-                            skip
-                        else
-                         $dimensionTotalDecimals = if $dimensionTotal.decimals == inf
-                                                        0
-                                                 else
-                                                    $dimensionTotal.decimals
-
-                       tolerance_for_decimals_greater_than($addedDimensions, $dimensionTotal, min(list($dimensionTotalDecimals,$decimalsAddedFacts)), 2)
-                else
-                    skip
-              
-
-
-message
-"The disclosure {$segmentCube.drs-role.description} includes an inconsistent addition of a dimensional member. The value of the concept {$concept} represents the sum of consolidation item members with a total of {$dimensionTotal}. The value of the total should be greater than or equal to the sum of the values of the consolidated items with a value of {$addedDimensions}. The values for the component dimensions are as follows:
-
-{$addend_string}
-
-The addends are calculated based on the members on the consolidated items  linkbase defined for {$segmentCube.drs-role.description}. 
-
-Total Element : {$concept}
-Total Value : {$dimensionTotal} 
-Total period : {$dimensionTotal.period} 
-Dimensions : {$dimensionTotal.dimensions.join(', ','=')}
-Decimals : {$dimensionTotal.decimals} 
-Rule Element Id:{$ruleId}
-Rule version: {$ruleVersion}"
-
-SEVERITY error
-effectiveDate $effective_dates[$ruleId]
-
-
-ASSERT US.0150.9877 SATISFIED
-
-/** RULE LOGIC Statement Business Segments Axis
-1. Identify the segment diclosure cube.
-2. Only use cubes using the StatementBusinessSegmentsAxis
-3. Get Monetary items in the cube
-4. Get the decimals used
-5. For each line item in the cube sum the values of the values using the Statement Business Segments Axis
-6. Check if the value of the dimensions is greater than the total.
-7. If there is no value for the total or the components then the rule will not run.
-**/
-
-$ruleId = (rule-name().split('.'))[rule-name().split('.').length];
-
-for $segmentCube in $SEGMENT_DISCLOSURE_CUBES
-                /** Get cubes with StatementBusinessSegmentsAxis **/
-                $dimensions = $segmentCube.dimensions;
-				$dimObjects = filter $dimensions returns $item.concept.name
-                if $dimObjects.contains(StatementBusinessSegmentsAxis)
-                    /* Handle member trees */
-                    $drs_role = $segmentCube.drs-role;
-                    $members = navigate dimensions descendants from StatementBusinessSegmentsAxis drs-role $drs_role returns target-name
-			        $domain = navigate dimensions dimension-domain descendants from StatementBusinessSegmentsAxis drs-role $drs_role returns set target-name
-                    $member_descendants = $members.to-set - $domain;
-
-                    /**Identify all monetary primary concepts in Cubes with StatementBusinessSegmentsAxis **/
-                    $primaryConcepts = $segmentCube.primary-concepts
-                    $monetaryConceptsInCube = filter $primaryConcepts where $item.is-monetary returns $item.name
-
-
-                    for $concept in $monetaryConceptsInCube
-
-                        $factsToAdd = list(for $member in $member_descendants
-									$ancestors_list = (navigate dimensions domain-member ancestors from $member drs-role $drs_role returns set (target-name)) - $domain;
-									if list([nonils @concept = $concept  @cube.drs-role = $drs_role @StatementBusinessSegmentsAxis in $ancestors_list where $fact.concept.is-monetary]).length > 0
-										$h = [nonils @concept = $concept  @cube.drs-role = $drs_role @StatementBusinessSegmentsAxis = $member];
-                                        skip
-									else 
-										[nonils @concept = $concept  @cube.drs-role = $drs_role @StatementBusinessSegmentsAxis = $member]);
-
-                        $decimalsAddedFacts = min(filter $factsToAdd returns $item.decimals)
-
-						$addedDimensions = sum($factsToAdd)
-
-                        /** Capture in a string what calc was performed  above to report in the rule message. **/
-                        $addend_string = sum(filter $factsToAdd returns "Reported Segment member " + $item.dimensions.join(', ', '=') + " with a value of " + $item.string + '. ') ;
-
-                        $dimensionTotal = [nonils @concept = $concept  @StatementBusinessSegmentsAxis = none]
-                        $non_neg_qname = (filter $MONETARY_NON_NEGS returns $item.name) 
-
-                        if $addedDimensions == none or $dimensionTotal == none  or $dimensionTotal <= 0 or $concept.local-name.lower-case.contains('incomeloss') or $concept.local-name.lower-case.contains('increasedecrease') or $concept not in $non_neg_qname
-                            skip
-                        else
-                         tolerance_for_decimals_greater_than($addedDimensions, $dimensionTotal, min(list($dimensionTotal.decimals,$decimalsAddedFacts)), 2)
-                else
-                    skip
-              
-
-
-message
-"The disclosure {$segmentCube.drs-role.description} includes an inconsistent addition of a dimensional member. The value of the concept {$concept} represents the sum of business segment members with a total of {$dimensionTotal}. The value of the total should be equal to the sum of the values of the business segments with a value of {$addedDimensions}. The values for the component dimensions are as follows:
-
-{$addend_string}
-
-The addends are calculated based on the member on the StatementBusinessSegmentsAxis.
-
-
-Total Element : {$concept}
-Total Value : {$dimensionTotal} 
-Total period : {$dimensionTotal.period} 
-Dimensions : {$dimensionTotal.dimensions.join(', ','=')}
-Decimals : {$dimensionTotal.decimals} 
-Rule Element Id:{$ruleId}
-Rule version: {$ruleVersion}"
-
-SEVERITY error
-effectiveDate $effective_dates[$ruleId]
-
-/**DQC 0150.10200 **/
-/** Determine if they have a reconcilaition in the 10-K for segment net income and if a calculation of the rec does not exist then report an error. This only works when they have reported a value with the ConsolidationItemsAxis in the segment table.  
-**/
-
-/** REMOVED RULE **/
-
-
-/**DQC 0150.9878 **/
-/** FIND WHERE OPERATING SEGMENT HAS NOT BEEN USED. 
-Look at segment table and look where the consolidated items axis is used for a line item and the business segment has been used for the same item without the operating segment member.  
-**/
-
-ASSERT US.0150.9878 SATISFIED
-
-$ruleId = (rule-name().split('.'))[rule-name().split('.').length];
-
-for $segmentCube in $SEGMENT_DISCLOSURE_CUBES
-                /** Get cubes with StatementBusinessSegmentsAxis **/
-                $dimensions = $segmentCube.dimensions;
-				$dimObjects = filter $dimensions returns $item.concept.name
-                if $dimObjects.contains(StatementBusinessSegmentsAxis) and $dimObjects.contains(srt:ConsolidationItemsAxis)
-                    /**Identify all monetary primary concepts in Cubes with StatementBusinessSegmentsAxis **/
-                    $primaryConcepts = $segmentCube.primary-concepts
-                    $monetaryConceptsInCube = filter $primaryConcepts where $item.is-monetary returns $item.name
-                    
-                    for $concept in $monetaryConceptsInCube
-                        /** See if the concept has any value with the consolidated items axis and make sure the concept has no business segment associated with the concept. This means it is a reconciling item.**/
-
-                        /** Are there any reconciling items.  If there are none the rule will not fire**/
-                        $reconcilingItems =  list({nonils @concept = $concept  @cube.drs-role = $segmentCube.drs-role @StatementBusinessSegmentsAxis = none @srt:ConsolidationItemsAxis != OperatingSegmentsMember}).sort
-
-                        /** find if operating segment is used with operating member. If this is zero the rule wil fire. **/
-                        $consolidationItemsPresent = list({nonils @concept = $concept  @cube.drs-role = $segmentCube.drs-role @StatementBusinessSegmentsAxis = *  @srt:ConsolidationItemsAxis = OperatingSegmentsMember}).sort
-
-                        /** find if business segment is used with no operating segment member.  These are business segments after elimination. **/
-                        $consolidationItemsAbsent = list({nonils @concept = $concept  @cube.drs-role = $segmentCube.drs-role @StatementBusinessSegmentsAxis = *  @srt:ConsolidationItemsAxis = none}).sort
-
-                        if  $reconcilingItems.length > 0 and $consolidationItemsAbsent.length > 0 and $consolidationItemsPresent.length == 0
-
-                            /** In some cases the filer does not have the operating segment member because a parent calculation concept has the value reported for the segment with the Operating segment member.  Cigna is an example of this where the calc is reversed and they have Revenue from external customers + internal sales + some other revenue = new revenue element total.  This total as the op segment domain. This next section identifies any **/
-
-                             /** get calc parent and child of concept and check if uses operating segment member **/
-
-                            $calcParents = navigate summation-item parents from $concept where $relationship.weight == 1 returns set (target-name)
-
-                            $calcChildren = navigate summation-item children from $concept where $relationship.weight == 1 returns set (target-name)
-
-                            if $calcParents.length == 0 and $calcChildren == 0
-                                true
-                            else
-                                if $calcParents.length != 0 and $calcChildren == 0
-
-                                /** excluded  @cube.drs-role = $segmentCube.drs-role as there is often blled through over multiple segment cubess See Cigna case with 2 segment disclosures disaggregating revenue **/
-                                $consolidationItemsParentPresent = list({nonils @concept in $calcParents  @StatementBusinessSegmentsAxis = *  @srt:ConsolidationItemsAxis = OperatingSegmentsMember}).sort
-
-                                $consolidationItemsParentPresent.length == 0
-
-                                else 
-                                    $consolidationItemsChildrenPresent = list({nonils @concept in $calcChildren  @StatementBusinessSegmentsAxis = *  @srt:ConsolidationItemsAxis = OperatingSegmentsMember}).sort
-                                    $consolidationItemsChildrenPresent.length == 0
-                        else    
-                            skip
-                        
-                else
-                    skip
-
-
-
-message
-"The disclosure {$segmentCube.drs-role.description} includes the concept {$concept} with a value of {first($reconcilingItems)} and the dimension of  {first($reconcilingItems).dimensions.join(', ','=')}. This same line item however was used to report the value of {first($consolidationItemsAbsent)} for a busines segment axis with the dimensions of  {first($consolidationItemsAbsent).dimensions.join(', ','=')}, but with no associated operating member. If a value is reported for a segment then an operating member should be used if there are reconciling items for that line item.
-
-Concept : {$concept}
-Value : {first($consolidationItemsAbsent)} 
-Total period : {first($consolidationItemsAbsent).period} 
-Dimensions : {first($consolidationItemsAbsent).dimensions.join(', ','=')}
-Decimals : {first($consolidationItemsAbsent).decimals} 
-
-Rule Element Id:{$ruleId}
-Rule version: {$ruleVersion}"
-
-SEVERITY error
-effectiveDate $effective_dates[$ruleId]
-
-
-ASSERT US.0150.10076 SATISFIED
-
-$ruleId = (rule-name().split('.'))[rule-name().split('.').length];
-
-$parentSegmentMembers  = sum(set(for $segmentCube in $SEGMENT_DISCLOSURE_CUBES
-                 /** Get members that are a child of the domain as reportable segments should be reported at this level. **/
-					navigate dimensions domain-member descendants from SegmentDomain drs-role  $segmentCube.drs-role returns set (source-name)
- 					))
-
-$AllSegmentMembers  = (sum(set(for $segmentCube in $SEGMENT_DISCLOSURE_CUBES
-                 /** Get members that are a descendants of the domain as reportable segments and remove parent segments **/
-					navigate dimensions domain-member descendants from SegmentDomain drs-role  $segmentCube.drs-role returns set (target-name)
- 					)) - $parentSegmentMembers).to-set
-
-if $AllSegmentMembers.length > 0
-	$NumberOfSegments = set([@NumberOfReportableSegments @period=*])
-    if $NumberOfSegments.length == 0
-        false
-    else
-        if $AllSegmentMembers.length < min($NumberOfSegments)
-            true
-        else
-            false
-		
-else
-	skip
-
-
-message
-"The filer uses the segment axis and has defined {$AllSegmentMembers.length} segments in the filing. These include the following:
-{$AllSegmentMembers.join(", ")}. The filer has also used the element NumberOfReportableSegments to report {$NumberOfSegments.join(' and ')}. The number of segments should not be greater than the segments reported with the axis.  Please update the number or add additional segment members to the axis.
-
-Concept : NumberOfReportableSegments
-Value : {$NumberOfSegments.join(' and ')} 
-
-Rule Element Id:{$ruleId}
-Rule version: {$ruleVersion}"
-
-SEVERITY error
->>>>>>> d5e08a72
 effectiveDate $effective_dates[$ruleId]