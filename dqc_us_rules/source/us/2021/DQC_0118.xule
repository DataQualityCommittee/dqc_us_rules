/**
DQC Rules
 (c) Copyright 2017 - 2023, XBRL US Inc. All rights reserved.
 See https://xbrl.us/dqc-license for license information.
 See https://xbrl.us/dqc-patent for patent infringement notice.
Taxonomy: US GAAP 2021
Release Version 18
**/

RULE-NAME-PREFIX DQC

ASSERT US.0118.9575 SATISFIED

$rule_id = (rule-name().split('.'))[rule-name().split('.').length];
/**  Get the latest Report Period**/
$document_period = first(list({covered @concept.local-name = 'DocumentPeriodEndDate'}));
$document_period_end_date = $document_period.period.end - time-span("P1D");
$document_period_start_date = $document_period.period.start

for $cube in $STATEMENT_CUBES.sort
			/** get the calculations aligned with the cube role.  We assume that the same role is used for the cube and the dimension**/
			$calcNetworkSource = navigate summation-item descendants include start role $cube.drs-role.uri returns set (source-name);
			
			$conceptsInCube = filter $cube.primary-concepts.name;

			/** Get Dimension Information **/
			$dimensions = $cube.dimensions;
			$dimObjects = filter $dimensions returns $item.concept.name

			/** No default defined for a dimension. If Dont add a default then rule will not run **/

			$DefaultDimensions = navigate dimension-default descendants from (filter $dimensions returns $item.concept.name) returns set (source-name);
			$MissingDefaults = $dimObjects - $DefaultDimensions

			/** Label Check If put the text "default" in the preferred label  **/
			$DefaultPresentation = navigate parent-child children from (filter $dimensions returns $item.concept.name) role $cube.drs-role returns set (source-name, preferred-label, target-name);
			$textDefault = filter $DefaultPresentation where $item[2].text.lower-case.contains('default')
			$MissingDefaultLabel = filter $textDefault returns $item[1]

			$fs_fact_values_decimals = filter (list({nonils covered @cube.drs-role = $cube.drs-role})) returns $item.decimals;
					$fs_decimals = most_frequent($fs_fact_values_decimals)

			for $concept_item in ($calcNetworkSource.intersect($conceptsInCube.to-set))

				/**DOnt run the rule if the concept is none or the concept has no value in the cube or the total uses PledgedStatusAxis or StatementBusinessSegmentsAxis**/

				/**Add to AxisNotToCheck any fact total we do not want to check adds because it has an axis that will not apply across all children of the calc **/
				$AxisNotToCheck = set(PledgedStatusAxis, StatementBusinessSegmentsAxis)
				
				/** Get the reported total to compare the addends to the sum.  This is only done for the current reporting period. This is to prevent bleed though from incomplete periods, and we know the current period should always be complete.**/
				$sum2 = if taxonomy().concept($concept_item).period-type == duration
							{nonils @concept = $concept_item @cube.drs-role = $cube.drs-role @@period.end = $document_period_end_date @@period.start = $document_period_start_date where $fact.decimals == $fs_decimals}
						else
							{nonils @concept = $concept_item @cube.drs-role = $cube.drs-role @@period.end = $document_period_end_date where $fact.decimals == $fs_decimals};


<<<<<<< HEAD
					/** first value is used to eliminate none value **/
=======
				/** We need to get an iteration if there are no dimensions so we have else none. The intersect must have a set if there is none it will fail. SO have if getset == none check **/
>>>>>>> 4b03a5ac
				$xyz = sum(set($sum2.dimensions.keys.name))
				$getSet = if $xyz.length > 0 $xyz else none
				
				$TotalsWithAxisNotToCheckFlag = if $getSet == none false else  ($xyz intersect $AxisNotToCheck).length > 0 

				if $concept_item == none  or $sum2 == none or $TotalsWithAxisNotToCheckFlag
					skip
				else

					$Sum2Dimensions = $sum2.dimensions
				
					/** Determine the children of the concept to check **/
					$calcComponents = navigate summation-item children from $concept_item role $cube.drs-role.uri returns  (target-name, weight);

					/** Sum the children to get a total. If the child has no value in the default then check if it has values using the dimension being processed. If it does the function takes the members of the dimension and adds them up.  This way if the components of a calc are dimensionalized with no default we will calculate the total.**/

					$addendComponents = (list(for $x in $calcComponents
											$targetElement = $x[1];
											$targetWeight = $x[2];
											$factInfo = list({nonils @concept = $targetElement @cube.drs-role = $cube.drs-role @@period = $sum2.period where $Sum2Dimensions == $fact.dimensions})

											$factValue = first-value(first(filter $factInfo where $item.decimals == $fs_decimals), first(filter $factInfo where $item.decimals >= $fs_decimals),  max(list(getDimensionSums($targetElement, $cube, 1, $concept_item, $sum2))), max(list(getDimensionSums($targetElement, $cube, 2, $concept_item, $sum2))), first(filter $factInfo where $item.decimals < $fs_decimals));
											
											if exists($factValue)
												list($factValue, $targetWeight, $targetElement, $factValue.string, $factValue.decimals)	
											else
												skip	
									)
									);								

					$addend = sum(list(for $j in $addendComponents 
											/** IMPORTANT **/
											/**
											** If a number is reported twice and the value is the same but they have different decimals then the arelle
											** processor will eliminate the fact with the lower decimal value and keep the most accurate fact where the
											** values are the same.  Both facts will not be available in the processor. The first(list()) was included for
											** safety so lines don't duplicate.
											**/
											$j[1] * $j[2]
											)
											);
									/** Capture in a string what calc was performed  above to report in the rule message. **/
					

					$addend_facts = (list(for $x in $addendComponents
											$x[1]	
									)
									);
					$addend_Concepts = (list(for $x in $addendComponents
											$x[3]	
									)
									);

					/** REMOVE DEFAULT FROM CALCULATION TEST **/
					
					$sum2Dimensions = $sum2.dimensions.keys.name

					/** Identify if the current calculation uses any fact values that are including the consolidated entities axis **/

					$valid_addend_facts = (filter $addend_facts where $item.is-fact)
					$Addends_Do_Not_Use_Consolidated_Entities_Axis = (filter $valid_addend_facts where $item.dimensions.keys.name.contains(srt:ConsolidatedEntitiesAxis) returns $item).length == 0

					/** HANDLE CONSOLIDATED ITEMS AXIS FACTS **/
					/** Identify if facts exist for the ConsolidatedEntitiesAxis dimension in a notes hypercube that could possibly bleed though in the financials **/
					$factsInNotes = list([nonils @concept in $addend_Concepts  @cube in $NOTES_CUBES  @srt:ConsolidatedEntitiesAxis = * @@period = $sum2.period])

					$noFactsInNotes = $factsInNotes.length == 0;

					/** FLAG if the rule should not run because of consolidated Entity Axis Complications **/
					$ConsolidatedEntityAxisInCube = if $noFactsInNotes and $Addends_Do_Not_Use_Consolidated_Entities_Axis
														set()
													else
														filter $dimObjects where $item == srt:ConsolidatedEntitiesAxis returns $item

					/** Dimension to check **/
					/** Identify the axis that indicate their default values should not have a  calculation check**/
					$AxisDefaultsNotToCheck = $MissingDefaultLabel + $MissingDefaults  + $ConsolidatedEntityAxisInCube
					/** Identify if the current iteration is a default by taking the table dimensions deducting the dimensions
					of the fact and seeing if the resulting set intersects with the axis that are not checked.  If this is greater than zero
					it means that the sum fact does not have a dimension (default) and the default of the dimensions has been tagged not to add. **/

					$FactDimensionsWithDefaultToSkip = $AxisDefaultsNotToCheck intersect ($dimObjects - $sum2Dimensions)

					$DefaultCheckflag = if ($AxisDefaultsNotToCheck).length == 0
											false
									else 
										if ($dimObjects - $sum2Dimensions).length == 0
											false
										else
											if ($FactDimensionsWithDefaultToSkip.length) > 0
												true
											else
												false
										
					/** END ***/

					if $addend == none or $DefaultCheckflag or not tolerance_for_decimals_comp($sum2, $addend, $sum2.decimals, 2)
						skip
					else
						$addend_string = calculationExplananation($addendComponents, $cube, $concept_item, $fs_decimals, $sum2)
						$calcComponentConcepts = (filter $calcComponents returns $item[1]).to-set
						/** Deals with FASB Guidance **/
						if $concept_item in list(NoninterestIncome) and length($calcComponentConcepts intersect set(RevenueFromContractWithCustomerExcludingAssessedTax, RevenueFromContractWithCustomerIncludingAssessedTax))> 0
							tolerance_for_decimals_comp($sum2, $addend, $sum2.decimals, 2) and $sum2 > $addend
						else			
							tolerance_for_decimals_comp($sum2, $addend, $sum2.decimals, 2)

message
"The statement {$cube.drs-role.description} includes an inconsistent calculation. The value of the concept {$concept_item} of {$sum2} {if length($sum2.dimensions.values) > 0 'for ' + $sum2.dimensions.values.join(',') else "in the default"} should be equal to the sum of its child components defined in the calculation linkbase. The sum of these child components is {$addend}. The values of the addends is determined by adding the values of the child concepts with a decimal value of {$fs_decimals.string}. All values in the financial statements should use the same decimal value. If a value is not available then the values associated with the members of the dimension  are used to complete the calculation. The values reported in the financial statement in the current reporting period of {$sum2.period} should be complete if the financial statement is to be mathematically accurate and complete. The components of {$concept_item} that should add to {$sum2} are comprised of the following:

{$addend_string}

The addends are calculated based on the calculation linkbase defined for {$cube.drs-role.description}. If addends are missing then the calculation tree should be amended. The rule will add dimension components as well, so if the calculation is correct and the breakdown is a dimension, then check to ensure that the dimensions are defined correctly. Values calculated by adding a dimension member are shown in the calculation.


Total Element : {$concept_item}
Total Value : {$sum2} 
Total period : {$sum2.period} 
Dimensions : {$sum2.dimensions.join(', ','=')}
Decimals : {$sum2.decimals} 
Rule Element Id:{$rule_id}
Rule version: {$ruleVersion}"


severity error

effectiveDate $effective_dates[$rule_id]

rule-focus $sum2<|MERGE_RESOLUTION|>--- conflicted
+++ resolved
@@ -54,11 +54,7 @@
 							{nonils @concept = $concept_item @cube.drs-role = $cube.drs-role @@period.end = $document_period_end_date where $fact.decimals == $fs_decimals};
 
 
-<<<<<<< HEAD
-					/** first value is used to eliminate none value **/
-=======
 				/** We need to get an iteration if there are no dimensions so we have else none. The intersect must have a set if there is none it will fail. SO have if getset == none check **/
->>>>>>> 4b03a5ac
 				$xyz = sum(set($sum2.dimensions.keys.name))
 				$getSet = if $xyz.length > 0 $xyz else none
 				
