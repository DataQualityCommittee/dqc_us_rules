--- conflicted
+++ resolved
@@ -23,11 +23,7 @@
 	$fact1 = {covered @concept.local-name ='EntityCommonStockSharesOutstanding'};
 	$shares_at_date = $fact1.period.end;
 	/** Added and true for the case where max period end date comes back as none. none and true = skip **/
-<<<<<<< HEAD
-	$shares_at_date < $maximum_period_end_date and true
-=======
 	$shares_at_date < $MAXIMUM_PERIOD_END_DATE and true
->>>>>>> 9de6ed10
 
 	
 message
@@ -58,11 +54,7 @@
 	$fact1 = {@SubsequentEventTypeAxis = * as $ssa};
 	$sub_event_at_date = $fact1.period.end;
 	/** Added and true for the case where max period end date comes back as none. none and true = skip **/
-<<<<<<< HEAD
-	$sub_event_at_date <= $maximum_period_end_date and true
-=======
 	$sub_event_at_date <= $MAXIMUM_PERIOD_END_DATE and true
->>>>>>> 9de6ed10
 	
 message
 "The date of {$sub_event_at_date} used for {$fact1.concept.label.text} and the Subsequent Event Type [Axis] with a value of {$fact1} is earlier than or the same as the reporting period end date of {$MAXIMUM_PERIOD_END_DATE}. Either remove the subsequent event axis from this value, change the reporting period end date for the value or update the Document and Entity Information document period end date.
@@ -88,11 +80,7 @@
 	$fact1 = {@srt:StatementScenarioAxis = srt:ScenarioForecastMember};
 	$sub_event_at_date = $fact1.period.end;
 	/** Added and true for the case where max period end date comes back as none. none and true = skip **/
-<<<<<<< HEAD
-	$sub_event_at_date <= $maximum_period_end_date and true
-=======
 	$sub_event_at_date <= $MAXIMUM_PERIOD_END_DATE and true
->>>>>>> 9de6ed10
 
 message
 "The date of {$sub_event_at_date} used for {$fact1.concept.label.text} and the Scenario [Axis] and srt:ScenarioForecastMember with a value of {$fact1} is earlier than or the same as the reporting period end date of {$MAXIMUM_PERIOD_END_DATE}. Either remove the statement scenario axis and forecast member from this value, change the end date for the value or update the Document and Entity Information document period end date.
