<<<<<<< HEAD
/**
DQC Rules
 (c) Copyright 2017 - 2024, XBRL US Inc. All rights reserved.
 See https://xbrl.us/dqc-license for license information.
 See https://xbrl.us/dqc-patent for patent infringement notice.
Taxonomy: US GAAP 2020
**/


rule-name-prefix DQC

assert US.0033.2 satisfied

$rule_id = (rule-name().split('.'))[rule-name().split('.').length];

$exceptions_to_dei = set(qname($DEI_NAMESPACE,'EntityCommonStockSharesOutstanding')
						, qname($DEI_NAMESPACE,'EntityPublicFloat')
						, qname($DEI_NAMESPACE,'DocumentPeriodEndDate')
						, qname($DEI_NAMESPACE,'EntityNumberOfEmployees')
						, qname($DEI_NAMESPACE,'AuditorLocation')
						, qname($DEI_NAMESPACE,'AuditorName')
						, qname($DEI_NAMESPACE,'AuditorFirmId')
						, qname($DEI_NAMESPACE,'EntityListingDepositoryReceiptRatio'));
$document_period = first(list({covered @concept.local-name = 'DocumentPeriodEndDate'}));
$document_period_end_date = $document_period.period.end;

/** The  first part of the expession checks if the document period end date is within three days if not the rule does not execute as rule DQC.US.0036 will have executed**/
not($document_period > ($document_period_end_date + (time-span("P4D"))) or $document_period < ($document_period_end_date - (time-span("P4D"))))
and 
exists({@concept.namespace-uri = $DEI_NAMESPACE @period  where $fact.concept.name not in $exceptions_to_dei and  $fact.period.end != $document_period_end_date}#fact1)
and 
/** The rule will not run if it is an 8-K that has the amendment flag flagged as true**/
not (any(set(exists({covered @concept.local-name ='DocumentType' where $fact in set('8-K')}))) and (exists({covered @concept.local-name ='AmendmentFlag' where $fact == true})))



message
"The ending date of {$fact1.period.end} used for {$fact1.concept.label.text} must be the same as the Document Period End Date,  {$document_period_end_date}. Revise either the date of the {$fact1.concept.label.text} or the date of the Document Period End Date.

The properties of this {$fact1.concept} fact are:
Period :{$fact1.period}
Dimensions : {$fact1.dimensions.join(', ','=')}
Unit : {$fact1.unit}
Rule version: {$ruleVersion}"

severity error

effectiveDate $effective_dates[$rule_id]

rule-focus $fact1
=======
/**
DQC Rules
 (c) Copyright 2017 - 2024, XBRL US Inc. All rights reserved.
 See https://xbrl.us/dqc-license for license information.
 See https://xbrl.us/dqc-patent for patent infringement notice.
Taxonomy: US GAAP 2020
**/


rule-name-prefix DQC

assert US.0033.2 satisfied

$rule_id = (rule-name().split('.'))[rule-name().split('.').length];

$exceptions_to_dei = set(qname($DEI_NAMESPACE,'EntityCommonStockSharesOutstanding')
						, qname($DEI_NAMESPACE,'EntityPublicFloat')
						, qname($DEI_NAMESPACE,'DocumentPeriodEndDate')
						, qname($DEI_NAMESPACE,'EntityNumberOfEmployees')
						, qname($DEI_NAMESPACE,'AuditorLocation')
						, qname($DEI_NAMESPACE,'AuditorName')
						, qname($DEI_NAMESPACE,'AuditorFirmId')
						, qname($DEI_NAMESPACE,'EntityListingDepositoryReceiptRatio'));
$document_period = first(list({covered @concept.local-name = 'DocumentPeriodEndDate'}));
$document_period_end_date = $document_period.period.end;

/** The  first part of the expession checks if the document period end date is within three days if not the rule does not execute as rule DQC.US.0036 will have executed**/
not($document_period > ($document_period_end_date + (time-span("P4D"))) or $document_period < ($document_period_end_date - (time-span("P4D"))))
and 
exists({@concept.namespace-uri = $DEI_NAMESPACE @period  @SubsequentEventTypeAxis = none where $fact.concept.name not in $exceptions_to_dei and  $fact.period.end != $document_period_end_date}#fact1)
and 
/** The rule will not run if it is an 8-K that has the amendment flag flagged as true**/
not (any(set(exists({covered @concept.local-name ='DocumentType' where $fact in set('8-K')}))) and (exists({covered @concept.local-name ='AmendmentFlag' where $fact == true})))



message
"The ending date of {$fact1.period.end} used for {$fact1.concept.label.text} must be the same as the Document Period End Date,  {$document_period_end_date}. Revise either the date of the {$fact1.concept.label.text} or the date of the Document Period End Date.

The properties of this {$fact1.concept} fact are:
Period :{$fact1.period}
Dimensions : {$fact1.dimensions.join(', ','=')}
Unit : {$fact1.unit}
Rule version: {$ruleVersion}"

severity error

effectiveDate $effective_dates[$rule_id]

rule-focus $fact1

>>>>>>> 9f594dd3
<|MERGE_RESOLUTION|>--- conflicted
+++ resolved
@@ -1,55 +1,3 @@
-<<<<<<< HEAD
-/**
-DQC Rules
- (c) Copyright 2017 - 2024, XBRL US Inc. All rights reserved.
- See https://xbrl.us/dqc-license for license information.
- See https://xbrl.us/dqc-patent for patent infringement notice.
-Taxonomy: US GAAP 2020
-**/
-
-
-rule-name-prefix DQC
-
-assert US.0033.2 satisfied
-
-$rule_id = (rule-name().split('.'))[rule-name().split('.').length];
-
-$exceptions_to_dei = set(qname($DEI_NAMESPACE,'EntityCommonStockSharesOutstanding')
-						, qname($DEI_NAMESPACE,'EntityPublicFloat')
-						, qname($DEI_NAMESPACE,'DocumentPeriodEndDate')
-						, qname($DEI_NAMESPACE,'EntityNumberOfEmployees')
-						, qname($DEI_NAMESPACE,'AuditorLocation')
-						, qname($DEI_NAMESPACE,'AuditorName')
-						, qname($DEI_NAMESPACE,'AuditorFirmId')
-						, qname($DEI_NAMESPACE,'EntityListingDepositoryReceiptRatio'));
-$document_period = first(list({covered @concept.local-name = 'DocumentPeriodEndDate'}));
-$document_period_end_date = $document_period.period.end;
-
-/** The  first part of the expession checks if the document period end date is within three days if not the rule does not execute as rule DQC.US.0036 will have executed**/
-not($document_period > ($document_period_end_date + (time-span("P4D"))) or $document_period < ($document_period_end_date - (time-span("P4D"))))
-and 
-exists({@concept.namespace-uri = $DEI_NAMESPACE @period  where $fact.concept.name not in $exceptions_to_dei and  $fact.period.end != $document_period_end_date}#fact1)
-and 
-/** The rule will not run if it is an 8-K that has the amendment flag flagged as true**/
-not (any(set(exists({covered @concept.local-name ='DocumentType' where $fact in set('8-K')}))) and (exists({covered @concept.local-name ='AmendmentFlag' where $fact == true})))
-
-
-
-message
-"The ending date of {$fact1.period.end} used for {$fact1.concept.label.text} must be the same as the Document Period End Date,  {$document_period_end_date}. Revise either the date of the {$fact1.concept.label.text} or the date of the Document Period End Date.
-
-The properties of this {$fact1.concept} fact are:
-Period :{$fact1.period}
-Dimensions : {$fact1.dimensions.join(', ','=')}
-Unit : {$fact1.unit}
-Rule version: {$ruleVersion}"
-
-severity error
-
-effectiveDate $effective_dates[$rule_id]
-
-rule-focus $fact1
-=======
 /**
 DQC Rules
  (c) Copyright 2017 - 2024, XBRL US Inc. All rights reserved.
@@ -100,5 +48,3 @@
 effectiveDate $effective_dates[$rule_id]
 
 rule-focus $fact1
-
->>>>>>> 9f594dd3
