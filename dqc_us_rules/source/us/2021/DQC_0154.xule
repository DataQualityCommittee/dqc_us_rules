--- conflicted
+++ resolved
@@ -1,54 +1,6 @@
-<<<<<<< HEAD
 /**
 DQC Rules
  (c) Copyright 2017 - 2024 XBRL US Inc. All rights reserved.
- See https://xbrl.us/dqc-license for license information.
- See https://xbrl.us/dqc-patent for patent infringement notice.
-Taxonomy: US GAAP 2022
-**/
-
-rule-name-prefix DQC
-
-/** Ensure that tax reconciliation is updated for FDII elements added to the taxonomy.
-**/
-
-assert US.0154.10071  satisfied
-$ruleId = (rule-name().split('.'))[rule-name().split('.').length];
-
-$IncomeTaxElements = set(IncomeTaxReconciliationIncomeTaxExpenseBenefitAtFederalStatutoryIncomeTaxRate,
-EffectiveIncomeTaxRateReconciliationAtFederalStatutoryIncomeTaxRate,
-IncomeTaxExpenseBenefit,
-EffectiveIncomeTaxRateContinuingOperations);
-
-$incomeTaxNetworks = FILTER $PRES_NETWORKS where $item.role.description.contains('- Disclosure -') and (($item.concept-names).to-set intersect $IncomeTaxElements).length > 0
-
-for $incomeTaxNetwork in $incomeTaxNetworks.sort
-    $incomeTaxConcepts =  $incomeTaxNetwork.concepts;
-    $incomeTaxRelationships = $incomeTaxNetwork.relationships
-    $preferredLabels = (filter $incomeTaxRelationships returns $item.preferred-label).to-set
-    for $x in (filter $incomeTaxConcepts where $item.is-numeric returns $item.name)
-        for $labelRole in $preferredLabels
-            $label = taxonomy().concept($x).label($labelRole).text
-            if ($label.lower-case.contains('foreign') and $label.lower-case.contains('rate') and $label.lower-case.contains('differential')) and ($x not in list(IncomeTaxReconciliationForeignIncomeTaxRateDifferential, EffectiveIncomeTaxRateReconciliationForeignIncomeTaxRateDifferential)) and not ($label.lower-case.contains('fdii') or $label.lower-case.contains('other') or $label.lower-case.contains('gilti') or $label.lower-case.contains('beat') or $label.lower-case.contains('and'))
-                true
-            else
-                false
-message
-"The filer has reported a value for Foreign Income Tax Rate Differentials that is not using the element defined in the US-GAAP taxonomy.  The FASB has elements for Foreign Income Tax Rate Differential percentage amounts and monetary amounts in the taxonomy.  These elements are:
-
-1. EffectiveIncomeTaxRateReconciliationForeignIncomeTaxRateDifferential
-2. IncomeTaxReconciliationForeignIncomeTaxRateDifferential
-
-The  element {$x}  with the label \"{$label}\" has been used in the filing in the disclosure section \"{$incomeTaxNetwork.role.description}\" that should be updated to the appropriate  US-GAAP element listed above.
-
-Rule Element Id:{$ruleId}
-Rule version: {$ruleVersion}
-"
-SEVERITY error
-=======
-/**
-DQC Rules
- (c) Copyright 2017 - 2023, XBRL US Inc. All rights reserved.
  See https://xbrl.us/dqc-license for license information.
  See https://xbrl.us/dqc-patent for patent infringement notice.
 Taxonomy: US GAAP 2022
@@ -92,5 +44,4 @@
 Rule version: {$ruleVersion}
 "
 SEVERITY error
->>>>>>> d7c4f3c0
 effectiveDate $effective_dates[$ruleId]