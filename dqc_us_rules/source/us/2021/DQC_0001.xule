--- conflicted
+++ resolved
@@ -1,7 +1,6 @@
-<<<<<<< HEAD
 /**
 DQC Rules
- (c) Copyright 2017 - 2024, XBRL US Inc. All rights reserved.
+ (c) Copyright 2017 - 2025, XBRL US Inc. All rights reserved.
  See https://xbrl.us/dqc-license for license information.
  See https://xbrl.us/dqc-patent for patent infringement notice.
 Taxonomy: US GAAP 2020
@@ -701,7 +700,7 @@
 
 /** Define allowable extensions with the qname function **/
 
-$allowable_extensions = set(qname($EXTENSION_NS,'CorporateReconcilingItemsAndEliminationsMember'), qname($EXTENSION_NS,'CorporateAndReconcilingItemsMember'), qname($EXTENSION_NS,'CorporateAndEliminationsMember'), qname($EXTENSION_NS,'EliminationsAndReconcilingItemsMember'), qname($EXTENSION_NS,'OperatingSegmentsAndCorporateNonSegmentMember'), qname($EXTENSION_NS,'OperatingSegmentsExcludingIntersegmentEliminationMember'), qname($EXTENSION_NS,'OtherOperatingSegmentsAndIntersegmentEliminationsMember'));
+$allowable_extensions = set(qname($EXTENSION_NS,'CorporateReconcilingItemsAndEliminationsMember'), qname($EXTENSION_NS,'CorporateAndReconcilingItemsMember'), qname($EXTENSION_NS,'CorporateAndEliminationsMember'), qname($EXTENSION_NS,'EliminationsAndReconcilingItemsMember'), qname($EXTENSION_NS,'OperatingSegmentsAndCorporateNonSegmentMember'), qname($EXTENSION_NS,'OperatingSegmentsExcludingIntersegmentEliminationMember'), qname($EXTENSION_NS,'OtherOperatingSegmentsAndIntersegmentEliminationsMember'), qname($EXTENSION_NS,'OperatingSegmentsAfterReconcilingItemsAndEliminationsMember'));
 
 /** Limit these to extensions filter out base taxonomy elements**/
 $ChildExtensions1 = navigate dimensions domain-member descendants from MaterialReconcilingItemsMember returns set (target-name); 
@@ -1210,1217 +1209,4 @@
 
 SEVERITY error
 
-=======
-/**
-DQC Rules
- (c) Copyright 2017 - 2024, XBRL US Inc. All rights reserved.
- See https://xbrl.us/dqc-license for license information.
- See https://xbrl.us/dqc-patent for patent infringement notice.
-Taxonomy: US GAAP 2020
-Release Version 18
-**/
-
-rule-name-prefix DQC
-
-assert US.0001.51 satisfied
-
-$rule_id = (rule-name().split('.'))[rule-name().split('.').length];
-
-/** Determine the members on the axis in the taxonomy using the definition linkbase CHANGE TO - dimensions dimension-member **/
-
-$member_extension = navigate dimensions dimension-member descendants from FairValueByFairValueHierarchyLevelAxis returns set (target-name);
-
-/** Define allowable extensions with the qname function **/
-
-/** In 2018 InvestmentsNetAssetValueMember has to be removed **/
-
-$allowable_extensions = set(qname($EXTENSION_NS,'FairValueInputsLevel1AndLevel2Member'),
-						qname($EXTENSION_NS,'FairValueInputsLevel2AndLevel3Member'),
-						qname($EXTENSION_NS,'FairValueInputsLevel1AndLevel3Member'));
-						/** qname($extension_ns,'FairValueMeasuredAtNetAssetValuePerShareMember'));  ADDED TO THE TAXONOMY**/  
-
-/** Union the sets**/
-
-$allowed_members = $allowable_extensions + $MEMBER_USGAAP_FAIR_VALUE;
-
-$unallowed_members = $member_extension - $allowed_members;
-
-/** Evaluate if facts exists with the unallowable members **/
-/** We have used covered because if it was not covered then the processor looks for alignmnet. This means that the exist will run and if it does not get a result then the processor will stop processing results. i.e. the non existence of the fact means the iteration does not run and the else statement does not run.
-**/
-	for ($member in $unallowed_members)
-		$fact1 = {covered @FairValueByFairValueHierarchyLevelAxis = $member};
-		if exists($fact1)
-			$message_for_fact = "The concept {$fact1.concept.name.local-name} with a value of {$fact1} is dimensionally qualified with the FairValueByFairValueHierarchyLevelAxis and the unallowable member {$member.local-name}. The filer should use members from the US GAAP taxonomy that are children of the FairValueByFairValueHierarchyLevelAxis axis or the allowable extensions of : {$allowable_extensions.join(', ')}.
-
-The properties of the fact for {$fact1.concept.name.local-name} are:
-Period: {$fact1.period}
-Dimensions: {$fact1.dimensions.join(', ','=')} 
-Unit: {$fact1.unit}";
-			true
-		else 
-			$message_for_fact = " The member {$member.local-name} is used on the axis FairValueByFairValueHierarchyLevelAxis. There are no facts associated with this member and axis.";
-			true
-
-
-message
-"{$message_for_fact}
-
-
-Rule Element Id:51
-Rule version: {$ruleVersion}"
-
-SEVERITY error
-
-effectiveDate $effective_dates[$rule_id]
-
-
-assert US.0001.52 satisfied
-
-$rule_id = (rule-name().split('.'))[rule-name().split('.').length];
-/** Determine the members on the axis in the taxonomy using the definition linkbase **/
-
-$allowed_members = navigate dimensions dimension-member descendants from ReclassificationOutOfAccumulatedOtherComprehensiveIncomeAxis taxonomy $US-GAAP returns set (target-name);
-
-$member_extension = navigate dimensions dimension-member descendants from ReclassificationOutOfAccumulatedOtherComprehensiveIncomeAxis returns set (target-name);
-
-$unallowed_members = $member_extension - $allowed_members;
-
-/** Evaluate if facts exists with the unallowable members **/
-
-for ($member in $unallowed_members)
-	$fact1 = {covered @ReclassificationOutOfAccumulatedOtherComprehensiveIncomeAxis = $member};
-	if exists($fact1)
-		$message_for_fact = "The concept {$fact1.concept.name.local-name} with a value of {$fact1} is dimensionally qualified with the ReclassificationOutOfAccumulatedOtherComprehensiveIncomeAxis and the unallowable member {$member.local-name}. 
-The properties of the fact for {$fact1.concept.name.local-name} are:
-Period: {$fact1.period}
-Dimensions: {$fact1.dimensions.join(', ','=')} 
-Unit: {$fact1.unit}";
-			true
-	else 
-			$message_for_fact = " The member {$member.local-name}is inappropriately used on the axis ReclassificationOutOfAccumulatedOtherComprehensiveIncomeAxis. The only members allowed on this axis are {$allowed_members.join(', ')} . There are no facts associated with this member and axis.";
-			true
-
-message
-"{$message_for_fact}
-
-Rule Element Id:52
-Rule version: {$ruleVersion}"
-
-SEVERITY error
-
-effectiveDate $effective_dates[$rule_id]
-
-assert US.0001.53 satisfied
-
-$rule_id = (rule-name().split('.'))[rule-name().split('.').length];
-
-$base_members = navigate dimensions dimension-member descendants from OtherOwnershipInterestsByNameAxis where is_base($relationship.target, $ALL_BASE_TAXONOMIES) returns set (target-name);
-$allowed_base_member = set(OtherOwnershipInterestsNameDomain);
-$unallowed_base_members = $base_members - $allowed_base_member;
-
-for ($member in $unallowed_base_members)
-	$fact1 = {covered @OtherOwnershipInterestsByNameAxis = $member};
-	if exists($fact1)
-		$message_for_fact = "The concept {$fact1.concept.name.local-name} with a value of {$fact1} is dimensionally qualified with the OtherOwnershipInterestsByNameAxis and the base taxonomy member {$member.local-name}. Only extension members should be used with the axis OtherOwnershipInterestsByNameAxis.
-The properties of the fact for {$fact1.concept.name.local-name} are:
-Period: {$fact1.period}
-Dimensions: {$fact1.dimensions.join(', ','=')} 
-Unit: {$fact1.unit}";
-		true
-	else 
-		$message_for_fact = " The member {$member.local-name} is inappropriately used on the axis OtherOwnershipInterestsByNameAxis. The only members allowed on this axis are extension members defined by the filer. There are no facts associated with this member and axis.";
-		true
-
-
-message
-"{$message_for_fact}
-
-Rule Element Id:53
-Rule version: {$ruleVersion}"
-
-SEVERITY error
-
-effectiveDate $effective_dates[$rule_id]
-
-
-assert US.0001.54 satisfied
-
-$rule_id = (rule-name().split('.'))[rule-name().split('.').length];
-/** Determine the members on the axis in the taxonomy using the definition linkbase **/
-
-/** Use nested navigation as the LegalEntityAxis in the US GAAP taxonomy is not a valid hypercube in all cases so the dimensions will not return all members. Specifically the 190000 group **/
-$allowed_members_lea = navigate domain-member descendants include start
-     from (navigate dimension-domain children
-           from qname($DEI_NAMESPACE,'LegalEntityAxis')
-           taxonomy $US-GAAP returns set)
-     taxonomy $US-GAAP
-     returns set (target-name);
-$allowed_members_FHLB = navigate dimensions dimension-member descendants from srt:FederalHomeLoanBankAdvancesBranchOfFHLBBankAxis taxonomy $US-GAAP returns set (target-name);
-
-$allowed_base_member = set(PredecessorMember, CoVenturerMember, SpinoffMember, PartnershipMember, LimitedLiabilityCompanyMember, TrustForBenefitOfEmployeesMember
-						, qname($DEI_NAMESPACE, 'EntityDomain')
-						);
-
-$member_extension = navigate dimensions dimension-member descendants 
-					from qname($DEI_NAMESPACE, 'LegalEntityAxis') 
-					where is_base($relationship.target, $ALL_BASE_TAXONOMIES) returns set (target-name);
-
-$allowed_members = $allowed_members_lea + $allowed_members_FHLB + $allowed_base_member;
-
-$unallowed_base_members = $member_extension - $allowed_members;
-
-/** Evaluate if facts exists with the unallowable members **/
-
-	for ($member in $unallowed_base_members)
-		$fact1 = {covered where $fact.dimension(qname($DEI_NAMESPACE, 'LegalEntityAxis')) == taxonomy().concept($member)};
-		if exists($fact1)
-			$message_for_fact = "The concept {$fact1.concept.name.local-name} with a value of {$fact1} is dimensionally qualified with the LegalEntityAxis and the unallowable member {$member.local-name}. Only extension members should be used with the axis LegalEntityAxis other than the members predefined in the US-GAAP taxonomy. 
-The properties of the fact for {$fact1.concept.name.local-name} are:
-Period: {$fact1.period}
-Dimensions: {$fact1.dimensions.join(', ','=')} 
-Unit: {$fact1.unit}";
-				true
-		else 
-				$message_for_fact = " The member {$member.local-name} is inappropriately used on the axis LegalEntityAxis. The only members allowed on this axis are extensions or legal entities defined in the US GAAP taxonomy. There are no facts associated with this member and axis.";
-				true
-
-message
-"{$message_for_fact}
-
-Rule Element Id:54
-Rule version: {$ruleVersion}"
-
-SEVERITY error
-
-effectiveDate $effective_dates[$rule_id]
-
-
-
-
-assert US.0001.56 satisfied
-
-$rule_id = (rule-name().split('.'))[rule-name().split('.').length];
-
-$base_members = navigate dimensions dimension-member descendants from NoncashOrPartNoncashDivestituresByUniqueNameAxis where is_base($relationship.target, $ALL_BASE_TAXONOMIES) returns set (target-name);
-$allowed_base_member = set(NoncashOrPartNoncashDivestitureNameDomain);
-$unallowed_base_members = $base_members - $allowed_base_member;
-
-for ($member in $unallowed_base_members)
-	$fact1 = {covered @NoncashOrPartNoncashDivestituresByUniqueNameAxis = $member};
-	if exists($fact1)
-		$message_for_fact = "The concept {$fact1.concept.name.local-name} with a value of {$fact1} is dimensionally qualified with the NoncashOrPartNoncashDivestituresByUniqueNameAxis and the base taxonomy member {$member.local-name}. Only extension members should be used with the axis NoncashOrPartNoncashDivestituresByUniqueNameAxis.
-The properties of the fact for {$fact1.concept.name.local-name} are:
-Period: {$fact1.period}
-Dimensions: {$fact1.dimensions.join(', ','=')} 
-Unit: {$fact1.unit}";
-		true
-	else 
-		$message_for_fact = " The member {$member.local-name} is inappropriately used on the axis NoncashOrPartNoncashDivestituresByUniqueNameAxis. The only members allowed on this axis are extension members defined by the filer. There are no facts associated with this member and axis.";
-		true
-
-
-message
-"{$message_for_fact}
-
-Rule Element Id:56
-Rule version: {$ruleVersion}"
-
-SEVERITY error
-
-effectiveDate $effective_dates[$rule_id]
-
-
-assert US.0001.57 satisfied
-
-$rule_id = (rule-name().split('.'))[rule-name().split('.').length];
-/** UPDATED FOR SRT **/
-
-$base_members = navigate dimensions dimension-member descendants from srt:ScheduleOfEquityMethodInvestmentEquityMethodInvesteeNameAxis where is_base($relationship.target, $ALL_BASE_TAXONOMIES) returns set (target-name);
-$allowed_base_member = navigate dimensions dimension-member descendants from srt:ScheduleOfEquityMethodInvestmentEquityMethodInvesteeNameAxis taxonomy $US-GAAP returns set (target-name) + set(srt:EquityMethodInvesteeNameDomain);
-$unallowed_base_members = $base_members - $allowed_base_member;
-
-for ($member in $unallowed_base_members)
-	$fact1 = {covered @srt:ScheduleOfEquityMethodInvestmentEquityMethodInvesteeNameAxis = $member};
-	if exists($fact1)
-		$message_for_fact = "The concept {$fact1.concept.name.local-name} with a value of {$fact1} is dimensionally qualified with the ScheduleOfEquityMethodInvestmentEquityMethodInvesteeNameAxis and the base taxonomy member {$member.local-name}. Only extension members should be used with the axis ScheduleOfEquityMethodInvestmentEquityMethodInvesteeNameAxis.
-The properties of the fact for {$fact1.concept.name.local-name} are:
-Period: {$fact1.period}
-Dimensions: {$fact1.dimensions.join(', ','=')} 
-Unit: {$fact1.unit}";
-		true
-	else 
-		$message_for_fact = " The member {$member.local-name} is inappropriately used on the axis ScheduleOfEquityMethodInvestmentEquityMethodInvesteeNameAxis. The only members allowed on this axis are extension members defined by the filer. There are no facts associated with this member and axis.";
-		true
-
-
-message
-"{$message_for_fact}
-
-Rule Element Id:57
-Rule version: {$ruleVersion}"
-
-SEVERITY error
-
-effectiveDate $effective_dates[$rule_id]
-
-
-assert US.0001.58 satisfied
-
-$rule_id = (rule-name().split('.'))[rule-name().split('.').length];
-
-/** UPDATED FOR SRT **/
-$base_members = navigate dimensions dimension-member descendants from srt:CounterpartyNameAxis where is_base($relationship.target, $ALL_BASE_TAXONOMIES) returns set (target-name);
-$allowed_base_member = set(srt:RepurchaseAgreementCounterpartyNameDomain, srt:AffiliatedEntityMember, InvestorMember, VariableInterestEntityNotPrimaryBeneficiaryMember, srt:ChiefFinancialOfficerMember, IndividualMember, GovernmentMember, srt:GuarantorSubsidiariesMember, srt:SubsidiaryIssuerMember, srt:DirectorMember, srt:ChiefExecutiveOfficerMember, srt:ChiefOperatingOfficerMember, GeneralPartnerMember, CorporateJointVentureMember, SubsidiaryOfCommonParentMember, IndividuallyImmaterialCounterpartiesMember);
-$unallowed_base_members = $base_members - $allowed_base_member;
-
-for ($member in $unallowed_base_members)
-	$fact1 = {covered @srt:CounterpartyNameAxis = $member};
-	if exists($fact1)
-		$message_for_fact = "The concept {$fact1.concept.name.local-name} with a value of {$fact1} is dimensionally qualified with the CounterpartyNameAxis and the base taxonomy member {$member.local-name}. Only extension members should be used with the axis CounterpartyNameAxis.
-The properties of the fact for {$fact1.concept.name.local-name} are:
-Period: {$fact1.period}
-Dimensions: {$fact1.dimensions.join(', ','=')} 
-Unit: {$fact1.unit}";
-		true
-	else 
-		$message_for_fact = " The member {$member.local-name} is inappropriately used on the axis CounterpartyNameAxis. The only members allowed on this axis are extension members defined by the filer and the following members in the US-GAAP taxonomy {$allowed_base_member.join(', ')} . There are no facts associated with this member and axis.";
-		true
-
-
-message
-"{$message_for_fact}
-
-Rule Element Id:58
-Rule version: {$ruleVersion}"
-
-SEVERITY error
-
-effectiveDate $effective_dates[$rule_id]
-
-assert US.0001.59 satisfied
-
-$rule_id = (rule-name().split('.'))[rule-name().split('.').length];
-
-$base_members = navigate dimensions dimension-member descendants from PlanNameAxis where is_base($relationship.target, $ALL_BASE_TAXONOMIES) returns set (target-name);
-$allowed_base_member = navigate dimensions dimension-member descendants from PlanNameAxis taxonomy $US-GAAP returns set (target-name);
-$unallowed_base_members = $base_members - $allowed_base_member;
-
-for ($member in $unallowed_base_members)
-	$fact1 = {covered @PlanNameAxis = $member};
-	if exists($fact1)
-		$message_for_fact = "The concept {$fact1.concept.name.local-name} with a value of {$fact1} is dimensionally qualified with the PlanNameAxis and the base taxonomy member {$member.local-name}. Only extension members should be used with the axis PlanNameAxis.
-The properties of the fact for {$fact1.concept.name.local-name} are:
-Period: {$fact1.period}
-Dimensions: {$fact1.dimensions.join(', ','=')} 
-Unit: {$fact1.unit}";
-		true
-	else 
-		$message_for_fact = " The member {$member.local-name} is inappropriately used on the axis PlanNameAxis. The only members allowed on this axis are extension members defined by the filer. There are no facts associated with this member and axis.";
-		true
-
-
-message
-"{$message_for_fact}
-
-Rule Element Id:59
-Rule version: {$ruleVersion}"
-
-SEVERITY error
-
-effectiveDate $effective_dates[$rule_id]
-
-/** RULE REMOVED AS AXIS HAS BEEN DEPRECATED **/
-
-/**
-assert US.0001.60 satisfied
-
-$rule_id = (rule-name().split('.'))[rule-name().split('.').length];
-
-$base_members = navigate dimensions dimension-member descendants from DefinedContributionPlanNameAxis where is_base($relationship.target, $ALL_BASE_TAXONOMIES) returns set (target-name);
-$allowed_base_member = navigate dimensions dimension-member descendants from DefinedContributionPlanNameAxis taxonomy $US-GAAP returns set (target-name);
-$unallowed_base_members = $base_members - $allowed_base_member;
-
-for ($member in $unallowed_base_members)
-	$fact1 = {covered @DefinedContributionPlanNameAxis = $member};
-	if exists($fact1)
-		$message_for_fact = "The concept {$fact1.concept.name.local-name} with a value of {$fact1} is dimensionally qualified with the DefinedContributionPlanNameAxis and the base taxonomy member {$member.local-name}. Only extension members should be used with the axis DefinedContributionPlanNameAxis.
-The properties of the fact for {$fact1.concept.name.local-name} are:
-Period: {$fact1.period}
-Dimensions: {$fact1.dimensions.join(', ','=')} 
-Unit: {$fact1.unit}";
-		true
-	else 
-		$message_for_fact = " The member {$member.local-name} is inappropriately used on the axis DefinedContributionPlanNameAxis. The only members allowed on this axis are extension members defined by the filer. There are no facts associated with this member and axis.";
-		true
-
-
-message
-"{$message_for_fact}
-
-Rule Element Id:60
-Rule version: {$ruleVersion}"
-
-SEVERITY error
-
-effectiveDate $effective_dates[$rule_id]
-**/
-
-assert US.0001.61 satisfied
-
-$rule_id = (rule-name().split('.'))[rule-name().split('.').length];
-/** Determine the members on the axis in the taxonomy using the definition linkbase **/
-/** UPDATED FOR SRT **/
-
-$allowed_members = navigate dimensions dimension-member descendants from srt:RangeAxis taxonomy $US-GAAP returns set (target-name);
-
-$member_extension = navigate dimensions dimension-member descendants from srt:RangeAxis returns set (target-name);
-
-$unallowed_members = $member_extension - $allowed_members;
-
-/** Evaluate if facts exists with the unallowable members **/
-
-	for ($member in $unallowed_members)
-		$fact1 = {covered @srt:RangeAxis = $member};
-		if exists($fact1)
-			$message_for_fact = "The concept {$fact1.concept.name.local-name} with a value of {$fact1} is dimensionally qualified with the RangeAxis and the unallowable member {$member}. 
-The properties of the fact for {$fact1.concept.name.local-name} are:
-Period: {$fact1.period}
-Dimensions: {$fact1.dimensions.join(', ','=')} 
-Unit: {$fact1.unit}";
-				true
-		else 
-				$message_for_fact = "The member {$member} is inappropriately used on the axis RangeAxis. The only members allowed on this axis are {$allowed_members.join(', ')} . There are no facts associated with this member and axis.";
-				true
-
-message
-"{$message_for_fact}
-
-Rule Element Id:61
-Rule version: {$ruleVersion}"
-
-SEVERITY error
-
-effectiveDate $effective_dates[$rule_id]
-
-
-assert US.0001.62 satisfied
-
-$rule_id = (rule-name().split('.'))[rule-name().split('.').length];
-
-/** Use nested navigation as the Currency Axis in the US GAAP taxonomy is not a valid hypercube in all cases so the dimensions will not return all members. Specifically the 190000 group **/
-/** UPDATED FOR SRT **/
-$member_USGAAP = navigate domain-member descendants include start
-     from (navigate dimension-domain children
-           from srt:CurrencyAxis
-           taxonomy $US-GAAP returns set)
-     taxonomy $US-GAAP
-     returns set (target-name);
-
-$member_extension = navigate dimensions dimension-member descendants from srt:CurrencyAxis returns set (target-name);
-
-/** Define allowable extensions with the qname function. XBT is used for bitcoin. **/
-
-$allowable_extensions = set(qname($EXTENSION_NS,'SICAD1Member'), qname($EXTENSION_NS,'SICAD2Member'), qname($EXTENSION_NS,'OtherCurrencyMember'), qname($EXTENSION_NS,'NonUSDollarMember'),qname($EXTENSION_NS,'CENCOEXMember'),qname($EXTENSION_NS,'SICADMember'),qname($EXTENSION_NS,'SIMADIMember'),qname($EXTENSION_NS,'DIPROMember'),qname($EXTENSION_NS,'DICOMMember'),qname($EXTENSION_NS,'XBT'));
-
-$Currencies_Not_In_US-GAAP_Taxonomy = set(currency:VES, currency:SVC, currency:STN, currency:MRU);
-
-/** Union the sets**/
-
-$allowed_members = $allowable_extensions + $member_USGAAP + $Currencies_Not_In_US-GAAP_Taxonomy;
-
-$unallowed_members = $member_extension - $allowed_members;
-
-/** Evaluate if facts exists with the unallowable members **/
-/** We have used covered because if it was not covered then the processor looks for alignmnet. This means that the exist will run and if it does not get a result then the processor will stop processing results. i.e. the non existence of the fact means the iteration does not run and the else statement does not run.
-**/
-for ($member in $unallowed_members)
-	$fact1 = {covered @srt:CurrencyAxis = $member};
-	if exists($fact1)
-		$message_for_fact = "The concept {$fact1.concept.name.local-name} with a value of {$fact1} is dimensionally qualified with the CurrencyAxis and the unallowable member {$member}. 
-The properties of the fact for {$fact1.concept.name.local-name} are:
-Period: {$fact1.period}
-Dimensions: {$fact1.dimensions.join(', ','=')} 
-Unit: {$fact1.unit}";
-		true
-	else 
-		$message_for_fact = " The member {$member.local-name} is used on the axis CurrencyAxis. The Currency Axis should only be used with the members defined in the US GAAP taxonomy or the following extension members: {$allowable_extensions.join(', ')} .There are no facts associated with this member and axis.";
-		true
-
-
-message
-"{$message_for_fact}
-
-Rule Element Id:62
-Rule version: {$ruleVersion}"
-
-SEVERITY error
-
-effectiveDate $effective_dates[$rule_id]
-
-
-assert US.0001.63 satisfied
-
-$rule_id = (rule-name().split('.'))[rule-name().split('.').length];
-/** Determine the members on the axis in the taxonomy using the definition linkbase CHANGE TO - dimensions dimension-member **/
-
-$member_USGAAP = navigate dimensions dimension-member descendants from PositionAxis taxonomy $US-GAAP returns set (target-name);
-
-$member_extension = navigate dimensions dimension-member descendants from PositionAxis returns set (target-name);
-
-/** Define allowable extensions with the qname function **/
-
-$allowable_extensions = set(qname($EXTENSION_NS,'NetLongPositionMember'), qname($EXTENSION_NS,'NetShortPositionMember'));
-
-/** Union the sets**/
-
-$allowed_members = $allowable_extensions + $member_USGAAP;
-
-$unallowed_members = $member_extension - $allowed_members;
-
-/** Evaluate if facts exists with the unallowable members **/
-/** We have used covered because if it was not covered then the processor looks for alignmnet. This means that the exist will run and if it does not get a result then the processor will stop processing results. i.e. the non existence of the fact means the iteration does not run and the else statement does not run.
-**/
-for ($member in $unallowed_members)
-	$fact1 = {covered @PositionAxis = $member};
-	if exists($fact1)
-		$message_for_fact = "The concept {$fact1.concept.name.local-name} with a value of {$fact1} is dimensionally qualified with the PositionAxis and the unallowable member {$member.local-name}. 
-The properties of the fact for {$fact1.concept.name.local-name} are:
-Period: {$fact1.period}
-Dimensions: {$fact1.dimensions.join(', ','=')} 
-Unit: {$fact1.unit}";
-		true
-	else 
-		$message_for_fact = " The member {$member.local-name} is used on the axis PositionAxis. The Position Axis should only be used with the members defined in the US GAAP taxonomy or the following extension members: {$allowable_extensions.join(', ')} .There are no facts associated with this member and axis.";
-		true
-
-
-message
-"{$message_for_fact}
-
-Rule Element Id:63
-Rule version: {$ruleVersion}"
-
-SEVERITY error
-
-effectiveDate $effective_dates[$rule_id]
-
-assert US.0001.64 satisfied
-
-$rule_id = (rule-name().split('.'))[rule-name().split('.').length];
-/** Determine the members on the axis in the taxonomy using the definition linkbase **/
-
-$allowed_members = navigate dimensions dimension-member descendants from FairValueByMeasurementFrequencyAxis taxonomy $US-GAAP returns set (target-name);
-
-$member_extension = navigate dimensions dimension-member descendants from FairValueByMeasurementFrequencyAxis returns set (target-name);
-
-$unallowed_members = $member_extension - $allowed_members;
-
-/** Evaluate if facts exists with the unallowable members **/
-
-for ($member in $unallowed_members)
-	$fact1 = {covered @FairValueByMeasurementFrequencyAxis = $member};
-	if exists($fact1)
-		$message_for_fact = "The concept {$fact1.concept.name.local-name} with a value of {$fact1} is dimensionally qualified with the FairValueByMeasurementFrequencyAxis and the unallowable member {$member.local-name}. 
-The properties of the fact for {$fact1.concept.name.local-name} are:
-Period: {$fact1.period}
-Dimensions: {$fact1.dimensions.join(', ','=')} 
-Unit: {$fact1.unit}";
-			true
-	else 
-			$message_for_fact = " The member {$member.local-name} is inappropriately used on the axis FairValueByMeasurementFrequencyAxis. The only members allowed on this axis are {$allowed_members.join(', ')} . There are no facts associated with this member and axis.";
-			true
-
-message
-"{$message_for_fact}
-
-Rule Element Id:64
-Rule version: {$ruleVersion}"
-
-SEVERITY error
-
-effectiveDate $effective_dates[$rule_id]
-
-assert US.0001.65 satisfied
-
-$rule_id = (rule-name().split('.'))[rule-name().split('.').length];
-/** Determine the members on the axis in the taxonomy using the definition linkbase CHANGE TO - dimensions dimension-member **/
-
-$member_USGAAP = navigate dimensions dimension-member descendants from FairValueByMeasurementBasisAxis taxonomy $US-GAAP returns set (target-name);
-
-$member_extension = navigate dimensions dimension-member descendants from FairValueByMeasurementBasisAxis returns set (target-name);
-
-$default_member = navigate dimension-default descendants from FairValueByMeasurementBasisAxis returns set (target-name);
-
-$default_member_USGAAP = navigate dimension-default descendants from FairValueByMeasurementBasisAxis taxonomy $US-GAAP returns set (target-name);
-
-$default_Message = if ($default_member.intersect($default_member_USGAAP)).length == 0
-"The filer has defined a default member for the axis FairValueByMeasurementBasisAxis of " + $default_member.join(', ') + ". This member is not permitted on this axis, and given that it is the default, this causes every fact in the instance to include this member by default, and thus be an error. The default member should be changed to " + $default_member_USGAAP.join(', ') + " as this is the only default that can be used with this axis."
-					else
-					"";
-
-/** Define allowable extensions with the qname function **/
-
-$allowable_extensions = set();
-
-/** Union the sets**/
-
-$allowed_members = $allowable_extensions + $member_USGAAP;
-
-$unallowed_members = $member_extension - $allowed_members;
-
-/** Evaluate if facts exists with the unallowable members **/
-/** We have used covered because if it was not covered then the processor looks for alignmnet. This means that the exist will run and if it does not get a result then the processor will stop processing results. i.e. the non existence of the fact means the iteration does not run and the else statement does not run.
-**/
-for ($member in $unallowed_members)
-	$fact1 = {covered @FairValueByMeasurementBasisAxis = $member};
-	if exists($fact1)
-		$message_for_fact = "The concept {$fact1.concept.name.local-name} with a value of {$fact1.string.substring(1,300)} is dimensionally qualified with the FairValueByMeasurementBasisAxis and the unallowable member {$member.local-name}.  
-" + $default_Message + "
-The properties of the fact for {$fact1.concept.name.local-name} are:
-Period: {$fact1.period}
-Dimensions: {$fact1.dimensions.join(', ','=')} 
-Unit: {$fact1.unit}";
-		true
-	else 
-		$message_for_fact = " The member {$member.local-name} is used on the axis FairValueByMeasurementBasisAxis. The FairValueByMeasurementBasisAxis should only be used with the members defined in the US GAAP taxonomy or the following extension members: {$allowable_extensions.join(', ')} .There are no facts associated with this member and axis.";
-		true
-
-
-message
-"{$message_for_fact}
-
-Rule Element Id:65
-Rule version: {$ruleVersion}"
-
-SEVERITY error
-
-effectiveDate $effective_dates[$rule_id]
-
-
-assert US.0001.66 satisfied
-
-$rule_id = (rule-name().split('.'))[rule-name().split('.').length];
-/** Determine the members on the axis in the taxonomy using the definition linkbase CHANGE TO - dimensions dimension-member **/
-
-$member_USGAAP = navigate dimensions dimension-member descendants from HedgingDesignationAxis taxonomy $US-GAAP returns set (target-name);
-
-$member_extension = navigate dimensions dimension-member descendants from HedgingDesignationAxis returns set (target-name);
-
-/** Define allowable extensions with the qname function **/
-
-/**  REMOVED AS ADDED TO THE TAXONOMY $allowable_extensions = set(qname($extension_ns,'NotDesignatedAsHedgingInstrumentEconomicHedgesMember'), qname($extension_ns,'NotDesignatedAsHedgingInstrumentTradingMember')); **/
-
-/** Union the sets**/
-
-$allowed_members = $member_USGAAP;
-
-$unallowed_members = $member_extension - $allowed_members;
-
-/** Evaluate if facts exists with the unallowable members **/
-/** We have used covered because if it was not covered then the processor looks for alignmnet. This means that the exist will run and if it does not get a result then the processor will stop processing results. i.e. the non existence of the fact means the iteration does not run and the else statement does not run.
-**/
-for ($member in $unallowed_members)
-	$fact1 = {covered @HedgingDesignationAxis = $member};
-	if exists($fact1)
-		$message_for_fact = "The concept {$fact1.concept.name.local-name} with a value of {$fact1} is dimensionally qualified with the HedgingDesignationAxis and the unallowable member {$member.local-name}. 
-The properties of the fact for {$fact1.concept.name.local-name} are:
-Period: {$fact1.period}
-Dimensions: {$fact1.dimensions.join(', ','=')} 
-Unit: {$fact1.unit}";
-		true
-	else 
-		$message_for_fact = " The member {$member.local-name} is used on the axis HedgingDesignationAxis. The HedgingDesignationAxis should only be used with the members defined in the US GAAP taxonomy. There are no facts associated with this member and axis.";
-		true
-
-
-message
-"{$message_for_fact}
-
-Rule Element Id:66
-Rule version: {$ruleVersion}"
-
-SEVERITY error
-
-effectiveDate $effective_dates[$rule_id]
-
-assert US.0001.69 satisfied
-
-$rule_id = (rule-name().split('.'))[rule-name().split('.').length];
-/** Determine the members on the axis in the taxonomy using the definition linkbase **/
-/** UPDATED FOR SRT **/
-
-$allowed_members_product = navigate dimensions dimension-member descendants from srt:ProductOrServiceAxis taxonomy $US-GAAP returns set (target-name);
-/**$allowed_members_reinsurance = navigate dimensions dimension-member descendants from ReinsurancePremiumsForInsuranceCompaniesByProductSegmentAxis taxonomy $US-GAAP returns set (target-name);**/
-
-$allowed_members_aircraft = navigate domain-member descendants include start
-     from (navigate dimension-domain children
-           from srt:AircraftTypeAxis
-           taxonomy $US-GAAP returns set)
-     taxonomy $US-GAAP
-     returns set (target-name);
-$allowed_members_malpractice_insurance = navigate dimensions dimension-member descendants from ScheduleOfMalpracticeInsuranceTypeAndTierIdentifierAxis taxonomy $US-GAAP returns set (target-name);
-
-$allowed_members_ppe = navigate dimensions dimension-member descendants from PropertyPlantAndEquipmentByTypeAxis taxonomy $US-GAAP returns set (target-name);
-
-$allowed_members_oil_reserves = navigate dimensions dimension-member descendants from srt:ReserveQuantitiesByTypeOfReserveAxis taxonomy $US-GAAP returns set (target-name);
-
-$allowed_members_PublicUtilitiesInventoryAxis = navigate dimensions dimension-member descendants from PublicUtilitiesInventoryAxis taxonomy $US-GAAP returns set (target-name);
-
-$allowed_base_member = set(AuctionRateSecuritiesMember, AutomobileLoanMember, CommercialLoanMember, CommercialRealEstateMember, ConstructionLoansMember, ConsumerLoanMember, srt:CrudeOilMember, srt:FuelMember, GeneralLiabilityMember, srt:HeatingOilMember, HomeEquityLoanMember, HomeEquityMember, LetterOfCreditMember, LineOfCreditMember, LoansMember, srt:NaturalGasLiquidsReservesMember, srt:NaturalGasReservesMember, srt:OilReservesMember, ProfessionalMalpracticeLiabilityMember, RealEstateLoanMember, ResidentialMortgageMember, srt:SyntheticOilMember, ResidentialRealEstateMember, PublicUtilitiesInventoryPropaneMember, PublicUtilitiesInventoryWaterMember, AutomobilesMember, srt:HotelMember, RegionalCarrierMember, MainlineMember);
-
-$member_extension = navigate dimensions dimension-member descendants from srt:ProductOrServiceAxis where is_base($relationship.target, $ALL_BASE_TAXONOMIES) returns set (target-name);
-
-$allowed_members = $allowed_members_product + $allowed_members_aircraft + $allowed_members_malpractice_insurance + $allowed_base_member + $allowed_members_ppe + $allowed_members_oil_reserves + $allowed_members_PublicUtilitiesInventoryAxis;
-
-$unallowed_base_members = $member_extension - $allowed_members;
-
-/** Evaluate if facts exists with the unallowable members **/
-
-	for ($member in $unallowed_base_members)
-		$fact1 = {covered @srt:ProductOrServiceAxis = $member};
-		if exists($fact1)
-			$message_for_fact = "The concept {$fact1.concept.name.local-name} with a value of {$fact1} is dimensionally qualified with the ProductOrServiceAxis and the unallowable member {$member.local-name} Only extension members should be used with the axis ProductOrServiceAxis other than the members predefined in the US-GAAP taxonomy. 
-The properties of the fact for {$fact1.concept.name.local-name} are:
-Period: {$fact1.period}
-Dimensions: {$fact1.dimensions.join(', ','=')} 
-Unit: {$fact1.unit}";
-				true
-		else 
-				$message_for_fact = " The member {$member.local-name} is inappropriately used on the axis ProductOrServiceAxis. The only members allowed on this axis are extensions or products defined in the US GAAP taxonomy. There are no facts associated with this member and axis.";
-				true
-
-message
-"{$message_for_fact}
-
-Rule Element Id:69
-Rule version: {$ruleVersion}"
-
-SEVERITY error
-
-effectiveDate $effective_dates[$rule_id]
-
-
-assert US.0001.70 satisfied
-
-$rule_id = (rule-name().split('.'))[rule-name().split('.').length];
-/** Determine the members on the axis in the taxonomy using the definition linkbase CHANGE TO - dimensions dimension-member **/
-/** UPDATED FOR SRT **/
-
-$member_USGAAP = navigate dimensions dimension-member descendants from srt:ConsolidationItemsAxis taxonomy $US-GAAP returns set (target-name);
-
-$member_extension = navigate dimensions dimension-member descendants from srt:ConsolidationItemsAxis returns set (target-name);
-
-/** Define allowable extensions with the qname function **/
-
-$allowable_extensions = set(qname($EXTENSION_NS,'CorporateReconcilingItemsAndEliminationsMember'), qname($EXTENSION_NS,'CorporateAndReconcilingItemsMember'), qname($EXTENSION_NS,'CorporateAndEliminationsMember'), qname($EXTENSION_NS,'EliminationsAndReconcilingItemsMember'), qname($EXTENSION_NS,'OperatingSegmentsAndCorporateNonSegmentMember'), qname($EXTENSION_NS,'OperatingSegmentsExcludingIntersegmentEliminationMember'), qname($EXTENSION_NS,'OtherOperatingSegmentsAndIntersegmentEliminationsMember'), qname($EXTENSION_NS,'OperatingSegmentsAfterReconcilingItemsAndEliminationsMember'));
-
-/** Limit these to extensions filter out base taxonomy elements**/
-$ChildExtensions1 = navigate dimensions domain-member descendants from MaterialReconcilingItemsMember returns set (target-name); 
-
-$ChildExtensions2 = navigate dimensions domain-member descendants from srt:ConsolidationEliminationsMember returns set (target-name);
-
-/** Union the sets**/
-
-$allowed_members = $allowable_extensions + $member_USGAAP + $ChildExtensions2 + $ChildExtensions1;
-
-$unallowed_members = $member_extension - $allowed_members;
-
-/** Evaluate if facts exists with the unallowable members **/
-/** We have used covered because if it was not covered then the processor looks for alignmnet. This means that the exist will run and if it does not get a result then the processor will stop processing results. i.e. the non existence of the fact means the iteration does not run and the else statement does not run.
-**/
-for ($member in $unallowed_members)
-	$fact1 = {covered @srt:ConsolidationItemsAxis = $member};
-	if exists($fact1)
-		$message_for_fact = "The concept {$fact1.concept.name.local-name} with a value of {$fact1} is dimensionally qualified with the ConsolidationItemsAxis and the unallowable member {$member.local-name}. 
-The properties of the fact for {$fact1.concept.name.local-name} are:
-Period: {$fact1.period}
-Dimensions: {$fact1.dimensions.join(', ','=')} 
-Unit: {$fact1.unit}";
-		true
-	else 
-		$message_for_fact = " The member {$member.local-name} is used on the axis ConsolidationItemsAxis. The ConsolidationItemsAxis should only be used with the members defined in the US GAAP taxonomy or the following extension members: {$allowable_extensions.join(', ')}. There are no facts associated with this member and axis.";
-		true
-
-
-message
-"{$message_for_fact}
-
-Rule Element Id:70
-Rule version: {$ruleVersion}"
-
-SEVERITY error
-
-effectiveDate $effective_dates[$rule_id]
-
-assert US.0001.71 satisfied
-
-$rule_id = (rule-name().split('.'))[rule-name().split('.').length];
-
-$not_allowed_base_member_tree_1 = navigate dimensions dimension-member descendants from RetirementPlanTypeAxis taxonomy $US-GAAP returns set (target-name);
-$not_allowed_base_member_tree_2 = navigate dimensions dimension-member descendants from RetirementPlanSponsorLocationAxis taxonomy $US-GAAP returns set (target-name);
-$not_allowed_base_member_tree_3 = navigate dimensions dimension-member descendants from RetirementPlanFundingStatusAxis taxonomy $US-GAAP returns set (target-name);
-$not_allowed_base_member_tree_4 = navigate dimensions dimension-member descendants from RetirementPlanNameAxis taxonomy $US-GAAP returns set (target-name);
-
-$not_allowed_base_member_trees = $not_allowed_base_member_tree_1 + $not_allowed_base_member_tree_2 + $not_allowed_base_member_tree_3 + $not_allowed_base_member_tree_4;
-
-$base_members = navigate dimensions dimension-member descendants from DefinedBenefitPlanByPlanAssetCategoriesAxis returns set (target-name);
-
-$unallowed_base_members = $base_members intersect $not_allowed_base_member_trees;
-
-for ($member in $unallowed_base_members)
-	$fact1 = {covered @DefinedBenefitPlanByPlanAssetCategoriesAxis = $member};
-	if exists($fact1)
-		$message_for_fact = "The concept {$fact1.concept.name.local-name} with a value of {$fact1} is dimensionally qualified with the DefinedBenefitPlanByPlanAssetCategoriesAxis and the base taxonomy member {$member.local-name}. Members that represent various types of pension plans should not be used on this axis.
-The properties of the fact for {$fact1.concept.name.local-name} are:
-Period: {$fact1.period}
-Dimensions: {$fact1.dimensions.join(', ','=')} 
-Unit: {$fact1.unit}";
-		true
-	else 
-		$message_for_fact = " The member {$member.local-name} is inappropriately used on the axis DefinedBenefitPlanByPlanAssetCategoriesAxis. Members that are children of the axis DefinedBenefitPlansDisclosuresDefinedBenefitPlansAxis represent various types of pension plans should not be used on this axis.";
-		true
-
-
-message
-"{$message_for_fact}
-
-Rule Element Id:71
-Rule version: {$ruleVersion}"
-
-SEVERITY error
-
-effectiveDate $effective_dates[$rule_id]
-
-
-assert US.0001.72 satisfied
-
-$rule_id = (rule-name().split('.'))[rule-name().split('.').length];
-
-$base_members = navigate dimensions dimension-member descendants from AwardDateAxis where is_base($relationship.target, $ALL_BASE_TAXONOMIES) returns set (target-name);
-$allowed_base_member = navigate dimensions dimension-member descendants from AwardDateAxis taxonomy $US-GAAP returns set (target-name);
-$unallowed_base_members = $base_members - $allowed_base_member;
-
-for ($member in $unallowed_base_members)
-	$fact1 = {covered @AwardDateAxis = $member};
-	if exists($fact1)
-		$message_for_fact = "The concept {$fact1.concept.name.local-name} with a value of {$fact1} is dimensionally qualified with the AwardDateAxis and the base taxonomy member {$member.local-name}. Only extension members should be used with the axis AwardDateAxis.
-The properties of the fact for {$fact1.concept.name.local-name} are:
-Period: {$fact1.period}
-Dimensions: {$fact1.dimensions.join(', ','=')} 
-Unit: {$fact1.unit}";
-		true
-	else 
-		$message_for_fact = " The member {$member.local-name} is inappropriately used on the axis AwardDateAxis. The only members allowed on this axis are extension members defined by the filer. There are no facts associated with this member and axis.";
-		true
-
-
-message
-"{$message_for_fact}
-
-Rule Element Id:72
-Rule version: {$ruleVersion}"
-
-SEVERITY error
-
-effectiveDate $effective_dates[$rule_id]
-
-
-assert US.0001.74 satisfied
-
-$rule_id = (rule-name().split('.'))[rule-name().split('.').length];
-/** Determine the members on the axis in the taxonomy using the definition linkbase **/
-
-$allowed_members = navigate dimensions dimension-member descendants from SubsequentEventTypeAxis taxonomy $US-GAAP returns set (target-name);
-
-$member_extension = navigate dimensions dimension-member descendants from SubsequentEventTypeAxis returns set (target-name);
-
-$unallowed_members = $member_extension - $allowed_members;
-
-/** Evaluate if facts exists with the unallowable members **/
-
-for ($member in $unallowed_members)
-	$fact1 = {covered @SubsequentEventTypeAxis = $member};
-	if exists($fact1)
-		$message_for_fact = "The concept {$fact1.concept.name.local-name} with a value of {$fact1} is dimensionally qualified with the SubsequentEventTypeAxis and the unallowable member {$member.local-name}. 
-The properties of the fact for {$fact1.concept.name.local-name} are:
-Period: {$fact1.period}
-Dimensions: {$fact1.dimensions.join(', ','=')} 
-Unit: {$fact1.unit}";
-			true
-	else 
-			$message_for_fact = " The member {$member.local-name} is inappropriately used on the axis SubsequentEventTypeAxis. The only members allowed on this axis are {$allowed_members.join(', ')}. There are no facts associated with this member and axis.";
-			true
-
-message
-"{$message_for_fact}
-
-Rule Element Id:74
-Rule version: {$ruleVersion}"
-
-SEVERITY error
-
-effectiveDate $effective_dates[$rule_id]
-
-assert US.0001.75 satisfied
-
-$rule_id = (rule-name().split('.'))[rule-name().split('.').length];
-
-$allowed_base_member_tree = navigate dimensions dimension-member descendants from StatementEquityComponentsAxis taxonomy $US-GAAP returns set (target-name);
-
-$classes_of_stock_members = navigate dimensions dimension-member descendants from StatementClassOfStockAxis taxonomy $US-GAAP returns set (target-name);
-
-$allowed_base_member_predefined = set(TrustForBenefitOfEmployeesMember);
-
-$allowed_base_member_2017-12_transition = set(AccumulatedNetGainLossFromCashFlowHedgesIncludingPortionAttributableToNoncontrollingInterestMember, AccumulatedNetGainLossFromDesignatedOrQualifyingCashFlowHedgesMember, AccumulatedNetGainLossFromCashFlowHedgesAttributableToNoncontrollingInterestMember);
-
-$allowed_base_member = ($allowed_base_member_tree + $allowed_base_member_predefined + $allowed_base_member_2017-12_transition);
-
-$base_members = navigate dimensions dimension-member descendants from StatementEquityComponentsAxis where is_base($relationship.target, $ALL_BASE_TAXONOMIES) returns set (target-name);
-
-$unallowed_base_members = $base_members - $allowed_base_member;
-
-for ($member in $unallowed_base_members)
-	$fact1 = {covered @StatementEquityComponentsAxis = $member};
-
-	$class_stock_message = (
-		if $member in $classes_of_stock_members
-		"
-When using the member " + $member.local-name + " this member should be used on the class of stock axis and not the StatementEquityComponentsAxis. Any facts reported using the member " + $member.local-name + " should have both the StatementClassOfStockAxis and the StatementEquityComponentsAxis axis associated with the fact. The StatementEquityComponentsAxis should use a generic stock type like CommonStockMember, PreferredStockMember etc."
-		else
-				"");
-
-	if exists($fact1)
-		$message_for_fact = "The concept {$fact1.concept.name.local-name} with a value of {$fact1} is dimensionally qualified with the StatementEquityComponentsAxis and the base taxonomy member {$member.local-name}. Only extension members and the elements defined as children of this axis in the US GAAP taxonomy should be used with the axis StatementEquityComponentsAxis. " + $class_stock_message + "
-The properties of the fact for {$fact1.concept.name.local-name} are:
-Period: {$fact1.period}
-Dimensions: {$fact1.dimensions.join(', ','=')} 
-Unit: {$fact1.unit}";
-		true
-	else 
-		$message_for_fact = " The member {$member.local-name} is inappropriately used on the axis StatementEquityComponentsAxis. The only members allowed on this axis are extension members defined by the filer and the elements defined as children of this axis in the US GAAP taxonomy. There are no facts associated with this member and axis. " + $class_stock_message;
-		true
-
-
-message
-"{$message_for_fact}
-
-Rule Element Id:75
-Rule version: {$ruleVersion}"
-
-SEVERITY error
-
-effectiveDate $effective_dates[$rule_id]
-
-assert US.0001.76 satisfied
-
-$rule_id = (rule-name().split('.'))[rule-name().split('.').length];
-
-/** Use nested navigation as the srt:StatementScenarioAxis in the US GAAP taxonomy is not a valid hypercube in all cases so the dimensions will not return all members. Specifically the 190000 group **/
-$allowed_base_member = navigate domain-member descendants include start
-     from (navigate dimension-domain children
-           from srt:StatementScenarioAxis
-           taxonomy $US-GAAP returns set)
-     taxonomy $US-GAAP
-     returns set (target-name);
-	 
-$base_members = navigate dimensions dimension-member descendants from srt:StatementScenarioAxis where is_base($relationship.target, $ALL_BASE_TAXONOMIES) returns set (target-name);
-$unallowed_base_members = $base_members - $allowed_base_member;
-
-for ($member in $unallowed_base_members)
-	$fact1 = {covered @srt:StatementScenarioAxis = $member};
-	if exists($fact1)
-		$message_for_fact = "The concept {$fact1.concept.name.local-name} with a value of {$fact1} is dimensionally qualified with the srt:StatementScenarioAxis and the base taxonomy member {$member.local-name}. Only extension members and the elements defined as children of this axis in the US GAAP taxonomy should be used with the axis srt:StatementScenarioAxis.
-The properties of the fact for {$fact1.concept.name.local-name} are:
-Period: {$fact1.period}
-Dimensions: {$fact1.dimensions.join(', ','=')} 
-Unit: {$fact1.unit}";
-		true
-	else 
-		$message_for_fact = " The member {$member.local-name} is inappropriately used on the axis srt:StatementScenarioAxis. The only members allowed on this axis are extension members defined by the filer and the elements defined as children of this axis in the US GAAP taxonomy. There are no facts associated with this member and axis.";
-		true
-
-
-message
-"{$message_for_fact}
-
-Rule Element Id:76
-Rule version: {$ruleVersion}"
-
-SEVERITY error
-
-effectiveDate $effective_dates[$rule_id]
-
-assert US.0001.77 satisfied
-
-$rule_id = (rule-name().split('.'))[rule-name().split('.').length];
-
-$base_members = navigate dimensions dimension-member descendants from PreferredUnitsByNameAxis where is_base($relationship.target, $ALL_BASE_TAXONOMIES) returns set (target-name);
-$allowed_base_member = navigate dimensions dimension-member descendants from PreferredUnitsByNameAxis taxonomy $US-GAAP returns set (target-name);
-$unallowed_base_members = $base_members - $allowed_base_member;
-
-for ($member in $unallowed_base_members)
-	$fact1 = {covered @PreferredUnitsByNameAxis = $member};
-	if exists($fact1)
-		$message_for_fact = "The concept {$fact1.concept.name.local-name} with a value of {$fact1} is dimensionally qualified with the PreferredUnitsByNameAxis and the base taxonomy member {$member.local-name}. Only extension members should be used with the axis PreferredUnitsByNameAxis.
-The properties of the fact for {$fact1.concept.name.local-name} are:
-Period: {$fact1.period}
-Dimensions: {$fact1.dimensions.join(', ','=')} 
-Unit: {$fact1.unit}";
-		true
-	else 
-		$message_for_fact = " The member {$member.local-name} is inappropriately used on the axis PreferredUnitsByNameAxis. The only members allowed on this axis are extension members defined by the filer. There are no facts associated with this member and axis.";
-		true
-
-
-message
-"{$message_for_fact}
-
-Rule Element Id:77
-Rule version: {$ruleVersion}"
-
-SEVERITY error
-
-effectiveDate $effective_dates[$rule_id]
-
-
-assert US.0001.78 satisfied
-
-$rule_id = (rule-name().split('.'))[rule-name().split('.').length];
-
-$base_members = navigate dimensions dimension-member descendants from RetirementPlanNameAxis where is_base($relationship.target, $ALL_BASE_TAXONOMIES) returns set (target-name);
-$allowed_base_member = navigate dimensions dimension-member descendants from RetirementPlanNameAxis taxonomy $US-GAAP returns set (target-name);
-$unallowed_base_members = $base_members - $allowed_base_member;
-
-for ($member in $unallowed_base_members)
-	$fact1 = {covered @RetirementPlanNameAxis = $member};
-	if exists($fact1)
-		$message_for_fact = "The concept {$fact1.concept.name.local-name} with a value of {$fact1} is dimensionally qualified with the RetirementPlanNameAxis and the base taxonomy member {$member.local-name}. Only extension members should be used with the axis RetirementPlanNameAxis.
-The properties of the fact for {$fact1.concept.name.local-name} are:
-Period: {$fact1.period}
-Dimensions: {$fact1.dimensions.join(', ','=')} 
-Unit: {$fact1.unit}";
-		true
-	else 
-		$message_for_fact = " The member {$member.local-name} is inappropriately used on the axis RetirementPlanNameAxis. The only members allowed on this axis are extension members defined by the filer. There are no facts associated with this member and axis.";
-		true
-
-
-message
-"{$message_for_fact}
-
-Rule Element Id:78
-Rule version: {$ruleVersion}"
-
-SEVERITY error
-
-effectiveDate $effective_dates[$rule_id]
-
-assert US.0001.79 satisfied
-
-$rule_id = (rule-name().split('.'))[rule-name().split('.').length];
-
-$base_members = navigate dimensions dimension-member descendants from srt:OwnershipAxis where is_base($relationship.target, $ALL_BASE_TAXONOMIES) returns set (target-name);
-$allowed_base_member = navigate dimensions dimension-member descendants from srt:OwnershipAxis taxonomy $US-GAAP returns set (target-name);
-$unallowed_base_members = $base_members - $allowed_base_member;
-
-for ($member in $unallowed_base_members)
-	$fact1 = {covered @srt:OwnershipAxis = $member};
-	if exists($fact1)
-		$message_for_fact = "The concept {$fact1.concept.name.local-name} with a value of {$fact1} is dimensionally qualified with the OwnershipAxis and the base taxonomy member {$member.local-name}. Only extension members should be used with the axis OwnershipAxis.
-The properties of the fact for {$fact1.concept.name.local-name} are:
-Period: {$fact1.period}
-Dimensions: {$fact1.dimensions.join(', ','=')} 
-Unit: {$fact1.unit}";
-		true
-	else 
-		$message_for_fact = " The member {$member.local-name} is inappropriately used on the axis OwnershipAxis. The only members allowed on this axis are extension members defined by the filer. There are no facts associated with this member and axis.";
-		true
-
-
-message
-"{$message_for_fact}
-
-Rule Element Id:79
-Rule version: {$ruleVersion}"
-
-SEVERITY error
-
-effectiveDate $effective_dates[$rule_id]
-
-assert US.0001.80 satisfied
-
-$rule_id = (rule-name().split('.'))[rule-name().split('.').length];
-
-$base_members = navigate dimensions dimension-member descendants from srt:MajorCustomersAxis where is_base($relationship.target, $ALL_BASE_TAXONOMIES) returns set (target-name);
-$allowed_base_member = navigate dimensions dimension-member descendants from srt:MajorCustomersAxis taxonomy $US-GAAP returns set (target-name);
-$unallowed_base_members = $base_members - $allowed_base_member;
-
-for ($member in $unallowed_base_members)
-	$fact1 = {covered @srt:MajorCustomersAxis = $member};
-	if exists($fact1)
-		$message_for_fact = "The concept {$fact1.concept.name.local-name} with a value of {$fact1} is dimensionally qualified with the MajorCustomersAxis and the base taxonomy member {$member.local-name}. Only extension members should be used with the axis MajorCustomersAxis.
-The properties of the fact for {$fact1.concept.name.local-name} are:
-Period: {$fact1.period}
-Dimensions: {$fact1.dimensions.join(', ','=')} 
-Unit: {$fact1.unit}";
-		true
-	else 
-		$message_for_fact = " The member {$member.local-name} is inappropriately used on the axis MajorCustomersAxis. The only members allowed on this axis are extension members defined by the filer. There are no facts associated with this member and axis.";
-		true
-
-
-message
-"{$message_for_fact}
-
-Rule Element Id:80
-Rule version: {$ruleVersion}"
-
-SEVERITY error
-
-effectiveDate $effective_dates[$rule_id]
-
-assert US.0001.9366 satisfied
-
-$rule_id = (rule-name().split('.'))[rule-name().split('.').length];
-
-$base_members = navigate dimensions dimension-member descendants from BusinessAcquisitionAxis where is_base($relationship.target, $ALL_BASE_TAXONOMIES) returns set (target-name);
-$allowed_base_member = navigate dimensions dimension-member descendants from BusinessAcquisitionAxis taxonomy $US-GAAP returns set (target-name);
-$unallowed_base_members = $base_members - $allowed_base_member;
-
-for ($member in $unallowed_base_members)
-	$fact1 = {covered @BusinessAcquisitionAxis = $member};
-	if exists($fact1)
-		$message_for_fact = "The concept {$fact1.concept.name.local-name} with a value of {$fact1} is dimensionally qualified with the BusinessAcquisitionAxis and the base taxonomy member {$member.local-name}. Only extension members should be used with the axis BusinessAcquisitionAxis and the members {$allowed_base_member.join(', ')}.
-The properties of the fact for {$fact1.concept.name.local-name} are:
-Period: {$fact1.period}
-Dimensions: {$fact1.dimensions.join(', ','=')} 
-Unit: {$fact1.unit}";
-		true
-	else 
-		$message_for_fact = " The member {$member.local-name} is inappropriately used on the axis BusinessAcquisitionAxis. The only members allowed on this axis are extension members defined by the filer and the members {$allowed_base_member.join(', ')}. There are no facts associated with this member and axis.";
-		true
-
-
-message
-"{$message_for_fact}
-
-Rule Element Id:9366
-Rule version: {$ruleVersion}"
-
-SEVERITY error
-
-effectiveDate $effective_dates[$rule_id]
-
-
-assert US.0001.81 satisfied
-
-$rule_id = (rule-name().split('.'))[rule-name().split('.').length];
-/** Determine the members on the axis in the taxonomy using the definition linkbase CHANGE TO - dimensions dimension-member **/
-
-$member_USGAAP = navigate dimensions dimension-member descendants from StatementBusinessSegmentsAxis taxonomy $US-GAAP returns set (target-name);
-
-$baseMembers = navigate dimensions dimension-member descendants from StatementBusinessSegmentsAxis where is_base($relationship.target, $ALL_BASE_TAXONOMIES) returns set (target-name);
-
-
-/** Difference the sets**/
-
-$unallowed_members = $baseMembers - $member_USGAAP;
-
-/** Evaluate if facts exists with the unallowable members **/
-/** We have used covered because if it was not covered then the processor looks for alignmnet. This means that the exist will run and if it does not get a result then the processor will stop processing results. i.e. the non existence of the fact means the iteration does not run and the else statement does not run.
-**/
-for ($member in $unallowed_members)
-	$fact1 = {covered @StatementBusinessSegmentsAxis = $member};
-	if exists($fact1)
-		$message_for_fact = "The concept {$fact1.concept.name.local-name} with a value of {$fact1} is dimensionally qualified with the StatementBusinessSegmentsAxis and the unallowable member {$member.local-name}. The StatementBusinessSegmentsAxis should only be used with extension members and the  following  US-GAAP  members: {$member_USGAAP.join(', ')}.
-The properties of the fact for {$fact1.concept.name.local-name} are:
-Period: {$fact1.period}
-Dimensions: {$fact1.dimensions.join(', ','=')} 
-Unit: {$fact1.unit}";
-		true
-	else 
-		$message_for_fact = " The member {$member.local-name} is used on the axis StatementBusinessSegmentsAxis. The StatementBusinessSegmentsAxis should only be used with extension members and the  following  US-GAAP  members: {$member_USGAAP.join(', ')}. There are no facts associated with this member and axis.";
-		true
-
-
-message
-"{$message_for_fact}
-
-Rule Element Id:{$rule_id}
-Rule version: {$ruleVersion}"
-
-SEVERITY error
-
-effectiveDate $effective_dates[$rule_id]
-
-
-assert US.0001.82 satisfied
-
-$rule_id = (rule-name().split('.'))[rule-name().split('.').length];
-
-$base_members = navigate dimensions dimension-member descendants from AssetAcquisitionAxis where is_base($relationship.target, $ALL_BASE_TAXONOMIES) returns set (target-name);
-$allowed_base_member = navigate dimensions dimension-member descendants from AssetAcquisitionAxis taxonomy $US-GAAP returns set (target-name);
-$unallowed_base_members = $base_members - $allowed_base_member;
-
-for ($member in $unallowed_base_members)
-	$fact1 = {covered @AssetAcquisitionAxis = $member};
-	if exists($fact1)
-		$message_for_fact = "The concept {$fact1.concept.name.local-name} with a value of {$fact1} is dimensionally qualified with the AssetAcquisitionAxis and the base taxonomy member {$member.local-name}. Only extension members should be used with the axis AssetAcquisitionAxis and the members {$allowed_base_member.join(', ')}.
-The properties of the fact for {$fact1.concept.name.local-name} are:
-Period: {$fact1.period}
-Dimensions: {$fact1.dimensions.join(', ','=')} 
-Unit: {$fact1.unit}";
-		true
-	else 
-		$message_for_fact = " The member {$member.local-name} is inappropriately used on the axis AssetAcquisitionAxis. The only members allowed on this axis are extension members defined by the filer and the members {$allowed_base_member.join(', ')}. There are no facts associated with this member and axis.";
-		true
-
-
-message
-"{$message_for_fact}
-
-Rule Element Id:9366
-Rule version: {$ruleVersion}"
-
-SEVERITY error
-
-effectiveDate $effective_dates[$rule_id]
-
-
-assert US.0001.83 satisfied
-
-$rule_id = (rule-name().split('.'))[rule-name().split('.').length];
-
-
-$base_members = navigate dimensions dimension-member descendants from RetirementPlanSponsorLocationAxis where is_base($relationship.target, $ALL_BASE_TAXONOMIES) returns set (target-name);
-
-$allowed_base_member = navigate parent-child descendants from srt:StatementGeographicalAxis taxonomy $US-GAAP returns set (target-name) + set(RetirementPlanSponsorLocationDomain, DomesticPlanMember, ForeignPlanMember);
-$unallowed_base_members = $base_members - $allowed_base_member;
-
-$allowed_base_memer_local_name = filter $allowed_base_member returns $item.local-name;
-
-for ($member in $unallowed_base_members)
-	$fact1 = {covered @RetirementPlanSponsorLocationAxis = $member};
-	if exists($fact1)
-		$message_for_fact = "The concept {$fact1.concept.name.local-name} with a value of {$fact1} is dimensionally qualified with the RetirementPlanSponsorLocationAxis and the base taxonomy member {$member.local-name}. Only Geographical location members, DomesticPlanMember, ForeignPlanMember and extension members should be used with the axis RetirementPlanSponsorLocationAxis.
-The properties of the fact for {$fact1.concept.name.local-name} are:
-Period: {$fact1.period}
-Dimensions: {$fact1.dimensions.join(', ','=')} 
-Unit: {$fact1.unit}";
-		true
-	else 
-		$message_for_fact = " The member {$member.local-name} is inappropriately used on the axis RetirementPlanSponsorLocationAxis. The only members allowed on this axis are extension members defined by the filer and the following members in the US-GAAP taxonomy {$allowed_base_memer_local_name.join(', ')} . There are no facts associated with this member and axis.";
-		true
-
-
-message
-"{$message_for_fact}
-
-Rule Element Id:{$rule_id}
-Rule version: {$ruleVersion}"
-
-SEVERITY error
-
->>>>>>> ccc6d1d3
 effectiveDate $effective_dates[$rule_id]