/**
DQC Rules
 (c) Copyright 2017 - 2020, XBRL US Inc. All rights reserved.
 See https://xbrl.us/dqc-license for license information.
 See https://xbrl.us/dqc-patent for patent infringement notice.
Taxonomy: US GAAP 2020
**/


rule-name-prefix DQC

assert US.0004.16 satisfied

$rule_id = (rule-name().split('.'))[rule-name().split('.').length];
$Assets = {nonils @Assets};
$LiabilitiesAndStockholdersEquity = {nonils @LiabilitiesAndStockholdersEquity};
$decimal_tolerance_factor = 2;

tolerance_for_decimals($Assets, $LiabilitiesAndStockholdersEquity, $decimal_tolerance_factor)

message

"{$Assets.concept.label.text} with a value of {$Assets} is not equal to the total of {$LiabilitiesAndStockholdersEquity.concept.label.text} with a value of {$LiabilitiesAndStockholdersEquity}. These values should be equal.
The properties of this {$Assets.concept} fact are:
Period :{$Assets.period}
Dimensions :  {$Assets.dimensions.join(', ','=')}
Unit : {$Assets.unit}
Decimals of Assets : {$Assets.decimals}
Decimals of Liabilities and Equity : {$LiabilitiesAndStockholdersEquity.decimals}

Rule Element Id:{$rule_id}
Rule version: {$ruleVersion}"


severity error
effectiveDate $effective_dates[$rule_id]

/**
Assets = AssetsCurrent + AssetsNoncurrent
**/

assert US.0004.9280 satisfied

$rule_id = (rule-name().split('.'))[rule-name().split('.').length];

$Assets = {nonils @Assets};
$CalcAssets = {nonils @AssetsCurrent}#ca <+> {nonils @AssetsNoncurrent}#nca;
$Decimals = list({nonils @AssetsCurrent},{nonils @Assets},{nonils @AssetsNoncurrent});

$minDecimals = min(list(for $x in $Decimals
				if $x == none 
					skip
				else
					$x.decimals));

$decimal_tolerance_factor = 2;

if $CalcAssets == none
	skip
else
	tolerance_for_decimals_comp($Assets, $CalcAssets, $minDecimals, $decimal_tolerance_factor)


message

"{$Assets.concept.label.text} with a value of {$Assets} is not equal to the combined total of Current Assets and Noncurrent assets ( {$ca} + {$nca} ) with a value of {$CalcAssets}. These values should be equal.
The properties of this {$Assets.concept} fact are:
Period :{$Assets.period}
Dimensions :  {$Assets.dimensions.join(', ','=')}
Unit : {$Assets.unit}
Decimals of Assets : {$Assets.decimals}
Decimals of Current Assets : {$ca.decimals}
Decimals of Non Current Assets : {$nca.decimals}

Rule Element Id:{$rule_id}
Rule version: {$ruleVersion}"


severity error

effectiveDate $effective_dates[$rule_id]

/**
Liabilities = LiabilitiesCurrent + LiabilitiesNoncurrent
**/

assert US.0004.9281 satisfied

$rule_id = (rule-name().split('.'))[rule-name().split('.').length];

$Liabilities = {nonils @Liabilities};
$CalcLiabilities = {nonils @LiabilitiesCurrent}#cl <+> {nonils @LiabilitiesNoncurrent}#ncl;
$Decimals = list({nonils @Liabilities},{nonils @LiabilitiesCurrent},{nonils @LiabilitiesNoncurrent});

$minDecimals = min(list(for $x in $Decimals
				if $x == none 
					skip
				else
					$x.decimals));

$decimal_tolerance_factor = 2;

if $CalcLiabilities == none
	skip
else	
	tolerance_for_decimals_comp($Liabilities, $CalcLiabilities, $minDecimals, $decimal_tolerance_factor)

message

"{$Liabilities.concept.label.text} with a value of {$Liabilities} is not equal to the combined total of Current Liabilities and Noncurrent Liabilites ( {$cl} + {$ncl} ) with a value of {$CalcLiabilities}. 

These values should be equal.
The properties of this {$Liabilities.concept} fact are:
Period :{$Liabilities.period}
Dimensions :  {$Liabilities.dimensions.join(', ','=')}
Unit : {$Liabilities.unit}
Decimals of Liabilities : {$Liabilities.decimals}
Decimals of Current Liabilities : {$cl.decimals}
Decimals of Non Current Liabilities : {$ncl.decimals}

Rule Element Id:{$rule_id}
Rule version: {$ruleVersion}"


severity error

effectiveDate $effective_dates[$rule_id]

/**
StockholdersEquityIncludingPortionAttributableToNoncontrollingInterest = StockholdersEquity + MinorityInterest
**/

assert US.0004.9282 satisfied

$rule_id = (rule-name().split('.'))[rule-name().split('.').length];

$SEINCI = {nonils @StockholdersEquityIncludingPortionAttributableToNoncontrollingInterest @@srt:ConsolidationItemsAxis = none};
$CalcSE = {nonils @StockholdersEquity @@srt:ConsolidationItemsAxis = none}#se <+> {nonils @MinorityInterest @@srt:ConsolidationItemsAxis = none}#mi;
$Decimals = list({nonils @StockholdersEquityIncludingPortionAttributableToNoncontrollingInterest @@srt:ConsolidationItemsAxis = none},{nonils @StockholdersEquity @@srt:ConsolidationItemsAxis = none},{nonils @MinorityInterest @@srt:ConsolidationItemsAxis = none});

$minDecimals = min(list(for $x in $Decimals
				if $x == none 
					skip
				else
					$x.decimals));

$decimal_tolerance_factor = 2;

if $CalcSE == none
	skip
else		
	tolerance_for_decimals_comp($SEINCI, $CalcSE, $minDecimals, $decimal_tolerance_factor)

message

"{$SEINCI.concept.label.text} with a value of {$SEINCI} is not equal to the combined total of Stockholders Equity Excluding NI and Noncontrolling Interest ( {$se} + {$mi} ) with a value of {$CalcSE}. 

These values should be equal.
The properties of this {$SEINCI.concept} fact are:
Period :{$SEINCI.period}
Dimensions :  {$SEINCI.dimensions.join(', ','=')}
Unit : {$SEINCI.unit}
Decimals of Stockholders Equity Including Noncontrolling Interest : {$SEINCI.decimals}
Decimals of Stockholders Equity Excluding NI : {$se.decimals}
Decimals of Noncontrolling Interest : {$mi.decimals}

Rule Element Id:{$rule_id}
Rule version: {$ruleVersion}"


severity error

effectiveDate $effective_dates[$rule_id]

/**

LiabilitiesAndStockholdersEquity = StockholdersEquityIncludingPortionAttributableToNoncontrollingInterest + Liabilities + TemporaryEquityCarryingAmountIncludingPortionAttributableToNoncontrollingInterests

class of stock axis for temporary equity.
**/

assert US.0004.9283 satisfied

$rule_id = (rule-name().split('.'))[rule-name().split('.').length];

$LSE = {nonils @LiabilitiesAndStockholdersEquity};

$CalcEquity = first-value({nonils @StockholdersEquityIncludingPortionAttributableToNoncontrollingInterest}, {nonils @StockholdersEquity} <+ {nonils @MinorityInterest});

$CalcLiabilities = first-value({nonils @Liabilities}, {nonils @LiabilitiesCurrent} <+> {nonils @LiabilitiesNoncurrent});

/** Components for temp Equity **/
/** TOO COMPLICATED 
$TempAttParent = sum(axis_members(TemporaryEquityCarryingAmountAttributableToParent, StatementClassOfStockAxis));

$RedeemNCI = sum(axis_members(RedeemableNoncontrollingInterestEquityCarryingAmount, StatementClassOfStockAxis));

$TempSubComp = first-value({nonils @TemporaryEquityCarryingAmountAttributableToParent}, $TempAttParent) + first-value({nonils @RedeemableNoncontrollingInterestEquityCarryingAmount},$RedeemNCI);

$TempIncNCI = sum(axis_members(TemporaryEquityCarryingAmountIncludingPortionAttributableToNoncontrollingInterests, StatementClassOfStockAxis));

$CalcTempEquity = first-value({nonils @TemporaryEquityCarryingAmountIncludingPortionAttributableToNoncontrollingInterests}, $TempSubComp, $TempIncNCI);
**/

$CalcTempEquity = {nonils @TemporaryEquityCarryingAmountIncludingPortionAttributableToNoncontrollingInterests};

$CalcLSE = $CalcEquity <+> $CalcLiabilities <+> $CalcTempEquity;

$Decimals = list({nonils @LiabilitiesAndStockholdersEquity},{nonils @StockholdersEquityIncludingPortionAttributableToNoncontrollingInterest},{nonils @StockholdersEquity}, {nonils @MinorityInterest}, {nonils @Liabilities}, {nonils @LiabilitiesCurrent}, {nonils @LiabilitiesNoncurrent})

$minDecimals = min(list(for $x in $Decimals
				if $x == none 
					skip
				else
					$x.decimals));

$decimal_tolerance_factor = 2;

/**
$addMessage =  (if exists($TempIncNCI) and not exists({nonils @TemporaryEquityCarryingAmountIncludingPortionAttributableToNoncontrollingInterests}) and not exists($TempSubComp)
	"Temporary equity was calculated by adding the value of TemporaryEquityCarryingAmountIncludingPortionAttributableToNoncontrollingInterests across the dimension StatementClassOfStockAxis, with the values of {axis_members(TemporaryEquityCarryingAmountIncludingPortionAttributableToNoncontrollingInterests, StatementClassOfStockAxis).join(',')} "
else
	'');
**/

if ($CalcEquity == none or $CalcLiabilities == none or $CalcLSE == none or $LSE == none)
	skip
else
	tolerance_for_decimals_comp($LSE, $CalcLSE, $minDecimals, $decimal_tolerance_factor)
	
message

"{$LSE.concept.label.text} with a value of {$LSE} is not equal to the combined total of Stockholders Equity, Liabilities and Temporary Equity  ( {$CalcEquity} + {$CalcLiabilities} + {$CalcTempEquity}) with a value of {$CalcLSE}. 

These values should be equal.
The properties of this {$LSE.concept} fact are:
Period :{$LSE.period}
Dimensions :  {$LSE.dimensions.join(', ','=')}
Unit : {$LSE.unit}
Decimals of Liabilities and Stockholders Equity : {$LSE.decimals}

Rule Element Id:{$rule_id}
Rule version: {$ruleVersion}"


severity error

effectiveDate $effective_dates[$rule_id]

/**
ComprehensiveIncomeNetOfTaxIncludingPortionAttributableToNoncontrollingInterest = ProfitLoss + OtherComprehensiveIncomeLossNetOfTax

**/

assert US.0004.9284 satisfied

$rule_id = (rule-name().split('.'))[rule-name().split('.').length];

$base = {nonils @ComprehensiveIncomeNetOfTaxIncludingPortionAttributableToNoncontrollingInterest};
$agg = {nonils @ProfitLoss}#a1 <+> {nonils @OtherComprehensiveIncomeLossNetOfTax}#a2;
$Decimals = list({nonils @ComprehensiveIncomeNetOfTaxIncludingPortionAttributableToNoncontrollingInterest},{nonils @ProfitLoss},{nonils @OtherComprehensiveIncomeLossNetOfTax});

$minDecimals = min(list(for $x in $Decimals
				if $x == none 
					skip
				else
					$x.decimals));

$decimal_tolerance_factor = 2;

if ($agg == none)
	skip
else	
	tolerance_for_decimals_comp($base, $agg, $minDecimals, $decimal_tolerance_factor)

message

"{$base.concept.label.text} with a value of {$base} is not equal to the combined total of {$a1.concept.label.text} and {$a2.concept.label.text} ( {$a1} + {$a2} ) with a value of {$agg}. 

These values should be equal.
The properties of this {$base.concept} fact are:
Period :{$base.period}
Dimensions :  {$base.dimensions.join(', ','=')}
Unit : {$base.unit}
Decimals of {$base.concept.label.text} : {$base.decimals}
Decimals of {$a1.concept.label.text} : {$a1.decimals}
Decimals of {$a2.concept.label.text} : {$a2.decimals}

Rule Element Id:{$rule_id}
Rule version: {$ruleVersion}"

severity error

effectiveDate $effective_dates[$rule_id]

/**

ComprehensiveIncomeNetOfTaxIncludingPortionAttributableToNoncontrollingInterest = ComprehensiveIncomeNetOfTaxAttributableToNoncontrollingInterest + ComprehensiveIncomeNetOfTax

**/

assert US.0004.9285 satisfied


$rule_id = (rule-name().split('.'))[rule-name().split('.').length];

/** The first part of the if statement  was added to address the situation where additional extension items comprised the calc of ComprehensiveIncomeNetOfTax which threw the simple compare off. To address this we look at the calc to pick up any extension items or taxonomy items that could get pushed into the calculation. The if statement checks if a calc was defined and if the actual calculation works.**/
<<<<<<< HEAD
$CalcItems = navigate summation-item children from (ComprehensiveIncomeNetOfTax) returns set (target-name);

if $CalcItems.length > 2 and $CalcItems.contains(ComprehensiveIncomeNetOfTaxAttributableToNoncontrollingInterest) and $CalcItems.contains(ComprehensiveIncomeNetOfTaxIncludingPortionAttributableToNoncontrollingInterest)
	$CalcItems2 = navigate summation-item children from (ComprehensiveIncomeNetOfTax)  returns list (target-name, weight);
	$agg = sum(list(for $pair in $CalcItems2
		{nonils @concept= $pair[1]} * $pair[2]));
	$base = {nonils @ComprehensiveIncomeNetOfTax};
	$Decimals = list(for $pair in $CalcItems2
					{nonils @concept= $pair[1]}) + list({nonils @ComprehensiveIncomeNetOfTax});
	$minDecimals = min(list(for $x in $Decimals
					if $x == none 
						skip
					else
						$x.decimals));
	$custom_message = "The element ComprehensiveIncomeNetOfTax has calculation children that do not add to the total value of " + $base.string + " the value of the aggregate components defined in the calculation sum to " + $agg.string + ". The elements comprising the calculation are " + $CalcItems.join(', ') + "."
	tolerance_for_decimals_comp($base, $agg, $minDecimals, 2)
	

else
	$base = {nonils @ComprehensiveIncomeNetOfTaxIncludingPortionAttributableToNoncontrollingInterest};
	$a2 = {nonils @ComprehensiveIncomeNetOfTax};
	$a1 = {nonils @ComprehensiveIncomeNetOfTaxAttributableToNoncontrollingInterest};
	$agg = {nonils @ComprehensiveIncomeNetOfTaxAttributableToNoncontrollingInterest} <+> {nonils @ComprehensiveIncomeNetOfTax};
	$Decimals = list({nonils @ComprehensiveIncomeNetOfTaxIncludingPortionAttributableToNoncontrollingInterest},{nonils @ComprehensiveIncomeNetOfTaxAttributableToNoncontrollingInterest},{nonils @ComprehensiveIncomeNetOfTax});

	$minDecimals = min(list(for $x in $Decimals
					if $x == none 
						skip
					else
						$x.decimals));

	$decimal_tolerance_factor = 2;

	if ($agg == none)
		skip
	else
		$custom_message = $base.concept.label.text + " with a value of " + $base.string + " is not equal to the combined total of " + $a1.concept.label.text + " and " + $a2.concept.label.text + " (" + $a1.string + " + " + $a2.string + ") with a value of " + $agg.string + ". If the calculation includes extension or additional items, then a calculation relationship defining the components of ComprehensiveIncomeNetOfTax should be defined in the extension taxonomy defining these additional items. This will clear the error."; 
		tolerance_for_decimals_comp($base, $agg, $minDecimals, $decimal_tolerance_factor)
=======
$CalcNetworks = navigate summation-item children from (ComprehensiveIncomeNetOfTax) returns by network (target-name);
for $key in $CalcNetworks.keys
	if $CalcNetworks[$key].length > 2 and $CalcNetworks[$key].contains(ComprehensiveIncomeNetOfTaxAttributableToNoncontrollingInterest) and $CalcNetworks[$key].contains(ComprehensiveIncomeNetOfTaxIncludingPortionAttributableToNoncontrollingInterest)
		$CalcItems2 = navigate summation-item children from (ComprehensiveIncomeNetOfTax)  returns list (target-name, weight);
		$agg = sum(list(for $pair in $CalcItems2
			{nonils @concept= $pair[1]} * $pair[2]));
		$base = {nonils @ComprehensiveIncomeNetOfTax};
		$Decimals = list(for $pair in $CalcItems2
						{nonils @concept= $pair[1]}) + list({nonils @ComprehensiveIncomeNetOfTax});
		$minDecimals = min(list(for $x in $Decimals
						if $x == none 
							skip
						else
							$x.decimals));
		$custom_message = "The element ComprehensiveIncomeNetOfTax has calculation children that do not add to the total value of " + $base.string + " the value of the aggregate components defined in the calculation sum to " + $agg.string + ". The elements comprising the calculation are " + $CalcNetworks[$key].join(', ') + "."
		tolerance_for_decimals_comp($base, $agg, $minDecimals, 2)
	
	else
		$base = {nonils @ComprehensiveIncomeNetOfTaxIncludingPortionAttributableToNoncontrollingInterest};
		$a2 = {nonils @ComprehensiveIncomeNetOfTax};
		$a1 = {nonils @ComprehensiveIncomeNetOfTaxAttributableToNoncontrollingInterest};
		$agg = {nonils @ComprehensiveIncomeNetOfTaxAttributableToNoncontrollingInterest} <+> {nonils @ComprehensiveIncomeNetOfTax};
		$Decimals = list({nonils @ComprehensiveIncomeNetOfTaxIncludingPortionAttributableToNoncontrollingInterest},{nonils @ComprehensiveIncomeNetOfTaxAttributableToNoncontrollingInterest},{nonils @ComprehensiveIncomeNetOfTax});

		$minDecimals = min(list(for $x in $Decimals
						if $x == none 
							skip
						else
							$x.decimals));

		$decimal_tolerance_factor = 2;

		if ($agg == none)
			skip
		else
			$custom_message = $base.concept.label.text + " with a value of " + $base.string + " is not equal to the combined total of " + $a1.concept.label.text + " and " + $a2.concept.label.text + " (" + $a1.string + " + " + $a2.string + ") with a value of " + $agg.string + ". If the calculation includes extension or additional items, then a calculation relationship defining the components of ComprehensiveIncomeNetOfTax should be defined in the extension taxonomy defining these additional items. This will clear the error."; 
			tolerance_for_decimals_comp($base, $agg, $minDecimals, $decimal_tolerance_factor)
>>>>>>> 10b29b1d

message

"{$custom_message} 

The properties of this {$base.concept} fact are:
Period :{$base.period}
Dimensions :  {$base.dimensions.join(', ','=')}
Unit : {$base.unit}
Decimals of {$base.concept.label.text} : {$base.decimals}


Rule Element Id:{$rule_id}
Rule version: {$ruleVersion}"

severity error

effectiveDate $effective_dates[$rule_id]

/** CashFlow

CashAndCashEquivalentsPeriodIncreaseDecreaseExcludingExchangeRateEffect = NetCashProvidedByUsedInOperatingActivities + NetCashProvidedByUsedInInvestingActivities + NetCashProvidedByUsedInFinancingActivities
**/

assert US.0004.9286 satisfied

$rule_id = (rule-name().split('.'))[rule-name().split('.').length];

$base = first-value({nonils @CashCashEquivalentsRestrictedCashAndRestrictedCashEquivalentsPeriodIncreaseDecreaseExcludingExchangeRateEffect}, {nonils @CashAndCashEquivalentsPeriodIncreaseDecreaseExcludingExchangeRateEffect});

$agg = {nonils @NetCashProvidedByUsedInOperatingActivities}#a1 <+> {nonils @NetCashProvidedByUsedInInvestingActivities}#a2 <+> {nonils @NetCashProvidedByUsedInFinancingActivities}#a3;
$decimal_tolerance_factor = 2;

if $base == none
	skip
else
	tolerance_for_decimals($base, $agg, $decimal_tolerance_factor)

message

"{$base.concept.label.text} with a value of {$base} is not equal to the combined total of {$a1.concept.label.text}, {$a2.concept.label.text} and {$a3.concept.label.text} ( {$a1} + {$a2} + {$a3} ) with a value of {$agg}. 

These values should be equal.
The properties of this {$base.concept} fact are:
Period :{$base.period}
Dimensions :  {$base.dimensions.join(', ','=')}
Unit : {$base.unit}
Decimals of {$base.concept.label.text} : {$base.decimals}
Decimals of {$a1.concept.label.text} : {$a1.decimals}
Decimals of {$a2.concept.label.text} : {$a2.decimals}
Decimals of {$a3.concept.label.text} : {$a3.decimals}

Rule Element Id:{$rule_id}
Rule version: {$ruleVersion}"

severity error

effectiveDate $effective_dates[$rule_id]
/**
NetCashProvidedByUsedInFinancingActivities = NetCashProvidedByUsedInFinancingActivitiesContinuingOperations + CashProvidedByUsedInFinancingActivitiesDiscontinuedOperations

**/

assert US.0004.9287 satisfied

$rule_id = (rule-name().split('.'))[rule-name().split('.').length];

$base = {nonils @NetCashProvidedByUsedInFinancingActivities};
$agg = {nonils @NetCashProvidedByUsedInFinancingActivitiesContinuingOperations}#a1 <+> {nonils @CashProvidedByUsedInFinancingActivitiesDiscontinuedOperations}#a2;
$decimal_tolerance_factor = 2;

tolerance_for_decimals($base, $agg, $decimal_tolerance_factor)

message

"{$base.concept.label.text} with a value of {$base} is not equal to the combined total of {$a1.concept.label.text} and {$a2.concept.label.text} ( {$a1} + {$a2} ) with a value of {$agg}. 

These values should be equal.
The properties of this {$base.concept} fact are:
Period :{$base.period}
Dimensions :  {$base.dimensions.join(', ','=')}
Unit : {$base.unit}
Decimals of {$base.concept.label.text} : {$base.decimals}
Decimals of {$a1.concept.label.text} : {$a1.decimals}
Decimals of {$a2.concept.label.text} : {$a2.decimals}

Rule Element Id:{$rule_id}
Rule version: {$ruleVersion}"

severity error

effectiveDate $effective_dates[$rule_id]

/**
NetCashProvidedByUsedInInvestingActivities = NetCashProvidedByUsedInInvestingActivitiesContinuingOperations + CashProvidedByUsedInInvestingActivitiesDiscontinuedOperations
**/

assert US.0004.9288 satisfied

$rule_id = (rule-name().split('.'))[rule-name().split('.').length];

$base = {nonils @NetCashProvidedByUsedInInvestingActivities};
$agg = {nonils @NetCashProvidedByUsedInInvestingActivitiesContinuingOperations}#a1 <+> {nonils @CashProvidedByUsedInInvestingActivitiesDiscontinuedOperations}#a2;
$decimal_tolerance_factor = 2;

tolerance_for_decimals($base, $agg, $decimal_tolerance_factor)

message

"{$base.concept.label.text} with a value of {$base} is not equal to the combined total of {$a1.concept.label.text} and {$a2.concept.label.text} ( {$a1} + {$a2} ) with a value of {$agg}. 

These values should be equal.
The properties of this {$base.concept} fact are:
Period :{$base.period}
Dimensions :  {$base.dimensions.join(', ','=')}
Unit : {$base.unit}
Decimals of {$base.concept.label.text} : {$base.decimals}
Decimals of {$a1.concept.label.text} : {$a1.decimals}
Decimals of {$a2.concept.label.text} : {$a2.decimals}

Rule Element Id:{$rule_id}
Rule version: {$ruleVersion}"

severity error
rule-focus $base

effectiveDate $effective_dates[$rule_id]

/**
NetCashProvidedByUsedInOperatingActivities = NetCashProvidedByUsedInOperatingActivitiesContinuingOperations + CashProvidedByUsedInOperatingActivitiesDiscontinuedOperations

**/

assert US.0004.9289 satisfied

$rule_id = (rule-name().split('.'))[rule-name().split('.').length];

$base = {nonils @NetCashProvidedByUsedInOperatingActivities};
$agg = {nonils @NetCashProvidedByUsedInOperatingActivitiesContinuingOperations}#a1 <+> {nonils @CashProvidedByUsedInOperatingActivitiesDiscontinuedOperations}#a2;
$decimal_tolerance_factor = 2;

tolerance_for_decimals($base, $agg, $decimal_tolerance_factor)

message

"{$base.concept.label.text} with a value of {$base} is not equal to the combined total of {$a1.concept.label.text} and {$a2.concept.label.text} ( {$a1} + {$a2} ) with a value of {$agg}. 

These values should be equal.
The properties of this {$base.concept} fact are:
Period :{$base.period}
Dimensions :  {$base.dimensions.join(', ','=')}
Unit : {$base.unit}
Decimals of {$base.concept.label.text} : {$base.decimals}
Decimals of {$a1.concept.label.text} : {$a1.decimals}
Decimals of {$a2.concept.label.text} : {$a2.decimals}

Rule Element Id:{$rule_id}
Rule version: {$ruleVersion}"

severity error

effectiveDate $effective_dates[$rule_id]

/**
NetCashProvidedByUsedInDiscontinuedOperations = CashProvidedByUsedInOperatingActivitiesDiscontinuedOperations + CashProvidedByUsedInInvestingActivitiesDiscontinuedOperations + CashProvidedByUsedInFinancingActivitiesDiscontinuedOperations
**/

assert US.0004.9290 satisfied

$rule_id = (rule-name().split('.'))[rule-name().split('.').length];

$base = {nonils @NetCashProvidedByUsedInDiscontinuedOperations};
$agg = {nonils @CashProvidedByUsedInOperatingActivitiesDiscontinuedOperations}#a1 <+> {nonils @CashProvidedByUsedInInvestingActivitiesDiscontinuedOperations}#a2 <+> {nonils @CashProvidedByUsedInFinancingActivitiesDiscontinuedOperations}#a3;
$decimal_tolerance_factor = 2;

tolerance_for_decimals($base, $agg, $decimal_tolerance_factor)

message

"{$base.concept.label.text} with a value of {$base} is not equal to the combined total of {$a1.concept.label.text}, {$a2.concept.label.text} and {$a3.concept.label.text} ( {$a1} + {$a2} + {$a3} ) with a value of {$agg}. 

These values should be equal.
The properties of this {$base.concept} fact are:
Period :{$base.period}
Dimensions :  {$base.dimensions.join(', ','=')}
Unit : {$base.unit}
Decimals of {$base.concept.label.text} : {$base.decimals}
Decimals of {$a1.concept.label.text} : {$a1.decimals}
Decimals of {$a2.concept.label.text} : {$a2.decimals}
Decimals of {$a3.concept.label.text} : {$a3.decimals}

Rule Element Id:{$rule_id}
Rule version: {$ruleVersion}"

severity error

effectiveDate $effective_dates[$rule_id]

/**
NetCashProvidedByUsedInContinuingOperations = NetCashProvidedByUsedInOperatingActivitiesContinuingOperations + NetCashProvidedByUsedInInvestingActivitiesContinuingOperations + NetCashProvidedByUsedInFinancingActivitiesContinuingOperations
**/

assert US.0004.9291 satisfied

$rule_id = (rule-name().split('.'))[rule-name().split('.').length];

$base = {nonils @NetCashProvidedByUsedInContinuingOperations};
$agg = {nonils @NetCashProvidedByUsedInOperatingActivitiesContinuingOperations}#a1 <+> {nonils @NetCashProvidedByUsedInInvestingActivitiesContinuingOperations}#a2 <+> {nonils @NetCashProvidedByUsedInFinancingActivitiesContinuingOperations}#a3;
$decimal_tolerance_factor = 2;

tolerance_for_decimals($base, $agg, $decimal_tolerance_factor)

message

"{$base.concept.label.text} with a value of {$base} is not equal to the combined total of {$a1.concept.label.text}, {$a2.concept.label.text} and {$a3.concept.label.text} ( {$a1} + {$a2} + {$a3} ) with a value of {$agg}. 

These values should be equal.
The properties of this {$base.concept} fact are:
Period :{$base.period}
Dimensions :  {$base.dimensions.join(', ','=')}
Unit : {$base.unit}
Decimals of {$base.concept.label.text} : {$base.decimals}
Decimals of {$a1.concept.label.text} : {$a1.decimals}
Decimals of {$a2.concept.label.text} : {$a2.decimals}
Decimals of {$a3.concept.label.text} : {$a3.decimals}

Rule Element Id:{$rule_id}
Rule version: {$ruleVersion}"

severity error

effectiveDate $effective_dates[$rule_id]

/**
output temp_tot
axis_members(TemporaryEquityCarryingAmountAttributableToParent, StatementClassOfStockAxis)
**/

function axis_members($lineItem, $axis)

$drs_roles = list(for $y in
					filter taxonomy().cubes where 
						$lineItem in $item.primary-concepts.name						
						and taxonomy().concept($axis) in $item.dimensions.concept				/** Include Cubes with requested axis								**/
						and $item.drs-role.description.contains('- Statement ')
						and not $item.drs-role.description.contains('Parenthetical')
				$y.drs-role);

/** Get a list of all the members on the Axis and include the role they are used in. **/

$drs_members = dict(for $drs_role in $drs_roles.sort
					list($drs_role, navigate dimensions descendants from $axis drs-role $drs_role));
					

/** Go through the first role and evaluate that the members add to the total in the default. **/
for  $x in first(list($drs_members.keys))

	/** Get a list of the members **/
	$member_descendants = $drs_members[$x].to-set;

	/** Generate a list of the member values to sum. It excludes member values that are included as a subtotal, by checking if a members ancestor has a value. If yes, then the value is excluded.**/
	$member_facts = list(for $member in $member_descendants
		$ancestors_list = navigate dimensions domain-member ancestors from $member drs-role $x;
		if list({nonils @concept = $lineItem @cube.drs-role = $x @$axis in $ancestors_list}).length > 0
			skip
		else 
			{nonils @concept = $lineItem @cube.drs-role = $x @$axis = $member});
	
	/** If there are no member facts the rule ends otherwise the subtotal is evaluated **/
	if 	$member_facts.length == 0 
	 skip
	else
		$member_facts.sort

<|MERGE_RESOLUTION|>--- conflicted
+++ resolved
@@ -305,46 +305,6 @@
 $rule_id = (rule-name().split('.'))[rule-name().split('.').length];
 
 /** The first part of the if statement  was added to address the situation where additional extension items comprised the calc of ComprehensiveIncomeNetOfTax which threw the simple compare off. To address this we look at the calc to pick up any extension items or taxonomy items that could get pushed into the calculation. The if statement checks if a calc was defined and if the actual calculation works.**/
-<<<<<<< HEAD
-$CalcItems = navigate summation-item children from (ComprehensiveIncomeNetOfTax) returns set (target-name);
-
-if $CalcItems.length > 2 and $CalcItems.contains(ComprehensiveIncomeNetOfTaxAttributableToNoncontrollingInterest) and $CalcItems.contains(ComprehensiveIncomeNetOfTaxIncludingPortionAttributableToNoncontrollingInterest)
-	$CalcItems2 = navigate summation-item children from (ComprehensiveIncomeNetOfTax)  returns list (target-name, weight);
-	$agg = sum(list(for $pair in $CalcItems2
-		{nonils @concept= $pair[1]} * $pair[2]));
-	$base = {nonils @ComprehensiveIncomeNetOfTax};
-	$Decimals = list(for $pair in $CalcItems2
-					{nonils @concept= $pair[1]}) + list({nonils @ComprehensiveIncomeNetOfTax});
-	$minDecimals = min(list(for $x in $Decimals
-					if $x == none 
-						skip
-					else
-						$x.decimals));
-	$custom_message = "The element ComprehensiveIncomeNetOfTax has calculation children that do not add to the total value of " + $base.string + " the value of the aggregate components defined in the calculation sum to " + $agg.string + ". The elements comprising the calculation are " + $CalcItems.join(', ') + "."
-	tolerance_for_decimals_comp($base, $agg, $minDecimals, 2)
-	
-
-else
-	$base = {nonils @ComprehensiveIncomeNetOfTaxIncludingPortionAttributableToNoncontrollingInterest};
-	$a2 = {nonils @ComprehensiveIncomeNetOfTax};
-	$a1 = {nonils @ComprehensiveIncomeNetOfTaxAttributableToNoncontrollingInterest};
-	$agg = {nonils @ComprehensiveIncomeNetOfTaxAttributableToNoncontrollingInterest} <+> {nonils @ComprehensiveIncomeNetOfTax};
-	$Decimals = list({nonils @ComprehensiveIncomeNetOfTaxIncludingPortionAttributableToNoncontrollingInterest},{nonils @ComprehensiveIncomeNetOfTaxAttributableToNoncontrollingInterest},{nonils @ComprehensiveIncomeNetOfTax});
-
-	$minDecimals = min(list(for $x in $Decimals
-					if $x == none 
-						skip
-					else
-						$x.decimals));
-
-	$decimal_tolerance_factor = 2;
-
-	if ($agg == none)
-		skip
-	else
-		$custom_message = $base.concept.label.text + " with a value of " + $base.string + " is not equal to the combined total of " + $a1.concept.label.text + " and " + $a2.concept.label.text + " (" + $a1.string + " + " + $a2.string + ") with a value of " + $agg.string + ". If the calculation includes extension or additional items, then a calculation relationship defining the components of ComprehensiveIncomeNetOfTax should be defined in the extension taxonomy defining these additional items. This will clear the error."; 
-		tolerance_for_decimals_comp($base, $agg, $minDecimals, $decimal_tolerance_factor)
-=======
 $CalcNetworks = navigate summation-item children from (ComprehensiveIncomeNetOfTax) returns by network (target-name);
 for $key in $CalcNetworks.keys
 	if $CalcNetworks[$key].length > 2 and $CalcNetworks[$key].contains(ComprehensiveIncomeNetOfTaxAttributableToNoncontrollingInterest) and $CalcNetworks[$key].contains(ComprehensiveIncomeNetOfTaxIncludingPortionAttributableToNoncontrollingInterest)
@@ -382,7 +342,6 @@
 		else
 			$custom_message = $base.concept.label.text + " with a value of " + $base.string + " is not equal to the combined total of " + $a1.concept.label.text + " and " + $a2.concept.label.text + " (" + $a1.string + " + " + $a2.string + ") with a value of " + $agg.string + ". If the calculation includes extension or additional items, then a calculation relationship defining the components of ComprehensiveIncomeNetOfTax should be defined in the extension taxonomy defining these additional items. This will clear the error."; 
 			tolerance_for_decimals_comp($base, $agg, $minDecimals, $decimal_tolerance_factor)
->>>>>>> 10b29b1d
 
 message
 
