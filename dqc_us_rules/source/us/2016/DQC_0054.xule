/**

DQC Rules
 (c) Copyright 2017 - 2019, XBRL US Inc. All rights reserved.
 See https://xbrl.us/dqc-license for license information.
 See https://xbrl.us/dqc-patent for patent infringement notice.
Taxonomy: US GAAP 2016

**/

rule-name-prefix DQC

assert US.0054.7490 satisfied

$rule_id = (rule-name().split('.'))[rule-name().split('.').length];
<<<<<<< HEAD

  
=======
>>>>>>> 3b9ca5d2
StatementGeographicalAxis in NAVIGATE hypercube-dimension DESCENDANTS FROM ScheduleOfDefinedBenefitPlansDisclosuresTable returns set (target-name)
  
message
"The definition linkbase in the extension taxonomy defines the axis Statement Geographical Axis as an axis of  the table Schedule Of Defined Benefit Plans Disclosures [Table]. This axis cannot be used on this table as this axis is expressly prohibited from being used on this table by the 2017 FASB taxonomy and retirement benefits implementation guide.  Consider using the axis Retirement Plan Sponsor Location [Axis] instead.

Rule Element Id:{$rule_id}
Rule version: {$ruleVersion}"

severity error
effectiveDate $effective_dates[$rule_id]


assert US.0054.7491 satisfied

$rule_id = (rule-name().split('.'))[rule-name().split('.').length];
<<<<<<< HEAD

  
=======
>>>>>>> 3b9ca5d2
StatementGeographicalAxis in  NAVIGATE hypercube-dimension DESCENDANTS FROM DefinedContributionPlanTable returns set (target-name)

message
"The definition linkbase in the extension taxonomy defines the axis Statement Geographical Axis as an axis of  the table Defined Contribution Plan [Table]. This axis cannot be used on this table as this axis is expressly prohibited from being used on this table by the 2017 FASB taxonomy and retirement benefits implementation guide.  Consider using the axis Retirement Plan Sponsor Location [Axis] instead.

Rule Element Id:{$rule_id}
Rule version: {$ruleVersion}"

severity error
effectiveDate $effective_dates[$rule_id]


assert US.0054.7492 satisfied

$rule_id = (rule-name().split('.'))[rule-name().split('.').length];
<<<<<<< HEAD

  
=======
>>>>>>> 3b9ca5d2
StatementGeographicalAxis in  NAVIGATE hypercube-dimension DESCENDANTS FROM DefinedBenefitPlansAndOtherPostretirementBenefitPlansDisclosuresTable returns set (target-name)


message
"The definition linkbase in the extension taxonomy defines the axis Statement Geographical Axis as an axis of  the table Defined Benefit Plans and Other Postretirement Benefit Plans Disclosures [Table]. This axis cannot be used on this table as this axis is expressly prohibited from being used on this table by the 2017 FASB taxonomy and retirement benefits implementation guide.  Consider using the axis Retirement Plan Sponsor Location [Axis] instead.

Rule Element Id:{$rule_id}
Rule version: {$ruleVersion}"

<<<<<<< HEAD


=======
>>>>>>> 3b9ca5d2
severity error
effectiveDate $effective_dates[$rule_id]<|MERGE_RESOLUTION|>--- conflicted
+++ resolved
@@ -13,11 +13,6 @@
 assert US.0054.7490 satisfied
 
 $rule_id = (rule-name().split('.'))[rule-name().split('.').length];
-<<<<<<< HEAD
-
-  
-=======
->>>>>>> 3b9ca5d2
 StatementGeographicalAxis in NAVIGATE hypercube-dimension DESCENDANTS FROM ScheduleOfDefinedBenefitPlansDisclosuresTable returns set (target-name)
   
 message
@@ -33,11 +28,6 @@
 assert US.0054.7491 satisfied
 
 $rule_id = (rule-name().split('.'))[rule-name().split('.').length];
-<<<<<<< HEAD
-
-  
-=======
->>>>>>> 3b9ca5d2
 StatementGeographicalAxis in  NAVIGATE hypercube-dimension DESCENDANTS FROM DefinedContributionPlanTable returns set (target-name)
 
 message
@@ -53,11 +43,6 @@
 assert US.0054.7492 satisfied
 
 $rule_id = (rule-name().split('.'))[rule-name().split('.').length];
-<<<<<<< HEAD
-
-  
-=======
->>>>>>> 3b9ca5d2
 StatementGeographicalAxis in  NAVIGATE hypercube-dimension DESCENDANTS FROM DefinedBenefitPlansAndOtherPostretirementBenefitPlansDisclosuresTable returns set (target-name)
 
 
@@ -67,10 +52,5 @@
 Rule Element Id:{$rule_id}
 Rule version: {$ruleVersion}"
 
-<<<<<<< HEAD
-
-
-=======
->>>>>>> 3b9ca5d2
 severity error
 effectiveDate $effective_dates[$rule_id]