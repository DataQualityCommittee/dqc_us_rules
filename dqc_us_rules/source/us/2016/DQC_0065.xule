/**

DQC Rules
 (c) Copyright 2017 - 2019, XBRL US Inc. All rights reserved.
 See https://xbrl.us/dqc-license for license information.
 See https://xbrl.us/dqc-patent for patent infringement notice.
Taxonomy: US GAAP 2016

**/

RULE-NAME-PREFIX DQC

ASSERT US.0065.7502 satisfied

$rule_id = (rule-name().split('.'))[rule-name().split('.').length];

$networkQname = navigate parent-child DESCENDANTS FROM SupplementalCashFlowInformationAbstract returns set (target-name)
	 
$supplementalElements =  FILTER $networkQname returns $item.local-name
								
$supplementalElements.contains('InterestPaid')	and
not $supplementalElements.contains('InterestPaidNet') and
not $supplementalElements.contains('InterestPaidCapitalized') and
exists([nonils @InterestPaid where $fact != 0]#fact1)

message
"The Supplemental cash flow section has reported a value of {$fact1} for the element {$fact1.name} but the element InterestPaidNet is not included in the supplemental cash flow section. Interest Paid Net of the capitalized component must be reported in this section. 
The element {$fact1.name} includes capitalized interest. If this element has no capitalized interest component then use the element InterestPaidNet instead.

The properties of this {$fact1.concept} fact are:
Period :{$fact1.period}
Dimensions : {$fact1.dimensions.join(', ','=')}
Unit : {$fact1.unit}

Rule Element Id:{$rule_id}
Rule version: {$ruleVersion}"


<<<<<<< HEAD
severity error
effectiveDate $effective_dates[$rule_id]

=======
SEVERITY error

effectiveDate $effective_dates[$rule_id]
>>>>>>> 3b9ca5d2
<|MERGE_RESOLUTION|>--- conflicted
+++ resolved
@@ -10,7 +10,7 @@
 
 RULE-NAME-PREFIX DQC
 
-ASSERT US.0065.7502 satisfied
+ASSERT US.0065.7502 SATISFIED
 
 $rule_id = (rule-name().split('.'))[rule-name().split('.').length];
 
@@ -36,12 +36,6 @@
 Rule version: {$ruleVersion}"
 
 
-<<<<<<< HEAD
-severity error
-effectiveDate $effective_dates[$rule_id]
-
-=======
 SEVERITY error
 
 effectiveDate $effective_dates[$rule_id]
->>>>>>> 3b9ca5d2
