<<<<<<< HEAD
/**
DQC Rules
 (c) Copyright 2017 - 2025, XBRL US Inc. All rights reserved.
 See https://xbrl.us/dqc-license for license information.
 See https://xbrl.us/dqc-patent for patent infringement notice.
Taxonomy: US GAAP 2024

**/

/**
Check where calculation has subtotals as leaf nodes in the financial statements
https://www.sec.gov/Archives/edgar/data/1378590/000143774923014646/blin20230331_10q.htm

In this case the Operating Income Loss is has no children but its children are at the root level.
https://csuite.xbrl.us/php/dispatch.php?Task=xbrlChildrenGraph&Accession=0001437749-23-014646&Linkbase=Calculation

**/
RULE-NAME-PREFIX DQC
/** Statement of Financial Position **/

Assert US.0167.10099 satisfied
$ruleId = (rule-name().split('.'))[rule-name().split('.').length];

$networkPresRole = filter $PRES_NETWORKS where ($item.concept-names.contains(StatementOfFinancialPositionAbstract) or $item.role.uri.lower-case.contains('financialposition')) and  $item.role.description.contains('- Statement ') and not $item.role.uri.lower-case.contains('parenthetical') returns $item.role;
				
if (any(set(exists({covered @concept.local-name ='DocumentType' where $fact in $REPORT_TYPE_EXCLUSIONS})))) or ($networkPresRole.length == 0)
	skip
else
	if (filter taxonomy().networks(summation-item) where $item.role in $networkPresRole).length == 0
        $root_string = "There are no calculations defined for the role(s)  " + $networkPresRole.join(', ') + ". Given this is a statement of Financial Position it is expected that a calculation is defined in this role. Check that the name of the presentation role matches the role defined for the calculation.";
        $network_role = $networkPresRole.join(', ');
        true
    else
        /** Go through the calc network and look for the root items **/
        for ($calcNetwork in  filter taxonomy().networks(summation-item) where $item.role in $networkPresRole)
            
            $roots = set(for $root in $calcNetwork.roots 
                                $root.name
                            );
            for $root in $roots
                $otherRoots = $roots - set($root);
                if $otherRoots.length > 0
                    $root_descendants = navigate summation-item descendants from $root taxonomy $US-GAAP returns set target-name;
                    $inappropriateRoots = $root_descendants.intersect($otherRoots);
                   $root_string = "In the statement  " + $calcNetwork.role.description + " the filer has defined multiple root calculation elements. It is expected that the calculation tree in this disclosure is a single tree and not multiple trees. The existence of multiple tree's indicate that there is a calculation missing.   The root element "+ $root.local-name + " has sibling root elements of " + $otherRoots.join(', ') + " in the filing. The sibling element " + $inappropriateRoots.join(', ') + " should appear as a calculation descendant of "+ $root.local-name + ". To fix the issue a parent calculation element should be defined for the element(s) "+ $inappropriateRoots.join(', ') + " to create a single tree.  The element " + $inappropriateRoots.join(', ') + " is defined as calculation descendant of " + $root.local-name + " in the US GAAP taxonomy. ";
                    
                    $inappropriateRoots.length > 0
                else
                    skip
message
"{ $root_string }

Rule Element Id:{$ruleId}
Rule version: {$ruleVersion}"

SEVERITY error

effectiveDate $effective_dates[$ruleId]

Assert US.0167.10100 satisfied
$ruleId = (rule-name().split('.'))[rule-name().split('.').length];

$networkPresRole = filter $PRES_NETWORKS where ($item.concept-names.contains(IncomeStatementAbstract) or $item.role.uri.lower-case.contains('incomestatement')) and  $item.role.description.contains('- Statement ') and not $item.role.uri.lower-case.contains('parenthetical') returns $item.role;
				
if (any(set(exists({covered @concept.local-name ='DocumentType' where $fact in $REPORT_TYPE_EXCLUSIONS})))) or ($networkPresRole.length == 0)
	skip
else
	if (filter taxonomy().networks(summation-item) where $item.role in $networkPresRole).length == 0
        $root_string = "There are no calculations defined for the role(s)  " + $networkPresRole.join(', ') + ". Given this is a Statement of Income it is expected that a calculation is defined in this role. Check that the name of the presentation role matches the role defined for the calculation.";
        $network_role = $networkPresRole.join(', ');
        true
    else
        /** Go through the calc network and look for the root items **/
        for ($calcNetwork in  filter taxonomy().networks(summation-item) where $item.role in $networkPresRole)
            
            $roots = set(for $root in $calcNetwork.roots 
                                $root.name
                            );
            for $root in $roots
                $otherRoots = $roots - set($root);
                if $otherRoots.length > 0
                    $root_descendants = navigate summation-item descendants from $root taxonomy $US-GAAP returns set target-name;
                    
                     /** Make an exception for double tagging NetIncomeLossAvailableToCommonStockholdersBasic and NetIncomeLossAvailableToCommonStockholdersDiluted  see https://www.sec.gov/Archives/edgar/data/895126/000089512624000055/0000895126-24-000055-index.htm **/
                    $amendedRoots = if ($root == NetIncomeLossAvailableToCommonStockholdersDiluted) and (NetIncomeLossAvailableToCommonStockholdersBasic in $roots)
                                        $otherRoots - set(NetIncomeLossAvailableToCommonStockholdersBasic)
                                    else
                                        $otherRoots

                    $inappropriateRoots = $root_descendants.intersect($amendedRoots);
                    $root_string = "In the statement  " + $calcNetwork.role.description + " the filer has defined multiple root calculation elements. It is expected that the calculation tree in this disclosure is a single tree and not multiple trees. The existence of multiple tree's indicate that there is a calculation missing.   The root element "+ $root.local-name + " has sibling root elements of " + $otherRoots.join(', ') + " in the filing. The sibling element " + $inappropriateRoots.join(', ') + " should appear as a calculation descendant of "+ $root.local-name + ". To fix the issue a parent calculation element should be defined for the element(s) "+ $inappropriateRoots.join(', ') + " to create a single tree.  The element " + $inappropriateRoots.join(', ') + " is defined as calculation descendant of " + $root.local-name + " in the US GAAP taxonomy. ";
                     
                    $inappropriateRoots.length > 0
                else
                    skip
message
"{ $root_string }

Rule Element Id:{$ruleId}
Rule version: {$ruleVersion}"

SEVERITY error

effectiveDate $effective_dates[$ruleId]


Assert US.0167.10101 satisfied
$ruleId = (rule-name().split('.'))[rule-name().split('.').length];

$networkPresRole = filter $PRES_NETWORKS where ($item.concept-names.contains(StatementOfIncomeAndComprehensiveIncomeAbstract) or $item.role.uri.lower-case.contains('comprehensiveincome')) and  $item.role.description.contains('- Statement ') and not $item.role.uri.lower-case.contains('parenthetical') and not $item.role.uri.lower-case.contains('incomestatement') returns $item.role;
				
if (any(set(exists({covered @concept.local-name ='DocumentType' where $fact in $REPORT_TYPE_EXCLUSIONS})))) or ($networkPresRole.length == 0)
	skip
else
	if (filter taxonomy().networks(summation-item) where $item.role in $networkPresRole).length == 0
           /** Check for the case where OCI only has one presenation item https://www.sec.gov/Archives/edgar/data/1037868/000103786824000030/0001037868-24-000030-index.htm **/
        $Pres_Network = first(filter taxonomy().networks(parent-child) where $item.role in $networkPresRole)
        $Number_Monetary_Concepts_In_Presentation = length(filter $Pres_Network.concepts where $item.is-monetary)
        if  $Number_Monetary_Concepts_In_Presentation < 2
            false
        else
             $root_string = "There are no calculations defined for the role(s)  " + $networkPresRole.join(', ') + ", but there are {$Number_Monetary_Concepts_In_Presentation} monetary items defined in the Statement. Given this is a Statement of Comprehensive Income it is expected that a calculation is defined in this role. Check that the name of the presentation role matches the role defined for the calculation.";
            $network_role = $networkPresRole.join(', ');
            true
    else
        /** Go through the calc network and look for the root items **/
        for ($calcNetwork in  filter taxonomy().networks(summation-item) where $item.role in $networkPresRole)
            
            $roots = set(for $root in $calcNetwork.roots 
                                $root.name
                            );
            for $root in $roots
                $otherRoots = $roots - set($root);
                if $otherRoots.length > 0
                    $root_descendants = navigate summation-item descendants from $root taxonomy $US-GAAP returns set target-name;
                    $inappropriateRoots = $root_descendants.intersect($otherRoots);
                    $root_string = "In the statement  " + $calcNetwork.role.description + " the filer has defined multiple root calculation elements. It is expected that the calculation tree in this disclosure is a single tree and not multiple trees. The existence of multiple tree's indicate that there is a calculation missing.   The root element "+ $root.local-name + " has sibling root elements of " + $otherRoots.join(', ') + " in the filing. The sibling element " + $inappropriateRoots.join(', ') + " should appear as a calculation descendant of "+ $root.local-name + ". To fix the issue a parent calculation element should be defined for the element(s) "+ $inappropriateRoots.join(', ') + " to create a single tree.  The element " + $inappropriateRoots.join(', ') + " is defined as calculation descendant of " + $root.local-name + " in the US GAAP taxonomy. ";
                     
                    $inappropriateRoots.length > 0
                else
                    skip
message
"{ $root_string }

Rule Element Id:{$ruleId}
Rule version: {$ruleVersion}"

SEVERITY error

effectiveDate $effective_dates[$ruleId]
=======
/**
DQC Rules
 (c) Copyright 2017 - 2023, XBRL US Inc. All rights reserved.
 See https://xbrl.us/dqc-license for license information.
 See https://xbrl.us/dqc-patent for patent infringement notice.
Taxonomy: US GAAP 2024

**/

/**
Check where calculation has subtotals as leaf nodes in the financial statements
https://www.sec.gov/Archives/edgar/data/1378590/000143774923014646/blin20230331_10q.htm

In this case the Operating Income Loss is has no children but its children are at the root level.
https://csuite.xbrl.us/php/dispatch.php?Task=xbrlChildrenGraph&Accession=0001437749-23-014646&Linkbase=Calculation

**/
RULE-NAME-PREFIX DQC
/** Statement of Financial Position **/

Assert US.0167.10099 satisfied
$ruleId = (rule-name().split('.'))[rule-name().split('.').length];

$networkPresRole = filter $PRES_NETWORKS where ($item.concept-names.contains(StatementOfFinancialPositionAbstract) or $item.role.uri.lower-case.contains('financialposition')) and  $item.role.description.contains('- Statement ') and not $item.role.uri.lower-case.contains('parenthetical') returns $item.role;
				
if (any(set(exists({covered @concept.local-name ='DocumentType' where $fact in $REPORT_TYPE_EXCLUSIONS})))) or ($networkPresRole.length == 0)
	skip
else
	if (filter taxonomy().networks(summation-item) where $item.role in $networkPresRole).length == 0
        $root_string = "There are no calculations defined for the role(s)  " + $networkPresRole.join(', ') + ". Given this is a statement of Financial Position it is expected that a calculation is defined in this role. Check that the name of the presentation role matches the role defined for the calculation.";
        $network_role = $networkPresRole.join(', ');
        true
    else
        /** Go through the calc network and look for the root items **/
        for ($calcNetwork in  filter taxonomy().networks(summation-item) where $item.role in $networkPresRole)
            
            $roots = set(for $root in $calcNetwork.roots 
                                $root.name
                            );
            for $root in $roots
                $otherRoots = $roots - set($root);
                if $otherRoots.length > 0
                    $root_descendants = navigate summation-item descendants from $root taxonomy $US-GAAP_ELTS_CALCS returns set target-name;
                    $inappropriateRoots = $root_descendants.intersect($otherRoots);
                   $root_string = "In the statement  " + $calcNetwork.role.description + " the filer has defined multiple root calculation elements. It is expected that the calculation tree in this disclosure is a single tree and not multiple trees. The existence of multiple tree's indicate that there is a calculation missing.   The root element "+ $root.local-name + " has sibling root elements of " + $otherRoots.join(', ') + " in the filing. The sibling element " + $inappropriateRoots.join(', ') + " should appear as a calculation descendant of "+ $root.local-name + ". To fix the issue a parent calculation element should be defined for the element(s) "+ $inappropriateRoots.join(', ') + " to create a single tree.  The element " + $inappropriateRoots.join(', ') + " is defined as calculation descendant of " + $root.local-name + " in the US GAAP taxonomy. ";
                    
                    $inappropriateRoots.length > 0
                else
                    skip
message
"{ $root_string }

Rule Element Id:{$ruleId}
Rule version: {$ruleVersion}"

SEVERITY error

effectiveDate $effective_dates[$ruleId]

Assert US.0167.10100 satisfied
$ruleId = (rule-name().split('.'))[rule-name().split('.').length];

$networkPresRole = filter $PRES_NETWORKS where ($item.concept-names.contains(IncomeStatementAbstract) or $item.role.uri.lower-case.contains('incomestatement')) and  $item.role.description.contains('- Statement ') and not $item.role.uri.lower-case.contains('parenthetical') returns $item.role;
				
if (any(set(exists({covered @concept.local-name ='DocumentType' where $fact in $REPORT_TYPE_EXCLUSIONS})))) or ($networkPresRole.length == 0)
	skip
else
	if (filter taxonomy().networks(summation-item) where $item.role in $networkPresRole).length == 0
        $root_string = "There are no calculations defined for the role(s)  " + $networkPresRole.join(', ') + ". Given this is a Statement of Income it is expected that a calculation is defined in this role. Check that the name of the presentation role matches the role defined for the calculation.";
        $network_role = $networkPresRole.join(', ');
        true
    else
        /** Go through the calc network and look for the root items **/
        for ($calcNetwork in  filter taxonomy().networks(summation-item) where $item.role in $networkPresRole)
            
            $roots = set(for $root in $calcNetwork.roots 
                                $root.name
                            );
            for $root in $roots
                $otherRoots = $roots - set($root);
                if $otherRoots.length > 0
                    $root_descendants = navigate summation-item descendants from $root taxonomy $US-GAAP_ELTS_CALCS returns set target-name;
                    
                     /** Make an exception for double tagging NetIncomeLossAvailableToCommonStockholdersBasic and NetIncomeLossAvailableToCommonStockholdersDiluted  see https://www.sec.gov/Archives/edgar/data/895126/000089512624000055/0000895126-24-000055-index.htm **/
                    $amendedRoots = if ($root == NetIncomeLossAvailableToCommonStockholdersDiluted) and (NetIncomeLossAvailableToCommonStockholdersBasic in $roots)
                                        $otherRoots - set(NetIncomeLossAvailableToCommonStockholdersBasic)
                                    else
                                        $otherRoots

                    $inappropriateRoots = $root_descendants.intersect($amendedRoots);
                    $root_string = "In the statement  " + $calcNetwork.role.description + " the filer has defined multiple root calculation elements. It is expected that the calculation tree in this disclosure is a single tree and not multiple trees. The existence of multiple tree's indicate that there is a calculation missing.   The root element "+ $root.local-name + " has sibling root elements of " + $otherRoots.join(', ') + " in the filing. The sibling element " + $inappropriateRoots.join(', ') + " should appear as a calculation descendant of "+ $root.local-name + ". To fix the issue a parent calculation element should be defined for the element(s) "+ $inappropriateRoots.join(', ') + " to create a single tree.  The element " + $inappropriateRoots.join(', ') + " is defined as calculation descendant of " + $root.local-name + " in the US GAAP taxonomy. ";
                     
                    $inappropriateRoots.length > 0
                else
                    skip
message
"{ $root_string }

Rule Element Id:{$ruleId}
Rule version: {$ruleVersion}"

SEVERITY error

effectiveDate $effective_dates[$ruleId]


Assert US.0167.10101 satisfied
$ruleId = (rule-name().split('.'))[rule-name().split('.').length];

$networkPresRole = filter $PRES_NETWORKS where ($item.concept-names.contains(StatementOfIncomeAndComprehensiveIncomeAbstract) or $item.role.uri.lower-case.contains('comprehensiveincome')) and  $item.role.description.contains('- Statement ') and not $item.role.uri.lower-case.contains('parenthetical') and not $item.role.uri.lower-case.contains('incomestatement') returns $item.role;
				
if (any(set(exists({covered @concept.local-name ='DocumentType' where $fact in $REPORT_TYPE_EXCLUSIONS})))) or ($networkPresRole.length == 0)
	skip
else
	if (filter taxonomy().networks(summation-item) where $item.role in $networkPresRole).length == 0
           /** Check for the case where OCI only has one presenation item https://www.sec.gov/Archives/edgar/data/1037868/000103786824000030/0001037868-24-000030-index.htm **/
        $Pres_Network = first(filter taxonomy().networks(parent-child) where $item.role in $networkPresRole)
        $Number_Monetary_Concepts_In_Presentation = length(filter $Pres_Network.concepts where $item.is-monetary)
        if  $Number_Monetary_Concepts_In_Presentation < 2
            false
        else
             $root_string = "There are no calculations defined for the role(s)  " + $networkPresRole.join(', ') + ", but there are {$Number_Monetary_Concepts_In_Presentation} monetary items defined in the Statement. Given this is a Statement of Comprehensive Income it is expected that a calculation is defined in this role. Check that the name of the presentation role matches the role defined for the calculation.";
            $network_role = $networkPresRole.join(', ');
            true
    else
        /** Go through the calc network and look for the root items **/
        for ($calcNetwork in  filter taxonomy().networks(summation-item) where $item.role in $networkPresRole)
            
            $roots = set(for $root in $calcNetwork.roots 
                                $root.name
                            );
            for $root in $roots
                $otherRoots = $roots - set($root);
                if $otherRoots.length > 0
                    $root_descendants = navigate summation-item descendants from $root taxonomy $US-GAAP_ELTS_CALCS returns set target-name;
                    $inappropriateRoots = $root_descendants.intersect($otherRoots);
                    $root_string = "In the statement  " + $calcNetwork.role.description + " the filer has defined multiple root calculation elements. It is expected that the calculation tree in this disclosure is a single tree and not multiple trees. The existence of multiple tree's indicate that there is a calculation missing.   The root element "+ $root.local-name + " has sibling root elements of " + $otherRoots.join(', ') + " in the filing. The sibling element " + $inappropriateRoots.join(', ') + " should appear as a calculation descendant of "+ $root.local-name + ". To fix the issue a parent calculation element should be defined for the element(s) "+ $inappropriateRoots.join(', ') + " to create a single tree.  The element " + $inappropriateRoots.join(', ') + " is defined as calculation descendant of " + $root.local-name + " in the US GAAP taxonomy. ";
                     
                    $inappropriateRoots.length > 0
                else
                    skip
message
"{ $root_string }

Rule Element Id:{$ruleId}
Rule version: {$ruleVersion}"

SEVERITY error

effectiveDate $effective_dates[$ruleId]

>>>>>>> 41047b7f
<|MERGE_RESOLUTION|>--- conflicted
+++ resolved
@@ -1,155 +1,3 @@
-<<<<<<< HEAD
-/**
-DQC Rules
- (c) Copyright 2017 - 2025, XBRL US Inc. All rights reserved.
- See https://xbrl.us/dqc-license for license information.
- See https://xbrl.us/dqc-patent for patent infringement notice.
-Taxonomy: US GAAP 2024
-
-**/
-
-/**
-Check where calculation has subtotals as leaf nodes in the financial statements
-https://www.sec.gov/Archives/edgar/data/1378590/000143774923014646/blin20230331_10q.htm
-
-In this case the Operating Income Loss is has no children but its children are at the root level.
-https://csuite.xbrl.us/php/dispatch.php?Task=xbrlChildrenGraph&Accession=0001437749-23-014646&Linkbase=Calculation
-
-**/
-RULE-NAME-PREFIX DQC
-/** Statement of Financial Position **/
-
-Assert US.0167.10099 satisfied
-$ruleId = (rule-name().split('.'))[rule-name().split('.').length];
-
-$networkPresRole = filter $PRES_NETWORKS where ($item.concept-names.contains(StatementOfFinancialPositionAbstract) or $item.role.uri.lower-case.contains('financialposition')) and  $item.role.description.contains('- Statement ') and not $item.role.uri.lower-case.contains('parenthetical') returns $item.role;
-				
-if (any(set(exists({covered @concept.local-name ='DocumentType' where $fact in $REPORT_TYPE_EXCLUSIONS})))) or ($networkPresRole.length == 0)
-	skip
-else
-	if (filter taxonomy().networks(summation-item) where $item.role in $networkPresRole).length == 0
-        $root_string = "There are no calculations defined for the role(s)  " + $networkPresRole.join(', ') + ". Given this is a statement of Financial Position it is expected that a calculation is defined in this role. Check that the name of the presentation role matches the role defined for the calculation.";
-        $network_role = $networkPresRole.join(', ');
-        true
-    else
-        /** Go through the calc network and look for the root items **/
-        for ($calcNetwork in  filter taxonomy().networks(summation-item) where $item.role in $networkPresRole)
-            
-            $roots = set(for $root in $calcNetwork.roots 
-                                $root.name
-                            );
-            for $root in $roots
-                $otherRoots = $roots - set($root);
-                if $otherRoots.length > 0
-                    $root_descendants = navigate summation-item descendants from $root taxonomy $US-GAAP returns set target-name;
-                    $inappropriateRoots = $root_descendants.intersect($otherRoots);
-                   $root_string = "In the statement  " + $calcNetwork.role.description + " the filer has defined multiple root calculation elements. It is expected that the calculation tree in this disclosure is a single tree and not multiple trees. The existence of multiple tree's indicate that there is a calculation missing.   The root element "+ $root.local-name + " has sibling root elements of " + $otherRoots.join(', ') + " in the filing. The sibling element " + $inappropriateRoots.join(', ') + " should appear as a calculation descendant of "+ $root.local-name + ". To fix the issue a parent calculation element should be defined for the element(s) "+ $inappropriateRoots.join(', ') + " to create a single tree.  The element " + $inappropriateRoots.join(', ') + " is defined as calculation descendant of " + $root.local-name + " in the US GAAP taxonomy. ";
-                    
-                    $inappropriateRoots.length > 0
-                else
-                    skip
-message
-"{ $root_string }
-
-Rule Element Id:{$ruleId}
-Rule version: {$ruleVersion}"
-
-SEVERITY error
-
-effectiveDate $effective_dates[$ruleId]
-
-Assert US.0167.10100 satisfied
-$ruleId = (rule-name().split('.'))[rule-name().split('.').length];
-
-$networkPresRole = filter $PRES_NETWORKS where ($item.concept-names.contains(IncomeStatementAbstract) or $item.role.uri.lower-case.contains('incomestatement')) and  $item.role.description.contains('- Statement ') and not $item.role.uri.lower-case.contains('parenthetical') returns $item.role;
-				
-if (any(set(exists({covered @concept.local-name ='DocumentType' where $fact in $REPORT_TYPE_EXCLUSIONS})))) or ($networkPresRole.length == 0)
-	skip
-else
-	if (filter taxonomy().networks(summation-item) where $item.role in $networkPresRole).length == 0
-        $root_string = "There are no calculations defined for the role(s)  " + $networkPresRole.join(', ') + ". Given this is a Statement of Income it is expected that a calculation is defined in this role. Check that the name of the presentation role matches the role defined for the calculation.";
-        $network_role = $networkPresRole.join(', ');
-        true
-    else
-        /** Go through the calc network and look for the root items **/
-        for ($calcNetwork in  filter taxonomy().networks(summation-item) where $item.role in $networkPresRole)
-            
-            $roots = set(for $root in $calcNetwork.roots 
-                                $root.name
-                            );
-            for $root in $roots
-                $otherRoots = $roots - set($root);
-                if $otherRoots.length > 0
-                    $root_descendants = navigate summation-item descendants from $root taxonomy $US-GAAP returns set target-name;
-                    
-                     /** Make an exception for double tagging NetIncomeLossAvailableToCommonStockholdersBasic and NetIncomeLossAvailableToCommonStockholdersDiluted  see https://www.sec.gov/Archives/edgar/data/895126/000089512624000055/0000895126-24-000055-index.htm **/
-                    $amendedRoots = if ($root == NetIncomeLossAvailableToCommonStockholdersDiluted) and (NetIncomeLossAvailableToCommonStockholdersBasic in $roots)
-                                        $otherRoots - set(NetIncomeLossAvailableToCommonStockholdersBasic)
-                                    else
-                                        $otherRoots
-
-                    $inappropriateRoots = $root_descendants.intersect($amendedRoots);
-                    $root_string = "In the statement  " + $calcNetwork.role.description + " the filer has defined multiple root calculation elements. It is expected that the calculation tree in this disclosure is a single tree and not multiple trees. The existence of multiple tree's indicate that there is a calculation missing.   The root element "+ $root.local-name + " has sibling root elements of " + $otherRoots.join(', ') + " in the filing. The sibling element " + $inappropriateRoots.join(', ') + " should appear as a calculation descendant of "+ $root.local-name + ". To fix the issue a parent calculation element should be defined for the element(s) "+ $inappropriateRoots.join(', ') + " to create a single tree.  The element " + $inappropriateRoots.join(', ') + " is defined as calculation descendant of " + $root.local-name + " in the US GAAP taxonomy. ";
-                     
-                    $inappropriateRoots.length > 0
-                else
-                    skip
-message
-"{ $root_string }
-
-Rule Element Id:{$ruleId}
-Rule version: {$ruleVersion}"
-
-SEVERITY error
-
-effectiveDate $effective_dates[$ruleId]
-
-
-Assert US.0167.10101 satisfied
-$ruleId = (rule-name().split('.'))[rule-name().split('.').length];
-
-$networkPresRole = filter $PRES_NETWORKS where ($item.concept-names.contains(StatementOfIncomeAndComprehensiveIncomeAbstract) or $item.role.uri.lower-case.contains('comprehensiveincome')) and  $item.role.description.contains('- Statement ') and not $item.role.uri.lower-case.contains('parenthetical') and not $item.role.uri.lower-case.contains('incomestatement') returns $item.role;
-				
-if (any(set(exists({covered @concept.local-name ='DocumentType' where $fact in $REPORT_TYPE_EXCLUSIONS})))) or ($networkPresRole.length == 0)
-	skip
-else
-	if (filter taxonomy().networks(summation-item) where $item.role in $networkPresRole).length == 0
-           /** Check for the case where OCI only has one presenation item https://www.sec.gov/Archives/edgar/data/1037868/000103786824000030/0001037868-24-000030-index.htm **/
-        $Pres_Network = first(filter taxonomy().networks(parent-child) where $item.role in $networkPresRole)
-        $Number_Monetary_Concepts_In_Presentation = length(filter $Pres_Network.concepts where $item.is-monetary)
-        if  $Number_Monetary_Concepts_In_Presentation < 2
-            false
-        else
-             $root_string = "There are no calculations defined for the role(s)  " + $networkPresRole.join(', ') + ", but there are {$Number_Monetary_Concepts_In_Presentation} monetary items defined in the Statement. Given this is a Statement of Comprehensive Income it is expected that a calculation is defined in this role. Check that the name of the presentation role matches the role defined for the calculation.";
-            $network_role = $networkPresRole.join(', ');
-            true
-    else
-        /** Go through the calc network and look for the root items **/
-        for ($calcNetwork in  filter taxonomy().networks(summation-item) where $item.role in $networkPresRole)
-            
-            $roots = set(for $root in $calcNetwork.roots 
-                                $root.name
-                            );
-            for $root in $roots
-                $otherRoots = $roots - set($root);
-                if $otherRoots.length > 0
-                    $root_descendants = navigate summation-item descendants from $root taxonomy $US-GAAP returns set target-name;
-                    $inappropriateRoots = $root_descendants.intersect($otherRoots);
-                    $root_string = "In the statement  " + $calcNetwork.role.description + " the filer has defined multiple root calculation elements. It is expected that the calculation tree in this disclosure is a single tree and not multiple trees. The existence of multiple tree's indicate that there is a calculation missing.   The root element "+ $root.local-name + " has sibling root elements of " + $otherRoots.join(', ') + " in the filing. The sibling element " + $inappropriateRoots.join(', ') + " should appear as a calculation descendant of "+ $root.local-name + ". To fix the issue a parent calculation element should be defined for the element(s) "+ $inappropriateRoots.join(', ') + " to create a single tree.  The element " + $inappropriateRoots.join(', ') + " is defined as calculation descendant of " + $root.local-name + " in the US GAAP taxonomy. ";
-                     
-                    $inappropriateRoots.length > 0
-                else
-                    skip
-message
-"{ $root_string }
-
-Rule Element Id:{$ruleId}
-Rule version: {$ruleVersion}"
-
-SEVERITY error
-
-effectiveDate $effective_dates[$ruleId]
-=======
 /**
 DQC Rules
  (c) Copyright 2017 - 2023, XBRL US Inc. All rights reserved.
@@ -300,5 +148,3 @@
 SEVERITY error
 
 effectiveDate $effective_dates[$ruleId]
-
->>>>>>> 41047b7f
