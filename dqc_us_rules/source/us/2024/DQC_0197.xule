--- conflicted
+++ resolved
@@ -1,82 +1,6 @@
-<<<<<<< HEAD
 /**
 DQC Rules
- (c) Copyright 2017 - 2024, XBRL US Inc. All rights reserved.
- See https://xbrl.us/dqc-license for license information.
- See https://xbrl.us/dqc-patent for patent infringement notice.
-Taxonomy: US GAAP ALL
-
-**/
-
-/** Rule Documentation 
-
-# Income Sstatement Items used on The Changes in Shareholders Equity
-Rule ID: DQC_0197
-Status: Final  
-Release date: Oct 15, 2024  
-Effective date: Nov 30, 2024
-
-## Rule Function
-The rule checks that the filer has not used income statement items in the Statement of Changes in Equity. The rule identifies income statement items using those items that are inflows and outflows to retained earnings defined in the US-GAAP meta taxonomy. The rule excludes the elements NetIncomeLoss and ProfitLoss from the list of income statement items. 
-
-## Problem Solved by the Rule
- The purpose of the rule is to identify those cases where filers have used an incrrect element in the roll-forward of stockholders equity. 
-
-## Example Rule Message
-Revenues has a value of 234,000 and has been used with an inappropriate member on the StatementEquityComponentsAxis. This fact value has been used with the StatementEquityComponentsAxis. This element should not be used to represent movements in equity.  Please remove the member from this fact or consider using a different element to represent the movement of Equity.
-
-The properties of this Revenue fact are:
-Period :2022-12-31 to 2023-12-31
-Dimensions : us-gaap:StatementEquityComponentsAxis=us-gaap:CommonStockMember
-Unit : USD
-Rule Element Id:10634
-Rule version: 26.0.0RC1
-
-## Rule element ID index  
-The rule element id is used to identify unique elements or combinations of elements tested in the rule.
-
-|Rule Element ID|Element|
-|--- |--- |
-| DQC.US.0197.10634 |StatementEquityComponentsAxis = * and Income Statement Items|
-
-
-© Copyright 2016 - 2024 XBRL US, Inc. All rights reserved.   
-See [License](https://xbrl.us/dqc-license) for license information.  
-See [Patent Notice](https://xbrl.us/dqc-patent) for patent infringement notice. 
-
- **/
-
-RULE-NAME-PREFIX DQC
-
-ASSERT US.0197.10634 satisfied
-
-/** Therule check where the commonstock member is used on the StatementEquityComponentsAxis with an income statement element that is not an expected element.}**/
-
-$rule_id = (rule-name().split('.'))[rule-name().split('.').length];
-
-$Pref_stock_items = navigate summation-item descendants from PreferredStockDividendsAndOtherAdjustments taxonomy $US-GAAP returns set (target-name)
-
-$income_statement_items = $INCOME_STATEMENT_CONCEPTS + $Pref_stock_items - set(NetIncomeLoss, ProfitLoss)
-
-$fact1 = {nonils @concept in $income_statement_items  @StatementEquityComponentsAxis = *}
-exists($fact1)
-
-message
-"{$fact1.concept} has a value of {$fact1} and has been used with an inappropriate member on the StatementEquityComponentsAxis. This fact value has been used with the StatementEquityComponentsAxis. This element should not be used to represent movements in equity.  Please remove the member from this fact or consider using a different element to represent the movement of Equity.
-
-The properties of this {$fact1.concept} fact are:
-Period :{$fact1.period}
-Dimensions : {$fact1.dimensions.join(', ','=')}
-Unit : {$fact1.unit}
-Rule Element Id:{$rule_id}
-Rule version: {$ruleVersion}"
-
-severity error
-rule-focus $fact1
-=======
-/**
-DQC Rules
- (c) Copyright 2017 - 2024, XBRL US Inc. All rights reserved.
+ (c) Copyright 2017 - 2025, XBRL US Inc. All rights reserved.
  See https://xbrl.us/dqc-license for license information.
  See https://xbrl.us/dqc-patent for patent infringement notice.
 Taxonomy: US GAAP ALL
@@ -148,5 +72,4 @@
 
 severity error
 rule-focus $fact1
->>>>>>> ccc6d1d3
 effectiveDate $effective_dates[$rule_id]