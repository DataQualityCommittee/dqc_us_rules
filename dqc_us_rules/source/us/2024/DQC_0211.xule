/**
DQC Rules
 (c) Copyright 2017 - 2025, XBRL US Inc. All rights reserved.
 See https://xbrl.us/dqc-license for license information.
 See https://xbrl.us/dqc-patent for patent infringement notice.
Taxonomy: US GAAP 2025
**/


rule-name-prefix DQC

assert US.0211.10735 satisfied

$rule_id = (rule-name().split('.'))[rule-name().split('.').length];

/** DQCRT RULE **/
if not applicable_form(rule-name())
	skip
else


/** Read the extensible enumeration links taxonomy **/
for $ext_pairs in $EXT_ENUM
			$FS_concept = $ext_pairs[1]
			/** Skip Interest and Penalties as these are not required as they were added to the taxonomy in error. **/
			if $FS_concept in set(IncomeTaxExaminationInterestExpense, IncomeTaxExaminationPenaltiesExpense)
				skip
			else

				/** Get calculation descendants of $FS_concept as the extensible enumeration may be defined at a high level but the related facts are reported.**/

				$fsConceptsDescendants = navigate summation-item descendants include start from $FS_concept  taxonomy $US-GAAP_ELTS_CALCS returns set (target-name)
				
				$related_ext_enum = $ext_pairs[2]


            exists({@concept = $related_ext_enum @unit}#location) and missing({@concept = $FS_concept @unit=*}) and missing({@concept in $fsConceptsDescendants @unit=*})

   

message
"The filer has reported an extensible enumeration fact value of {$location.join(", ")} using the concept {$related_ext_enum} that indicates the location of where the value for {$FS_concept} is reported on the face financial statements. If the filer has reported  a fact value for {$related_ext_enum} it should also report a fact value for {$FS_concept}. The extensible enumeration should have the same dimensional values and periods as the fact value. If this monetary value is not reported in the filing, the filer should remove the {$related_ext_enum} value from the filing.

Period :{($location).period}
Dimensions : {($location).dimensions.join(', ','=')}
Unit : {($location).unit}\n
Rule Element Id:{$rule_id}
Rule version: {$ruleVersion}"

severity error  

<<<<<<< HEAD

=======
>>>>>>> 972f3585
effectiveDate $effective_dates[$rule_id]<|MERGE_RESOLUTION|>--- conflicted
+++ resolved
@@ -49,8 +49,4 @@
 
 severity error  
 
-<<<<<<< HEAD
-
-=======
->>>>>>> 972f3585
 effectiveDate $effective_dates[$rule_id]