--- conflicted
+++ resolved
@@ -50,11 +50,8 @@
 Rule version: {$ruleVersion}"
 
 severity error  
-<<<<<<< HEAD
-=======
 rule-focus $present_fact
 status $status  
->>>>>>> 17cd9a0e
 
 effectiveDate $effective_dates[$rule_id]
 
@@ -97,11 +94,8 @@
 Rule version: {$ruleVersion}"
 
 severity error  
-<<<<<<< HEAD
-=======
 rule-focus $present_fact
 status $status  
->>>>>>> 17cd9a0e
 
 effectiveDate $effective_dates[$rule_id]
 
@@ -134,13 +128,9 @@
 Unit: {$present_fact.unit}
 Rule version: {$ruleVersion}"
 
-<<<<<<< HEAD
-severity error  
-=======
 severity error
 rule-focus $present_fact
 status $status  
->>>>>>> 17cd9a0e
 
 effectiveDate $effective_dates[$rule_id]
 
@@ -175,10 +165,7 @@
 Rule version: {$ruleVersion}"
 
 severity error  
-<<<<<<< HEAD
-=======
 rule-focus $present_fact
 status $status  
->>>>>>> 17cd9a0e
 
 effectiveDate $effective_dates[$rule_id]