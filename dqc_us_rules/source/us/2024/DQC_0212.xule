--- conflicted
+++ resolved
@@ -81,14 +81,6 @@
 assert US.0212.10738 satisfied
 
 $rule_id = (rule-name().split('.'))[rule-name().split('.').length];
-<<<<<<< HEAD
-
-/** DQCRT RULE **/
-if not applicable_form(rule-name())
-	skip
-else
-=======
->>>>>>> c637000f
 
 /** DQCRT RULE **/
 if not applicable_form(rule-name())
