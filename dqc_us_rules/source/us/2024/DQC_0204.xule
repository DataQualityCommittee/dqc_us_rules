/**
DQC Rules
 (c) Copyright 2017 - 2025, XBRL US Inc. All rights reserved.
 See https://xbrl.us/dqc-license for license information.
 See https://xbrl.us/dqc-patent for patent infringement notice.
Taxonomy: US GAAP ALL

**/

RULE-NAME-PREFIX DQC

assert US.0204.10704 satisfied

$rule_id = (rule-name().split('.'))[rule-name().split('.').length];

/** DQCRT RULE **/
if not applicable_form(rule-name())
	skip
else


$fact1 = {@concept in ($INTANGIBLE_MONETARY_ITEMS + $INTANGIBLE_DURATION_ITEMS) @PropertyPlantAndEquipmentByTypeAxis = *};

exists($fact1) 

message
"The concept  {$fact1.name} with a value of {$fact1} has been used with the axis PropertyPlantAndEquipmentByTypeAxis and the member {$fact1.dimension(PropertyPlantAndEquipmentByTypeAxis)}. The concept  {$fact1.name}  should be used with the FiniteLivedIntangibleAssetsByMajorClassAxis or the IndefiniteLivedIntangibleAssetsByMajorClassAxis. Alternatively a different concept should be used to represent a line item associated with PPE.

Concept : {$fact1.name}
Value : {$fact1}
Period : {$fact1.period}
Dimensions : {$fact1.dimensions.join(', ','=')}

Rule Element Id:{$rule_id}
Rule version: {$ruleVersion}"

severity error  

<<<<<<< HEAD

=======
>>>>>>> 972f3585
effectiveDate $effective_dates[$rule_id]


assert US.0204.10705 satisfied

$rule_id = (rule-name().split('.'))[rule-name().split('.').length];

/** DQCRT RULE **/
if not applicable_form(rule-name())
	skip
else


$fact1 = {@FiniteLivedIntangibleAssetsByMajorClassAxis in ($PPE_MEMBERS - set(SoftwareDevelopmentMember,SoftwareAndSoftwareDevelopmentCostsMember)) where $fact  != 0};

exists($fact1) 

message
"The concept  {$fact1.name} with a value of {$fact1} has been used with the axis FiniteLivedIntangibleAssetsByMajorClassAxis and the member {$fact1.dimension(FiniteLivedIntangibleAssetsByMajorClassAxis)}. The member  {$fact1.dimension(FiniteLivedIntangibleAssetsByMajorClassAxis)} should not be used with the FiniteLivedIntangibleAssetsByMajorClassAxis hs it is expected to represent a tangible asset. Please change the member to represent an intangible asset or change the axis to represent a tangible asset. i.e. PropertyPlantAndEquipmentByTypeAxis.

Concept : {$fact1.name}
Value : {$fact1}
Period : {$fact1.period}
Dimensions : {$fact1.dimensions.join(', ','=')}

Rule Element Id:{$rule_id}
Rule version: {$ruleVersion}"

severity error  

<<<<<<< HEAD

=======
>>>>>>> 972f3585
effectiveDate $effective_dates[$rule_id]


assert US.0204.10706 satisfied

$rule_id = (rule-name().split('.'))[rule-name().split('.').length];

/** DQCRT RULE **/
if not applicable_form(rule-name())
	skip
else


$fact3= {@PropertyPlantAndEquipmentByTypeAxis in ($INTANGIBLE_FINITE_ASSETS_MEMBERS + $INTANGIBLE_INDEFINITE_ASSETS_MEMBERS) };

exists($fact3) 

message
"The concept  {$fact3.name} with a value of {$fact3} has been used with the axis PropertyPlantAndEquipmentByTypeAxis and the member {$fact3.dimension(PropertyPlantAndEquipmentByTypeAxis)}. The member  {$fact3.dimension(PropertyPlantAndEquipmentByTypeAxis)} should not be used with the PropertyPlantAndEquipmentByTypeAxis as it is expected to represent an intangible asset. Please change the member to represent an tangible asset or change the axis to represent an intangible asset. i.e. FiniteLivedIntangibleAssetsByMajorClassAxis or IndefiniteLivedIntangibleAssetsByMajorClassAxis.

Concept : {$fact3.name}
Value : {$fact3}
Period : {$fact3.period}
Dimensions : {$fact3.dimensions.join(', ','=')}

Rule Element Id:{$rule_id}
Rule version: {$ruleVersion}"

severity error  

<<<<<<< HEAD

=======
>>>>>>> 972f3585
effectiveDate $effective_dates[$rule_id]


assert US.0204.10707 satisfied

$rule_id = (rule-name().split('.'))[rule-name().split('.').length];

/** DQCRT RULE **/
if not applicable_form(rule-name())
	skip
else


$fact4= {@concept = CapitalizedComputerSoftwareGross @PropertyPlantAndEquipmentByTypeAxis = * };

exists($fact4) 

message
"The concept  {$fact4.name} with a value of {$fact4} has been used with the axis PropertyPlantAndEquipmentByTypeAxis and the member {$fact4.dimension(PropertyPlantAndEquipmentByTypeAxis)}. The concept CapitalizedComputerSoftwareGross should not be disaggregated using this axis as the software in the type of PPE. Replace the concept with the concept PropertyPLantAndEquipmentGross.

Concept : {$fact4.name}
Value : {$fact4}
Period : {$fact4.period}
Dimensions : {$fact4.dimensions.join(', ','=')}

Rule Element Id:{$rule_id}
Rule version: {$ruleVersion}"

severity error  

<<<<<<< HEAD

=======
>>>>>>> 972f3585
effectiveDate $effective_dates[$rule_id]<|MERGE_RESOLUTION|>--- conflicted
+++ resolved
@@ -36,10 +36,6 @@
 
 severity error  
 
-<<<<<<< HEAD
-
-=======
->>>>>>> 972f3585
 effectiveDate $effective_dates[$rule_id]
 
 
@@ -70,10 +66,6 @@
 
 severity error  
 
-<<<<<<< HEAD
-
-=======
->>>>>>> 972f3585
 effectiveDate $effective_dates[$rule_id]
 
 
@@ -104,10 +96,6 @@
 
 severity error  
 
-<<<<<<< HEAD
-
-=======
->>>>>>> 972f3585
 effectiveDate $effective_dates[$rule_id]
 
 
@@ -138,8 +126,4 @@
 
 severity error  
 
-<<<<<<< HEAD
-
-=======
->>>>>>> 972f3585
 effectiveDate $effective_dates[$rule_id]