/**
DQC Rules
 (c) Copyright 2017 - 2025, XBRL US Inc. All rights reserved.
 See https://xbrl.us/dqc-license for license information.
 See https://xbrl.us/dqc-patent for patent infringement notice.
Taxonomy: US GAAP 2024
**/


rule-name-prefix DQC

assert US.0041.73 satisfied

$rule_id = (rule-name().split('.'))[rule-name().split('.').length];

/** Get the dimension defaults used in  the filing **/

$filing_defaults = navigate dimension-default descendants returns  set (source-name, target-name) ;

/** Get relationships in filing not in taxonomy **/

$default_in_filing_not_in_taxonomy = $filing_defaults - $TAXONOMY_DEFAULTS;

$filing_details_defaults = navigate dimension-default descendants include start returns  (source-name, target-name, source, role) as dictionary;

for ($x in $default_in_filing_not_in_taxonomy)
	$default_details_list = filter $filing_details_defaults where $item['source-name'] == $x[1];
	$default_details = $default_details_list[1]
	if (not is_extension($default_details['source'],$ALL_BASE_TAXONOMIES))
		$dim_name = $default_details['source-name'];
		$dim_role = $default_details['role'].description;
<<<<<<< HEAD
		$dim_base_names = navigate dimension-default descendants from $default_details['source-name'] taxonomy $US-GAAP returns (target-name);
		if ($dim_base_names.length == 0) 
			false
		else 
			$dim_base_name = $dim_base_names[1];
			$mem_name = $default_details['target-name'];
=======

		$dim_base_names = filter $TAXONOMY_DEFAULTS where $item.contains($default_details['source-name'])
		if ($dim_base_names.length == 0) 
			false
		else 
			$base_default_member = (sum($dim_base_names))[2]
			$extension_default_member = $default_details['target-name'];
>>>>>>> 368662f4
			true
	else
		false

message
"The dimension default defined for the axis in the US GAAP Taxonomy should not be changed in a company extension taxonomy. The default for the dimension {$dim_name} in the base taxonomy is {$base_default_member}, but the default has been replaced with {$extension_default_member} in the extension taxonomy role {$dim_role}.  This issue is addressed in Question E.16 (Updated 02/05/2013) (formerly Question 38) of the SEC Staff Interpretations and FAQs Related to Interactive Data Disclosure.
Rule version: {$ruleVersion}"

severity error

effectiveDate $effective_dates[$rule_id]


<|MERGE_RESOLUTION|>--- conflicted
+++ resolved
@@ -1,60 +1,51 @@
-/**
-DQC Rules
- (c) Copyright 2017 - 2025, XBRL US Inc. All rights reserved.
- See https://xbrl.us/dqc-license for license information.
- See https://xbrl.us/dqc-patent for patent infringement notice.
-Taxonomy: US GAAP 2024
-**/
-
-
-rule-name-prefix DQC
-
-assert US.0041.73 satisfied
-
-$rule_id = (rule-name().split('.'))[rule-name().split('.').length];
-
-/** Get the dimension defaults used in  the filing **/
-
-$filing_defaults = navigate dimension-default descendants returns  set (source-name, target-name) ;
-
-/** Get relationships in filing not in taxonomy **/
-
-$default_in_filing_not_in_taxonomy = $filing_defaults - $TAXONOMY_DEFAULTS;
-
-$filing_details_defaults = navigate dimension-default descendants include start returns  (source-name, target-name, source, role) as dictionary;
-
-for ($x in $default_in_filing_not_in_taxonomy)
-	$default_details_list = filter $filing_details_defaults where $item['source-name'] == $x[1];
-	$default_details = $default_details_list[1]
-	if (not is_extension($default_details['source'],$ALL_BASE_TAXONOMIES))
-		$dim_name = $default_details['source-name'];
-		$dim_role = $default_details['role'].description;
-<<<<<<< HEAD
-		$dim_base_names = navigate dimension-default descendants from $default_details['source-name'] taxonomy $US-GAAP returns (target-name);
-		if ($dim_base_names.length == 0) 
-			false
-		else 
-			$dim_base_name = $dim_base_names[1];
-			$mem_name = $default_details['target-name'];
-=======
-
-		$dim_base_names = filter $TAXONOMY_DEFAULTS where $item.contains($default_details['source-name'])
-		if ($dim_base_names.length == 0) 
-			false
-		else 
-			$base_default_member = (sum($dim_base_names))[2]
-			$extension_default_member = $default_details['target-name'];
->>>>>>> 368662f4
-			true
-	else
-		false
-
-message
-"The dimension default defined for the axis in the US GAAP Taxonomy should not be changed in a company extension taxonomy. The default for the dimension {$dim_name} in the base taxonomy is {$base_default_member}, but the default has been replaced with {$extension_default_member} in the extension taxonomy role {$dim_role}.  This issue is addressed in Question E.16 (Updated 02/05/2013) (formerly Question 38) of the SEC Staff Interpretations and FAQs Related to Interactive Data Disclosure.
-Rule version: {$ruleVersion}"
-
-severity error
-
-effectiveDate $effective_dates[$rule_id]
-
-
+/**
+DQC Rules
+ (c) Copyright 2017 - 2025, XBRL US Inc. All rights reserved.
+ See https://xbrl.us/dqc-license for license information.
+ See https://xbrl.us/dqc-patent for patent infringement notice.
+Taxonomy: US GAAP 2024
+**/
+
+
+rule-name-prefix DQC
+
+assert US.0041.73 satisfied
+
+$rule_id = (rule-name().split('.'))[rule-name().split('.').length];
+
+/** Get the dimension defaults used in  the filing **/
+
+$filing_defaults = navigate dimension-default descendants returns  set (source-name, target-name) ;
+
+/** Get relationships in filing not in taxonomy **/
+
+$default_in_filing_not_in_taxonomy = $filing_defaults - $TAXONOMY_DEFAULTS;
+
+$filing_details_defaults = navigate dimension-default descendants include start returns  (source-name, target-name, source, role) as dictionary;
+
+for ($x in $default_in_filing_not_in_taxonomy)
+	$default_details_list = filter $filing_details_defaults where $item['source-name'] == $x[1];
+	$default_details = $default_details_list[1]
+	if (not is_extension($default_details['source'],$ALL_BASE_TAXONOMIES_ELTS))
+		$dim_name = $default_details['source-name'];
+		$dim_role = $default_details['role'].description;
+
+		$dim_base_names = filter $TAXONOMY_DEFAULTS where $item.contains($default_details['source-name'])
+		if ($dim_base_names.length == 0) 
+			false
+		else 
+			$base_default_member = (sum($dim_base_names))[2]
+			$extension_default_member = $default_details['target-name'];
+			true
+	else
+		false
+
+message
+"The dimension default defined for the axis in the US GAAP Taxonomy should not be changed in a company extension taxonomy. The default for the dimension {$dim_name} in the base taxonomy is {$base_default_member}, but the default has been replaced with {$extension_default_member} in the extension taxonomy role {$dim_role}.  This issue is addressed in Question E.16 (Updated 02/05/2013) (formerly Question 38) of the SEC Staff Interpretations and FAQs Related to Interactive Data Disclosure.
+Rule version: {$ruleVersion}"
+
+severity error
+
+effectiveDate $effective_dates[$rule_id]
+
+