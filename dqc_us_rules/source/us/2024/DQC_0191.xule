<<<<<<< HEAD
/**
DQC Rules
 (c) Copyright 2017 - 2024 XBRL US Inc. All rights reserved.
 See https://xbrl.us/dqc-license for license information.
 See https://xbrl.us/dqc-patent for patent infringement notice.
Taxonomy: US GAAP All

**/

RULE-NAME-PREFIX DQC

ASSERT US.0191.10618 satisfied

$rule_id = (rule-name().split('.'))[rule-name().split('.').length];

$ecdtaxonomy = any(set(for $link in dts-document-locations(taxonomy())
                            if $link.contains('https://xbrl.sec.gov/ecd/2024/ecd-2024.xsd')
                                true
                            else
                                false
                                    ));

if $ecdtaxonomy

            $PEOElement =  list(ecd:PeoName, ecd:PeoTotalCompAmt, ecd:PeoActuallyPaidCompAmt);
            exists({nonils @concept= $PEOElement  @ecd:ExecutiveCategoryAxis = ecd:NonPeoNeoMember}#CompAmount)
else
    false

message
"The filing uses an NEO member with a PEO element. The element {$CompAmount.concept.name} is reported with a value of {$CompAmount} and a member of NonPeoNeoMember. Update either the element name or the member to PeoMember.

The properties of this  fact are:
Period :{$CompAmount.period}
Dimensions : {$CompAmount.dimensions.join(', ','=')}
Unit : {$CompAmount.unit}

Rule Element Id:{$rule_id}
Rule version: {$ruleVersion}"


severity error

=======
/**
DQC Rules
 (c) Copyright 2017 - 2024, XBRL US Inc. All rights reserved.
 See https://xbrl.us/dqc-license for license information.
 See https://xbrl.us/dqc-patent for patent infringement notice.
Taxonomy: US GAAP All

**/

RULE-NAME-PREFIX DQC

ASSERT US.0191.10618 satisfied

$rule_id = (rule-name().split('.'))[rule-name().split('.').length];

$ecdtaxonomy = any(set(for $link in dts-document-locations(taxonomy())
                            if $link.contains('https://xbrl.sec.gov/ecd/2024/ecd-2024.xsd')
                                true
                            else
                                false
                                    ));

if $ecdtaxonomy

            $PEOElement =  list(ecd:PeoName, ecd:PeoTotalCompAmt, ecd:PeoActuallyPaidCompAmt);
            exists({nonils @concept in $PEOElement  @ecd:ExecutiveCategoryAxis = ecd:NonPeoNeoMember}#CompAmount)
else
    false

message
"The filing uses an NEO member with a PEO element. The element {$CompAmount.concept.name} is reported with a value of {$CompAmount} and a member of NonPeoNeoMember. Update either the element name or the member to PeoMember.

The properties of this  fact are:
Period :{$CompAmount.period}
Dimensions : {$CompAmount.dimensions.join(', ','=')}
Unit : {$CompAmount.unit}

Rule Element Id:{$rule_id}
Rule version: {$ruleVersion}"


severity error

>>>>>>> ae3fbf14
effectiveDate $effective_dates[$rule_id]<|MERGE_RESOLUTION|>--- conflicted
+++ resolved
@@ -1,48 +1,3 @@
-<<<<<<< HEAD
-/**
-DQC Rules
- (c) Copyright 2017 - 2024 XBRL US Inc. All rights reserved.
- See https://xbrl.us/dqc-license for license information.
- See https://xbrl.us/dqc-patent for patent infringement notice.
-Taxonomy: US GAAP All
-
-**/
-
-RULE-NAME-PREFIX DQC
-
-ASSERT US.0191.10618 satisfied
-
-$rule_id = (rule-name().split('.'))[rule-name().split('.').length];
-
-$ecdtaxonomy = any(set(for $link in dts-document-locations(taxonomy())
-                            if $link.contains('https://xbrl.sec.gov/ecd/2024/ecd-2024.xsd')
-                                true
-                            else
-                                false
-                                    ));
-
-if $ecdtaxonomy
-
-            $PEOElement =  list(ecd:PeoName, ecd:PeoTotalCompAmt, ecd:PeoActuallyPaidCompAmt);
-            exists({nonils @concept= $PEOElement  @ecd:ExecutiveCategoryAxis = ecd:NonPeoNeoMember}#CompAmount)
-else
-    false
-
-message
-"The filing uses an NEO member with a PEO element. The element {$CompAmount.concept.name} is reported with a value of {$CompAmount} and a member of NonPeoNeoMember. Update either the element name or the member to PeoMember.
-
-The properties of this  fact are:
-Period :{$CompAmount.period}
-Dimensions : {$CompAmount.dimensions.join(', ','=')}
-Unit : {$CompAmount.unit}
-
-Rule Element Id:{$rule_id}
-Rule version: {$ruleVersion}"
-
-
-severity error
-
-=======
 /**
 DQC Rules
  (c) Copyright 2017 - 2024, XBRL US Inc. All rights reserved.
@@ -86,5 +41,4 @@
 
 severity error
 
->>>>>>> ae3fbf14
 effectiveDate $effective_dates[$rule_id]