--- conflicted
+++ resolved
@@ -6,16 +6,12 @@
         {
             "label": "Compile 2024 Rules - 3.12",
             "type": "shell",
-<<<<<<< HEAD
-            "command": "~/.virtualenvs/xule-3.12/bin/python ~/arelle/Arelle-master/arellecmdline.py --plugins xule --xule-compile /Users/campbellpryde/Documents/GitHub/dqc/dqc_us_rules/dqc_us_rules/source/us/2024 --xule-rule-set /Users/campbellpryde/Documents/GitHub/dqc/dqc_us_rules/dqc_us_rules/dqc-us-2024-V28-ruleset.zip --xule-crash --xule-stack-size=20 --xule-compile-workers=0"
-=======
             "command": "~/.virtualenvs/xule-3.12/bin/python ~/arelle/Arelle-master/arellecmdline.py --plugins xule --xule-compile /Users/campbellpryde/Documents/GitHub/dqc/dqc_us_rules/dqc_us_rules/source/us/2024 --xule-rule-set /Users/campbellpryde/Documents/GitHub/dqc/dqc_us_rules/dqc_us_rules/dqc-us-2024-V29-ruleset.zip --xule-crash --xule-stack-size=20 --xule-compile-workers=0"
         },
         {
             "label": "DQC.US.0212.10738",
             "type": "shell",
             "command" :"~/.virtualenvs/xule-3.12/bin/python ~/Arelle/Arelle-master/arellecmdline.py --plugins 'xule|transforms/SEC|validate/EFM|inlineXbrlDocumentSet' -f https://www.sec.gov/Archives/edgar/data/1791706/000141057825000678/0001410578-25-000678-xbrl.zip -v --xule-time .000 --xule-debug --noCertificateCheck   --logFile  /Users/campbellpryde/Documents/GitHub/dqc/dqc_us_rules/tests/output/testRule.xml --xule-rule-set  /Users/campbellpryde/Documents/GitHub/dqc/dqc_us_rules/dqc_us_rules/dqc-us-2024-V29-ruleset.zip --xule-run-only DQC.US.0212.10738 --httpuseragent campbell.pryde@xbrl.us"
->>>>>>> 1c12ba35
         }
         
     ]
