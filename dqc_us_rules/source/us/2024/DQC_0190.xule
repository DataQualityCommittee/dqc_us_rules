<<<<<<< HEAD
/**
DQC Rules
 (c) Copyright 2017 - 2024, XBRL US Inc. All rights reserved.
 See https://xbrl.us/dqc-license for license information.
 See https://xbrl.us/dqc-patent for patent infringement notice.
Taxonomy: US GAAP All

**/

RULE-NAME-PREFIX DQC

ASSERT US.0190.10600 satisfied

/** CORRESPONDS TO FASB RULE 1 

New EBP elements are from the employee benefit plan's perspective and not from the employer's perspective, therefore, they should not be used for the employer/plan sponsor filing Form 10-K, 10-Q, 10-KA, 10-QA, 20-F or 40-F.
**/

$rule_id = (rule-name().split('.'))[rule-name().split('.').length];

$EBPQNames = filter $EBP.concepts returns $item.name

$EBPReports = set('11-K','11-K/A','11-KT').contains([covered @concept.local-name ='DocumentType']);

if $EBPReports
    skip
else 
   $filingQnames = filter  taxonomy().concepts returns $item.name
   $EBPElementsInFiling =  ($filingQnames intersect $EBPQNames).to-list
    $EBPTop10 = for $x in range(1,min(list(10,$EBPElementsInFiling.length) ))
                    $EBPElementsInFiling[$x]
    
   $EBPElementsInFiling.length > 0

message
"The filer has used EBP elements in the filing. These are the first 10 or less found. {$EBPTop10.join(',')}


Rule Element Id:{$rule_id}
Rule version: {$ruleVersion}"

severity error

effectiveDate $effective_dates[$rule_id]

ASSERT US.0190.10601 satisfied

/** CORRESPONDS TO FASB RULE 2 

DQC Rule 2 (Example 1/Note 1a) (Example 3a/Note 2a) (Example 3b/Note 3a) (Example 4/Note 3a) (Example 7a/Note 3a)
"Employee Benefit Plan, Investment, Fair Value" [ EmployeeBenefitPlanInvestmentFairValue] is only expected to be used when"Employee Benefit Plan, Investment, Excluding Plan Interest in Master Trust, Fair Value" (L2[EmployeeBenefitPlanInvestmentExcludingPlanInterestInMasterTrustFairValue]) or"Employee Benefit Plan, Investment, Plan Interest in Master Trust, Fair Value"[ EmployeeBenefitPlanInvestmentPlanInterestInMasterTrustFairValue] are also used to tag amounts in the same plan year in the same statement or note. Should the rule restrict to specific hypercube? (EmployeeBenefitPlanStatementOfNetAssetAvailableForBenefitTable, EmployeeBenefitPlanInvestmentFairValueAndNavTable, EmployeeBenefitPlanMasterTrustTable, EmployeeBenefitPlanNonparticipantDirectedInvestmentTable, EmployeeBenefitPlanRelatedPartyAndPartyInInterestTransactionsTable)
**/

$rule_id = (rule-name().split('.'))[rule-name().split('.').length];

$invalidConcepts = list(us-gaap-ebp:EmployeeBenefitPlanInvestmentExcludingPlanInterestInMasterTrustFairValue, us-gaap-ebp:EmployeeBenefitPlanInvestmentPlanInterestInMasterTrustFairValue )

for $x in $invalidConcepts
    $EBP_non_master_FV = {covered @concept = $x  @cube.name = us-gaap-ebp:EmployeeBenefitPlanMasterTrustTable}

    exists($EBP_non_master_FV)

message
"The filer has used the concept {$x} with a fact value of  {$EBP_non_master_FV } in the hypercube 'Employee Benefit Plan, Master Trust [Table]'. This element should not be used in this table and should be replaced with EmployeeBenefitPlanInvestmentFairValue.

The properties of this {$x} fact are:
Period :{$x.period}
Dimensions : {$x.dimensions.join(', ','=')}

Rule Element Id:{$rule_id}
Rule version: {$ruleVersion}"

severity error

effectiveDate $effective_dates[$rule_id]

ASSERT US.0190.10602 satisfied

/** CORRESPONDS TO FASB RULE 2 

DQC Rule 2 (Example 1/Note 1a) (Example 3a/Note 2a) (Example 3b/Note 3a) (Example 4/Note 3a) (Example 7a/Note 3a)
"Employee Benefit Plan, Investment, Fair Value" [ EmployeeBenefitPlanInvestmentFairValue] is only expected to be used when"Employee Benefit Plan, Investment, Excluding Plan Interest in Master Trust, Fair Value" (L2[EmployeeBenefitPlanInvestmentExcludingPlanInterestInMasterTrustFairValue]) or"Employee Benefit Plan, Investment, Plan Interest in Master Trust, Fair Value"[ EmployeeBenefitPlanInvestmentPlanInterestInMasterTrustFairValue] are also used to tag amounts in the same plan year in the same statement or note. Should the rule restrict to specific hypercube? (EmployeeBenefitPlanStatementOfNetAssetAvailableForBenefitTable, EmployeeBenefitPlanInvestmentFairValueAndNavTable, EmployeeBenefitPlanMasterTrustTable, EmployeeBenefitPlanNonparticipantDirectedInvestmentTable, EmployeeBenefitPlanRelatedPartyAndPartyInInterestTransactionsTable)
**/

$rule_id = (rule-name().split('.'))[rule-name().split('.').length];


$EBPReports = set('11-K','11-K/A','11-KT').contains([covered @concept.local-name ='DocumentType']);

if $EBPReports

    $HypercubesToCheck = list(us-gaap-ebp:EmployeeBenefitPlanStatementOfNetAssetAvailableForBenefitTable, us-gaap-ebp:EmployeeBenefitPlanInvestmentFairValueAndNavTable, us-gaap-ebp:EmployeeBenefitPlanNonparticipantDirectedInvestmentTable, us-gaap-ebp:EmployeeBenefitPlanRelatedPartyAndPartyInInterestTransactionsTable,  us-gaap-ebp:EmployeeBenefitPlanScheduleOfAllocationAssetAndLiabilityTable )

    for $x in $HypercubesToCheck
        $EBP_non_master_FV = list({ @concept in list(us-gaap-ebp:EmployeeBenefitPlanInvestmentPlanInterestInMasterTrustFairValue, us-gaap-ebp:EmployeeBenefitPlanInvestmentExcludingPlanInterestInMasterTrustFairValue)  @cube.name = $x });

        $EBP_master_and_non_Master_FV = {@concept = us-gaap-ebp:EmployeeBenefitPlanInvestmentFairValue @cube.name = $x}

        if exists($EBP_master_and_non_Master_FV) and $EBP_non_master_FV.length == 0
            true
        else    
            skip
else
    skip

message
"The filer has reported a value of {$EBP_master_and_non_Master_FV} for the concept EmployeeBenefitPlanInvestmentFairValue in the hypercube {$x}, and has not reported a value for either EmployeeBenefitPlanInvestmentPlanInterestInMasterTrustFairValue or EmployeeBenefitPlanInvestmentExcludingPlanInterestInMasterTrustFairValue.  These values shopuld be reported in the this hypercube.

The properties of this {$EBP_master_and_non_Master_FV} fact are:
Period :{$EBP_master_and_non_Master_FV.period}
Dimensions : {$EBP_master_and_non_Master_FV.dimensions.join(', ','=')}

Rule Element Id:{$rule_id}
Rule version: {$ruleVersion}"

severity error

effectiveDate $effective_dates[$rule_id]


ASSERT US.0190.10603 satisfied

/** CORRESPONDS TO FASB RULE 3

DQC Rule 3 (Example1/Note 1b) (Example 4/Note 3b)
"Employee Benefit Plan, Investment, Contract Value" [EmployeeBenefitPlanInvestmentContractValue] is only expected to be used when"Employee Benefit Plan, Investment, Excluding Plan Interest in Master Trust, Contract Value" (L3[EmployeeBenefitPlanInvestmentExcludingPlanInterestInMasterTrustContractValue]) or"Employee Benefit Plan, Investment, Plan Interest in Master Trust, Contract Value" [EmployeeBenefitPlanInvestmentPlanInterestInMasterTrustContractValue] are also used to tag amounts in the same plan year in the same statement or note. Should the rule restrict to specific hypercube? (EmployeeBenefitPlanStatementOfNetAssetAvailableForBenefitTable, EmployeeBenefitPlanFullyBenefitResponsiveInvestmentContractTable, EmployeeBenefitPlanMasterTrustTable, EmployeeBenefitPlanNonparticipantDirectedInvestmentTable, EmployeeBenefitPlanRelatedPartyAndPartyInInterestTransactionsTable)
**/

$rule_id = (rule-name().split('.'))[rule-name().split('.').length];

$EBPReports = set('11-K','11-K/A','11-KT').contains([covered @concept.local-name ='DocumentType']);

if $EBPReports

    $HypercubesToCheck = list(us-gaap-ebp:EmployeeBenefitPlanStatementOfNetAssetAvailableForBenefitTable, us-gaap-ebp:EmployeeBenefitPlanFullyBenefitResponsiveInvestmentContractTable, us-gaap-ebp:EmployeeBenefitPlanNonparticipantDirectedInvestmentTable, us-gaap-ebp:EmployeeBenefitPlanRelatedPartyAndPartyInInterestTransactionsTable,  us-gaap-ebp:EmployeeBenefitPlanScheduleOfAllocationAssetAndLiabilityTable )

    for $x in $HypercubesToCheck
        $EBP_non_master_contract = list({ @concept in list(us-gaap-ebp:EmployeeBenefitPlanInvestmentExcludingPlanInterestInMasterTrustContractValue, us-gaap-ebp:EmployeeBenefitPlanInvestmentPlanInterestInMasterTrustContractValue)  @cube.name = $x });

        $EBP_master_and_non_Master_contract = {@concept = us-gaap-ebp:EmployeeBenefitPlanInvestmentContractValue @cube.name = $x}

        if exists($EBP_master_and_non_Master_contract) and $EBP_non_master_contract.length == 0
            true
        else    
            skip
else
    skip

message
"The filer has reported a value of {$EBP_master_and_non_Master_contract} for the concept EmployeeBenefitPlanInvestmentContractValue in the hypercube {$x}, and has not reported a value for either EmployeeBenefitPlanInvestmentPlanInterestInMasterTrustFairValue or EmployeeBenefitPlanInvestmentExcludingPlanInterestInMasterTrustFairValue.  These values should be reported in the this hypercube.

The properties of this {$EBP_master_and_non_Master_contract} fact are:
Period :{$EBP_master_and_non_Master_contract.period}
Dimensions : {$EBP_master_and_non_Master_contract.dimensions.join(', ','=')}

Rule Element Id:{$rule_id}
Rule version: {$ruleVersion}"

severity error

effectiveDate $effective_dates[$rule_id]


ASSERT US.0190.10604 satisfied

/** CORRESPONDS TO FASB RULE 4

DQC Rule 4 (Example 2a/Note 2a) (Example 2b/Note 5b) (Example 2c/Note 2b)
"Employee Benefit Plan, Nonconsolidated, Master Trust and Plan Interest in Master Trust [Axis]" (A6[EmployeeBenefitPlanNonconsolidatedMasterTrustAndPlanInterestInMasterTrustAxis]) and applicable members are not expected to be used to tag amounts in the Statement of Net Assets Available for Benefits or the Statement of Changes in Net Assets Available for Benefits. Restrict to Hypercube.
**/

$rule_id = (rule-name().split('.'))[rule-name().split('.').length];

$EBPReports = set('11-K','11-K/A','11-KT').contains([covered @concept.local-name ='DocumentType']);

if $EBPReports

    $HypercubesToCheck = list(us-gaap-ebp:EmployeeBenefitPlanStatementOfNetAssetAvailableForBenefitTable, us-gaap-ebp:EmployeeBenefitPlanStatementOfChangeInNetAssetAvailableForBenefitTable )

    for $x in $HypercubesToCheck
        
        $InvalidAxis = list({ @us-gaap-ebp:EmployeeBenefitPlanNonconsolidatedMasterTrustAndPlanInterestInMasterTrustAxis = *  @cube.name = $x });

        $InvalidAxis.length > 0

else
    skip
   

message
"The filer has reported values using the EmployeeBenefitPlanNonconsolidatedMasterTrustAndPlanInterestInMasterTrustAxis in the hypercube {$x}.  This axis should not be used with this hypercube.

Rule Element Id:{$rule_id}
Rule version: {$ruleVersion}"

severity error

effectiveDate $effective_dates[$rule_id]


ASSERT US.0190.10605 satisfied

/** CORRESPONDS TO FASB RULE 5 

"DQC Rule 5 (Example 2b/Note 2a) (Example 2c/Note 1a)"Employee Benefit Plan, Investment, Plan Interest in Master Trust, Fair and Contract Value"[ EmployeeBenefitPlanInvestmentPlanInterestInMasterTrustFairAndContractValue] is expected to be used when "Employee Benefit Plan, Investment, Plan Interest in Master Trust, Fair Value" (L40[EmployeeBenefitPlanInvestmentPlanInterestInMasterTrustFairValue]) or "Employee Benefit Plan, Investment, Plan Interest in Master Trust, Contract Value" (L44[EmployeeBenefitPlanInvestmentPlanInterestInMasterTrustContractValue]) are also used to tag amounts in the same plan year.
**/

$rule_id = (rule-name().split('.'))[rule-name().split('.').length];


$EBPReports = set('11-K','11-K/A','11-KT').contains([covered @concept.local-name ='DocumentType']);

if $EBPReports
        $EBP_InterestInMasterTrustFV_OR_CONTRACT = list({ @concept in list(us-gaap-ebp:EmployeeBenefitPlanInvestmentPlanInterestInMasterTrustFairValue, us-gaap-ebp:EmployeeBenefitPlanInvestmentPlanInterestInMasterTrustContractValue)});

        $EBP_InterestInMasterTrust = {@concept = us-gaap-ebp:EmployeeBenefitPlanInvestmentPlanInterestInMasterTrustFairAndContractValue}

        if exists($EBP_InterestInMasterTrust) and $EBP_InterestInMasterTrustFV_OR_CONTRACT.length == 0
            true
        else    
            skip
else
    skip

message
"The filer has reported a value of {$EBP_InterestInMasterTrust} for the concept EmployeeBenefitPlanInvestmentPlanInterestInMasterTrustFairAndContractValue in the filing, and has not reported a value for either EmployeeBenefitPlanInvestmentPlanInterestInMasterTrustFairValue or EmployeeBenefitPlanInvestmentPlanInterestInMasterTrustContractValue.  One of these values should be reported if EmployeeBenefitPlanInvestmentPlanInterestInMasterTrustFairAndContractValue is reported.

The properties of this  fact are:
Concept : EmployeeBenefitPlanInvestmentPlanInterestInMasterTrustFairAndContractValue
Period :{$EBP_InterestInMasterTrust.period}
Dimensions : {$EBP_InterestInMasterTrust.dimensions.join(', ','=')}

Rule Element Id:{$rule_id}
Rule version: {$ruleVersion}"

severity error

effectiveDate $effective_dates[$rule_id]

ASSERT US.0190.10606 satisfied

/** CORRESPONDS TO FASB RULE 6

DQC Rule 6 (Example 2b/Note 3)
"Employee Benefit Plan, Investment, Fair and Contract Value" (L46[EmployeeBenefitPlanInvestmentFairAndContractValue]) is only expected to be used when"Employee Benefit Plan, Investment, Fair Value" (L39[EmployeeBenefitPlanInvestmentFairValue]) or"Employee Benefit Plan, Investment, Contract Value" (L45[EmployeeBenefitPlanInvestmentContractValue]) are also used to tag amounts in the same plan year in the same statement or note.
**/

$rule_id = (rule-name().split('.'))[rule-name().split('.').length];


$EBPReports = set('11-K','11-K/A','11-KT').contains([covered @concept.local-name ='DocumentType']);

if $EBPReports
        $EBP_InvestmentFV_OR_CONTRACT = list({ @concept in list(us-gaap-ebp:EmployeeBenefitPlanInvestmentFairValue, us-gaap-ebp:EmployeeBenefitPlanInvestmentContractValue)});

        $EBP_InvestmentMasterTrust = {@concept = us-gaap-ebp:EmployeeBenefitPlanInvestmentFairAndContractValue}

        if exists($EBP_InvestmentMasterTrust) and $EBP_InvestmentFV_OR_CONTRACT.length == 0
            true
        else    
            skip
else
    skip

message
"The filer has reported a value of {$EBP_InvestmentMasterTrust} for the concept EmployeeBenefitPlanInvestmentFairAndContractValue in the filing, and has not reported a value for either EmployeeBenefitPlanInvestmentFairValue or EmployeeBenefitPlanInvestmentContractValue.  One of these values should be reported if EmployeeBenefitPlanInvestmentFairAndContractValue is reported.

The properties of this fact are:
Concept : EmployeeBenefitPlanInvestmentFairAndContractValue
Period :{$EBP_InvestmentMasterTrust.period}
Dimensions : {$EBP_InvestmentMasterTrust.dimensions.join(', ','=')}

Rule Element Id:{$rule_id}
Rule version: {$ruleVersion}"

severity error

effectiveDate $effective_dates[$rule_id]

ASSERT US.0190.10607 satisfied

/** CORRESPONDS TO FASB RULE 7

DQC Rule 7 (Example 2b/Note 5a) (Example 2c/Note 2a)
Employee Benefit Plan, Nonconsolidated, Master Trust and Plan Interest in Master Trust [Axis]" (A6[EmployeeBenefitPlanNonconsolidatedMasterTrustAndPlanInterestInMasterTrustAxis]) and applicable members are not expected to be used with the following line-item elements:

"Employee Benefit Plan, Investment, Plan Interest in Master Trust, Fair Value" (L40[EmployeeBenefitPlanInvestmentPlanInterestInMasterTrustFairValue]),
"Employee Benefit Plan, Investment, Plan Interest in Master Trust, Contract Value" (L44[EmployeeBenefitPlanInvestmentPlanInterestInMasterTrustContractValue]),
"Employee Benefit Plan, Investment, Plan Interest in Master Trust, Fair and Contract Value," (L49 [EmployeeBenefitPlanInvestmentPlanInterestInMasterTrustFairAndContractValue])
"Employee Benefit Plan, Investment, Excluding Plan Interest in Master Trust, Fair Value" (L2[EmployeeBenefitPlanInvestmentExcludingPlanInterestInMasterTrustFairValue]),
"Employee Benefit Plan, Investment, Excluding Plan Interest in Master Trust, Contract Value," [EmployeeBenefitPlanInvestmentExcludingPlanInterestInMasterTrustContractValue]
"Employee Benefit Plan, Investment, Excluding Plan Interest in Master Trust, Fair and Contract Value," [EmployeeBenefitPlanInvestmentExcludingPlanInterestInMasterTrustFairAndContractValue] and
"Employee Benefit Plan, Change in Net Asset Available for Benefit, Increase (Decrease) from Change in Plan Interest in Master Trust" (L47[EmployeeBenefitPlanChangeInNetAssetAvailableForBenefitIncreaseDecreaseForChangeInPlanInterestInMasterTrust]).
**/

$rule_id = (rule-name().split('.'))[rule-name().split('.').length];


$EBPReports = set('11-K','11-K/A','11-KT').contains([covered @concept.local-name ='DocumentType']);

if $EBPReports
        
    $concepts_not_used_with_axis = list(us-gaap-ebp:EmployeeBenefitPlanInvestmentPlanInterestInMasterTrustFairValue, us-gaap-ebp:EmployeeBenefitPlanInvestmentPlanInterestInMasterTrustContractValue, us-gaap-ebp:EmployeeBenefitPlanInvestmentPlanInterestInMasterTrustFairAndContractValue, us-gaap-ebp:EmployeeBenefitPlanInvestmentExcludingPlanInterestInMasterTrustFairValue, us-gaap-ebp:EmployeeBenefitPlanInvestmentExcludingPlanInterestInMasterTrustContractValue, us-gaap-ebp:EmployeeBenefitPlanInvestmentExcludingPlanInterestInMasterTrustFairAndContractValue, us-gaap-ebp:EmployeeBenefitPlanChangeInNetAssetAvailableForBenefitIncreaseDecreaseForChangeInPlanInterestInMasterTrust)

        
        $InvalidConceptsAndAxis = {@concept in $concepts_not_used_with_axis  @us-gaap-ebp:EmployeeBenefitPlanNonconsolidatedMasterTrustAndPlanInterestInMasterTrustAxis = *  };

        exists($InvalidConceptsAndAxis)

else
    skip
   

message
"The filer has reported a value of {$InvalidConceptsAndAxis} for the concept {$InvalidConceptsAndAxis.concept.name} in the filing, with the axis EmployeeBenefitPlanNonconsolidatedMasterTrustAndPlanInterestInMasterTrustAxis.  This concept should not be used with this axis. See FASB EBP guidance Example 2b/Note 5a and Example 2c/Note 2a.

The properties of this fact are:
Concept : {$InvalidConceptsAndAxis.concept.name}
Period :{$InvalidConceptsAndAxis.period}
Dimensions : {$InvalidConceptsAndAxis.dimensions.join(', ','=')}

Rule Element Id:{$rule_id}
Rule version: {$ruleVersion}"

severity error

effectiveDate $effective_dates[$rule_id]


/**
DO WE NEED THIS ITEM?  ISIT NOT COVERED ABOVE?

DQC Rule 8 (Example 2b/Note 6a) (Example 2c/Note 3a)
"Employee Benefit Plan, Investment, Fair Value" (L39[EmployeeBenefitPlanInvestmentFairValue]) and "Employee Benefit Plan, Investment, Contract Value" (L45[EmployeeBenefitPlanInvestmentContractValue]) are the only investment debit, instant line-item elements expected to be used with the "Employee Benefit Plan, Nonconsolidated, Master Trust and Plan Interest in Master Trust [Axis]" (A6[EmployeeBenefitPlanNonconsolidatedMasterTrustAndPlanInterestInMasterTrustAxis]) and applicable members to tag the investment assets held by the master trust.
**/

ASSERT US.0190.10612 satisfied

/** CORRESPONDS TO FASB RULE 12 and 14

DQC Rule 12 (Example 5b/Note 3a) (Example 6b/Note 3a)
"Investment, Identifier [Axis]" (A9[InvestmentIdentifierAxis]) and "Investment Type [Axis]" (A1[InvestmentTypeAxis]) are not expected to be used together.
**/
/*TODO CHECK IF WE CAN REMOVE AS IS THE SAME AS 142 */
$rule_id = (rule-name().split('.'))[rule-name().split('.').length];


$EBPReports = set('11-K','11-K/A','11-KT').contains([covered @concept.local-name ='DocumentType']);

if $EBPReports
        
        
        $InvalidConcepts = {@InvestmentIdentifierAxis = * where $fact.dimensions > 2 and not $fact.dimensions.keys.name.local-name.contains('LegalEntityAxis')};

        exists($InvalidConcepts)

else
    skip
   

message
"The filer has reported a value of {$InvalidConcepts} for the concept {$InvalidConcepts.concept.name} in the filing. A fact reported with the axis InvestmentIdentifierAxis should not be used with any other axis.  See FASB EBP guidance Example 5b/Note 3a and Example 6b/Note 3a and example 5a/Note 2a and example 5b/Note 2a.

The properties of this fact are:
Concept : {$InvalidConcepts.concept.name}
Period :{$InvalidConcepts.period}
Dimensions : {$InvalidConcepts.dimensions.join(', ','=')}

Rule Element Id:{$rule_id}
Rule version: {$ruleVersion}"

severity error

effectiveDate $effective_dates[$rule_id]



ASSERT US.0190.10613 satisfied

/** CORRESPONDS TO FASB RULE 13 

DQC Rule 13 (Example 6a/Note 2b)
"Employee Benefit Plan, Allocation Status [Axis]" (A8[EmployeeBenefitPlanAllocationStatusAxis]) with "Employee Benefit Plan, Unallocated [Member]" (M33[EmployeeBenefitPlanUnallocatedMember]) and "Employee Benefit Plan, Participant Directed Status [Axis]" (A7[EmployeeBenefitPlanParticipantDirectedStatusAxis]) with "Employee Benefit Plan, Participant-Directed [Member]" (M30[EmployeeBenefitPlanParticipantDirectedMember]) are not expected to be used together.
**/

$rule_id = (rule-name().split('.'))[rule-name().split('.').length];


$EBPReports = set('11-K','11-K/A','11-KT').contains([covered @concept.local-name ='DocumentType']);

if $EBPReports
        
        
        $InvalidFacts = {@us-gaap-ebp:EmployeeBenefitPlanAllocationStatusAxis = us-gaap-ebp:EmployeeBenefitPlanUnallocatedMember @us-gaap-ebp:EmployeeBenefitPlanParticipantDirectedStatusAxis = us-gaap-ebp:EmployeeBenefitPlanParticipantDirectedMember };

        exists($InvalidFacts)

else
    skip
   

message
"The filer has reported a value of {$InvalidFacts} for the concept {$InvalidFacts.concept.name} in the filing, with the axis EmployeeBenefitPlanAllocationStatusAxis and memberEmployeeBenefitPlanUnallocatedMember and the axis EmployeeBenefitPlanParticipantDirectedStatusAxis with the member EmployeeBenefitPlanParticipantDirectedMember. These two axis should not be used together on a fact with these members. See FASB EBP guidance example 6a/Note 2b.

The properties of this fact are:

Concept : {$InvalidFacts.concept.name}
Period :{$InvalidFacts.period}
Dimensions : {$InvalidFacts.dimensions.join(', ','=')}

Rule Element Id:{$rule_id}
Rule version: {$ruleVersion}"

severity error

effectiveDate $effective_dates[$rule_id]

ASSERT US.0190.10616 satisfied

/** CORRESPONDS TO FASB RULE 16 

/** DQC Rule 16 (Example 7a/Note 1a) (Example 7b/Note 1a)
No report-wide values are expected in the XBRL data.
**/

$rule_id = (rule-name().split('.'))[rule-name().split('.').length];


$EBPReports = set('11-K','11-K/A','11-KT').contains([covered @concept.local-name ='DocumentType']);

if $EBPReports
        
    $defaultFacts = list({covered @concept.namespace-uri = 'http://fasb.org/us-gaap-ebp/2024' where not $fact.dimensions.keys.name.local-name.contains('LegalEntityAxis')} )
    $defaultFactsExist  = $defaultFacts.length > 0
    $defaultFactsExist

else
    skip
   

message
"The filing contains {$defaultFacts.length} facts that do not include the LegalEntityAxis.  All facts in the instance must include the LegalEntityAxis.

Rule Element Id:{$rule_id}
Rule version: {$ruleVersion}"

severity error

effectiveDate $effective_dates[$rule_id]


ASSERT US.0190.10617 satisfied

/** Possible DQC Rule 17 (Example 7b/Note 2)
The members to be used with the "Legal Entity [Axis]" (A10) are intended to be plan specific members. To help facilitate data consumption, plan-specific members are to be created using a format that starts with "EBP" followed by the nine-digit Employer Identification Number with a dash after the first two digits, a space, and the Plan Number (i.e., EBP 12-3456789 001 [Member]).
**/

$rule_id = (rule-name().split('.'))[rule-name().split('.').length];

$EBPReports = set('11-K','11-K/A','11-KT').contains([covered @concept.local-name ='DocumentType']);

if $EBPReports

    $LegalEntityValues = list({covered @ where $fact.dimensions.keys.name.local-name.contains('LegalEntityAxis')})

    $LegalEntityAxisMembers = filter $LegalEntityValues returns $item.dimension(qname($DEI_NAMESPACE,'LegalEntityAxis')).name.local-name

    for $member in $LegalEntityAxisMembers
    
        $matchDict = $member.regex-match('^EBP[0-9]{2}-[0-9]{7}-[0-9]{3}Member$')
        $matchDict['match-count'] == 0
else
    skip

message
"The filing includes a member on the Legal Entity Axis called  {$member}. The Legal Entity Axis member should represent an EBP plan identifier comprised of the EBP EIN and Plan number.  The element name shouuld following the structure below:  
- The first 3 alpha characters should be EBP.
- The next 7 digis should be the EIN number in the format xx-xxxxxxx
- The plan number represented using 3 digits seperated from the EIN number with a dash.  i.e. -xxx
- The member name must conclude with the string Member.
The form is as follows EBPxx-xxxxxxx-xxxMember. i.e. EBP11-1111111-011Member

The label of the member does not need to follow this format.

Rule Element Id:{$rule_id}
Rule version: {$ruleVersion}"

severity error
status $status
=======
/**
DQC Rules
 (c) Copyright 2017 - 2024, XBRL US Inc. All rights reserved.
 See https://xbrl.us/dqc-license for license information.
 See https://xbrl.us/dqc-patent for patent infringement notice.
Taxonomy: US GAAP All

**/

RULE-NAME-PREFIX DQC

ASSERT US.0190.10600 satisfied

/** CORRESPONDS TO FASB RULE 1 

New EBP elements are from the employee benefit plan's perspective and not from the employer's perspective, therefore, they should not be used for the employer/plan sponsor filing Form 10-K, 10-Q, 10-KA, 10-QA, 20-F or 40-F.
**/

$rule_id = (rule-name().split('.'))[rule-name().split('.').length];

$EBPQNames = filter $EBP.concepts where $item.namespace-uri.contains('us-gaap-ebp') returns $item.name

$EBPReports = set('11-K','11-K/A','11-KT').contains([covered @concept.local-name ='DocumentType']);

if $EBPReports
    skip
else 
   $filingQnames = filter  taxonomy().concepts returns $item.name
   $EBPElementsInFiling =  ($filingQnames intersect $EBPQNames).to-list
    $EBPTop10 = list(for $x in range(1,min(list(10,$EBPElementsInFiling.length) ))
                    $EBPElementsInFiling[$x])
    
   $EBPElementsInFiling.length > 0

message
"The filer has used EBP elements in the filing. These are the first 10 or less found. {$EBPTop10.join(',')}


Rule Element Id:{$rule_id}
Rule version: {$ruleVersion}"

severity error

effectiveDate $effective_dates[$rule_id]

ASSERT US.0190.10601 satisfied

/** CORRESPONDS TO FASB RULE 2 

DQC Rule 2 (Example 1/Note 1a) (Example 3a/Note 2a) (Example 3b/Note 3a) (Example 4/Note 3a) (Example 7a/Note 3a)
"Employee Benefit Plan, Investment, Fair Value" [ EmployeeBenefitPlanInvestmentFairValue] is only expected to be used when"Employee Benefit Plan, Investment, Excluding Plan Interest in Master Trust, Fair Value" (L2[EmployeeBenefitPlanInvestmentExcludingPlanInterestInMasterTrustFairValue]) or"Employee Benefit Plan, Investment, Plan Interest in Master Trust, Fair Value"[ EmployeeBenefitPlanInvestmentPlanInterestInMasterTrustFairValue] are also used to tag amounts in the same plan year in the same statement or note. Should the rule restrict to specific hypercube? (EmployeeBenefitPlanStatementOfNetAssetAvailableForBenefitTable, EmployeeBenefitPlanInvestmentFairValueAndNavTable, EmployeeBenefitPlanMasterTrustTable, EmployeeBenefitPlanNonparticipantDirectedInvestmentTable, EmployeeBenefitPlanRelatedPartyAndPartyInInterestTransactionsTable)
**/

$rule_id = (rule-name().split('.'))[rule-name().split('.').length];

$invalidConcepts = list(us-gaap-ebp:EmployeeBenefitPlanInvestmentExcludingPlanInterestInMasterTrustFairValue, us-gaap-ebp:EmployeeBenefitPlanInvestmentPlanInterestInMasterTrustFairValue )

for $x in $invalidConcepts
    $EBP_non_master_FV = {covered @concept = $x  @cube.name = us-gaap-ebp:EmployeeBenefitPlanMasterTrustTable}

    exists($EBP_non_master_FV)

message
"The filer has used the concept {$x} with a fact value of  {$EBP_non_master_FV } in the hypercube 'Employee Benefit Plan, Master Trust [Table]'. This element should not be used in this table and should be replaced with EmployeeBenefitPlanInvestmentFairValue.

The properties of this {$x} fact are:
Period :{$x.period}
Dimensions : {$x.dimensions.join(', ','=')}

Rule Element Id:{$rule_id}
Rule version: {$ruleVersion}"

severity error

effectiveDate $effective_dates[$rule_id]

ASSERT US.0190.10602 satisfied

/** CORRESPONDS TO FASB RULE 2 

DQC Rule 2 (Example 1/Note 1a) (Example 3a/Note 2a) (Example 3b/Note 3a) (Example 4/Note 3a) (Example 7a/Note 3a)
"Employee Benefit Plan, Investment, Fair Value" [ EmployeeBenefitPlanInvestmentFairValue] is only expected to be used when"Employee Benefit Plan, Investment, Excluding Plan Interest in Master Trust, Fair Value" (L2[EmployeeBenefitPlanInvestmentExcludingPlanInterestInMasterTrustFairValue]) or"Employee Benefit Plan, Investment, Plan Interest in Master Trust, Fair Value"[ EmployeeBenefitPlanInvestmentPlanInterestInMasterTrustFairValue] are also used to tag amounts in the same plan year in the same statement or note. Should the rule restrict to specific hypercube? (EmployeeBenefitPlanStatementOfNetAssetAvailableForBenefitTable, EmployeeBenefitPlanInvestmentFairValueAndNavTable, EmployeeBenefitPlanMasterTrustTable, EmployeeBenefitPlanNonparticipantDirectedInvestmentTable, EmployeeBenefitPlanRelatedPartyAndPartyInInterestTransactionsTable)
**/

$rule_id = (rule-name().split('.'))[rule-name().split('.').length];


$EBPReports = set('11-K','11-K/A','11-KT').contains([covered @concept.local-name ='DocumentType']);

if $EBPReports

    $HypercubesToCheck = list(us-gaap-ebp:EmployeeBenefitPlanStatementOfNetAssetAvailableForBenefitTable, us-gaap-ebp:EmployeeBenefitPlanInvestmentFairValueAndNavTable, us-gaap-ebp:EmployeeBenefitPlanNonparticipantDirectedInvestmentTable, us-gaap-ebp:EmployeeBenefitPlanRelatedPartyAndPartyInInterestTransactionsTable,  us-gaap-ebp:EmployeeBenefitPlanScheduleOfAllocationAssetAndLiabilityTable )

    for $x in $HypercubesToCheck
        $EBP_non_master_FV = list({ @concept in list(us-gaap-ebp:EmployeeBenefitPlanInvestmentPlanInterestInMasterTrustFairValue, us-gaap-ebp:EmployeeBenefitPlanInvestmentExcludingPlanInterestInMasterTrustFairValue)  @cube.name = $x });

        $EBP_master_and_non_Master_FV = {@concept = us-gaap-ebp:EmployeeBenefitPlanInvestmentFairValue @cube.name = $x}

        if exists($EBP_master_and_non_Master_FV) and $EBP_non_master_FV.length == 0
            true
        else    
            skip
else
    skip

message
"The filer has reported a value of {$EBP_master_and_non_Master_FV} for the concept EmployeeBenefitPlanInvestmentFairValue in the hypercube {$x}, and has not reported a value for either EmployeeBenefitPlanInvestmentPlanInterestInMasterTrustFairValue or EmployeeBenefitPlanInvestmentExcludingPlanInterestInMasterTrustFairValue.  These values shopuld be reported in the this hypercube.

The properties of this {$EBP_master_and_non_Master_FV} fact are:
Period :{$EBP_master_and_non_Master_FV.period}
Dimensions : {$EBP_master_and_non_Master_FV.dimensions.join(', ','=')}

Rule Element Id:{$rule_id}
Rule version: {$ruleVersion}"

severity error

effectiveDate $effective_dates[$rule_id]


ASSERT US.0190.10603 satisfied

/** CORRESPONDS TO FASB RULE 3

DQC Rule 3 (Example1/Note 1b) (Example 4/Note 3b)
"Employee Benefit Plan, Investment, Contract Value" [EmployeeBenefitPlanInvestmentContractValue] is only expected to be used when"Employee Benefit Plan, Investment, Excluding Plan Interest in Master Trust, Contract Value" (L3[EmployeeBenefitPlanInvestmentExcludingPlanInterestInMasterTrustContractValue]) or"Employee Benefit Plan, Investment, Plan Interest in Master Trust, Contract Value" [EmployeeBenefitPlanInvestmentPlanInterestInMasterTrustContractValue] are also used to tag amounts in the same plan year in the same statement or note. Should the rule restrict to specific hypercube? (EmployeeBenefitPlanStatementOfNetAssetAvailableForBenefitTable, EmployeeBenefitPlanFullyBenefitResponsiveInvestmentContractTable, EmployeeBenefitPlanMasterTrustTable, EmployeeBenefitPlanNonparticipantDirectedInvestmentTable, EmployeeBenefitPlanRelatedPartyAndPartyInInterestTransactionsTable)
**/

$rule_id = (rule-name().split('.'))[rule-name().split('.').length];

$EBPReports = set('11-K','11-K/A','11-KT').contains([covered @concept.local-name ='DocumentType']);

if $EBPReports

    $HypercubesToCheck = list(us-gaap-ebp:EmployeeBenefitPlanStatementOfNetAssetAvailableForBenefitTable, us-gaap-ebp:EmployeeBenefitPlanFullyBenefitResponsiveInvestmentContractTable, us-gaap-ebp:EmployeeBenefitPlanNonparticipantDirectedInvestmentTable, us-gaap-ebp:EmployeeBenefitPlanRelatedPartyAndPartyInInterestTransactionsTable,  us-gaap-ebp:EmployeeBenefitPlanScheduleOfAllocationAssetAndLiabilityTable )

    for $x in $HypercubesToCheck
        $EBP_non_master_contract = list({ @concept in list(us-gaap-ebp:EmployeeBenefitPlanInvestmentExcludingPlanInterestInMasterTrustContractValue, us-gaap-ebp:EmployeeBenefitPlanInvestmentPlanInterestInMasterTrustContractValue)  @cube.name = $x });

        $EBP_master_and_non_Master_contract = {@concept = us-gaap-ebp:EmployeeBenefitPlanInvestmentContractValue @cube.name = $x}

        if exists($EBP_master_and_non_Master_contract) and $EBP_non_master_contract.length == 0
            true
        else    
            skip
else
    skip

message
"The filer has reported a value of {$EBP_master_and_non_Master_contract} for the concept EmployeeBenefitPlanInvestmentContractValue in the hypercube {$x}, and has not reported a value for either EmployeeBenefitPlanInvestmentPlanInterestInMasterTrustFairValue or EmployeeBenefitPlanInvestmentExcludingPlanInterestInMasterTrustFairValue.  These values should be reported in the this hypercube.

The properties of this {$EBP_master_and_non_Master_contract} fact are:
Period :{$EBP_master_and_non_Master_contract.period}
Dimensions : {$EBP_master_and_non_Master_contract.dimensions.join(', ','=')}

Rule Element Id:{$rule_id}
Rule version: {$ruleVersion}"

severity error

effectiveDate $effective_dates[$rule_id]


ASSERT US.0190.10604 satisfied

/** CORRESPONDS TO FASB RULE 4

DQC Rule 4 (Example 2a/Note 2a) (Example 2b/Note 5b) (Example 2c/Note 2b)
"Employee Benefit Plan, Nonconsolidated, Master Trust and Plan Interest in Master Trust [Axis]" (A6[EmployeeBenefitPlanNonconsolidatedMasterTrustAndPlanInterestInMasterTrustAxis]) and applicable members are not expected to be used to tag amounts in the Statement of Net Assets Available for Benefits or the Statement of Changes in Net Assets Available for Benefits. Restrict to Hypercube.
**/

$rule_id = (rule-name().split('.'))[rule-name().split('.').length];

$EBPReports = set('11-K','11-K/A','11-KT').contains([covered @concept.local-name ='DocumentType']);

if $EBPReports

    $HypercubesToCheck = list(us-gaap-ebp:EmployeeBenefitPlanStatementOfNetAssetAvailableForBenefitTable, us-gaap-ebp:EmployeeBenefitPlanStatementOfChangeInNetAssetAvailableForBenefitTable )

    for $x in $HypercubesToCheck
        
        $InvalidAxis = list({ @us-gaap-ebp:EmployeeBenefitPlanNonconsolidatedMasterTrustAndPlanInterestInMasterTrustAxis = *  @cube.name = $x });

        $InvalidAxis.length > 0

else
    skip
   

message
"The filer has reported values using the EmployeeBenefitPlanNonconsolidatedMasterTrustAndPlanInterestInMasterTrustAxis in the hypercube {$x}.  This axis should not be used with this hypercube.

Rule Element Id:{$rule_id}
Rule version: {$ruleVersion}"

severity error

effectiveDate $effective_dates[$rule_id]


ASSERT US.0190.10605 satisfied

/** CORRESPONDS TO FASB RULE 5 

"DQC Rule 5 (Example 2b/Note 2a) (Example 2c/Note 1a)"Employee Benefit Plan, Investment, Plan Interest in Master Trust, Fair and Contract Value"[ EmployeeBenefitPlanInvestmentPlanInterestInMasterTrustFairAndContractValue] is expected to be used when "Employee Benefit Plan, Investment, Plan Interest in Master Trust, Fair Value" (L40[EmployeeBenefitPlanInvestmentPlanInterestInMasterTrustFairValue]) or "Employee Benefit Plan, Investment, Plan Interest in Master Trust, Contract Value" (L44[EmployeeBenefitPlanInvestmentPlanInterestInMasterTrustContractValue]) are also used to tag amounts in the same plan year.
**/

$rule_id = (rule-name().split('.'))[rule-name().split('.').length];


$EBPReports = set('11-K','11-K/A','11-KT').contains([covered @concept.local-name ='DocumentType']);

if $EBPReports
        $EBP_InterestInMasterTrustFV_OR_CONTRACT = list({ @concept in list(us-gaap-ebp:EmployeeBenefitPlanInvestmentPlanInterestInMasterTrustFairValue, us-gaap-ebp:EmployeeBenefitPlanInvestmentPlanInterestInMasterTrustContractValue)});

        $EBP_InterestInMasterTrust = {@concept = us-gaap-ebp:EmployeeBenefitPlanInvestmentPlanInterestInMasterTrustFairAndContractValue}

        if exists($EBP_InterestInMasterTrust) and $EBP_InterestInMasterTrustFV_OR_CONTRACT.length == 0
            true
        else    
            skip
else
    skip

message
"The filer has reported a value of {$EBP_InterestInMasterTrust} for the concept EmployeeBenefitPlanInvestmentPlanInterestInMasterTrustFairAndContractValue in the filing, and has not reported a value for either EmployeeBenefitPlanInvestmentPlanInterestInMasterTrustFairValue or EmployeeBenefitPlanInvestmentPlanInterestInMasterTrustContractValue.  One of these values should be reported if EmployeeBenefitPlanInvestmentPlanInterestInMasterTrustFairAndContractValue is reported.

The properties of this  fact are:
Concept : EmployeeBenefitPlanInvestmentPlanInterestInMasterTrustFairAndContractValue
Period :{$EBP_InterestInMasterTrust.period}
Dimensions : {$EBP_InterestInMasterTrust.dimensions.join(', ','=')}

Rule Element Id:{$rule_id}
Rule version: {$ruleVersion}"

severity error

effectiveDate $effective_dates[$rule_id]

ASSERT US.0190.10606 satisfied

/** CORRESPONDS TO FASB RULE 6

DQC Rule 6 (Example 2b/Note 3)
"Employee Benefit Plan, Investment, Fair and Contract Value" (L46[EmployeeBenefitPlanInvestmentFairAndContractValue]) is only expected to be used when"Employee Benefit Plan, Investment, Fair Value" (L39[EmployeeBenefitPlanInvestmentFairValue]) or"Employee Benefit Plan, Investment, Contract Value" (L45[EmployeeBenefitPlanInvestmentContractValue]) are also used to tag amounts in the same plan year in the same statement or note.
**/

$rule_id = (rule-name().split('.'))[rule-name().split('.').length];


$EBPReports = set('11-K','11-K/A','11-KT').contains([covered @concept.local-name ='DocumentType']);

if $EBPReports
        $EBP_InvestmentFV_OR_CONTRACT = list({ @concept in list(us-gaap-ebp:EmployeeBenefitPlanInvestmentFairValue, us-gaap-ebp:EmployeeBenefitPlanInvestmentContractValue)});

        $EBP_InvestmentMasterTrust = {@concept = us-gaap-ebp:EmployeeBenefitPlanInvestmentFairAndContractValue}

        if exists($EBP_InvestmentMasterTrust) and $EBP_InvestmentFV_OR_CONTRACT.length == 0
            true
        else    
            skip
else
    skip

message
"The filer has reported a value of {$EBP_InvestmentMasterTrust} for the concept EmployeeBenefitPlanInvestmentFairAndContractValue in the filing, and has not reported a value for either EmployeeBenefitPlanInvestmentFairValue or EmployeeBenefitPlanInvestmentContractValue.  One of these values should be reported if EmployeeBenefitPlanInvestmentFairAndContractValue is reported.

The properties of this fact are:
Concept : EmployeeBenefitPlanInvestmentFairAndContractValue
Period :{$EBP_InvestmentMasterTrust.period}
Dimensions : {$EBP_InvestmentMasterTrust.dimensions.join(', ','=')}

Rule Element Id:{$rule_id}
Rule version: {$ruleVersion}"

severity error

effectiveDate $effective_dates[$rule_id]

ASSERT US.0190.10607 satisfied

/** CORRESPONDS TO FASB RULE 7

DQC Rule 7 (Example 2b/Note 5a) (Example 2c/Note 2a)
Employee Benefit Plan, Nonconsolidated, Master Trust and Plan Interest in Master Trust [Axis]" (A6[EmployeeBenefitPlanNonconsolidatedMasterTrustAndPlanInterestInMasterTrustAxis]) and applicable members are not expected to be used with the following line-item elements:

"Employee Benefit Plan, Investment, Plan Interest in Master Trust, Fair Value" (L40[EmployeeBenefitPlanInvestmentPlanInterestInMasterTrustFairValue]),
"Employee Benefit Plan, Investment, Plan Interest in Master Trust, Contract Value" (L44[EmployeeBenefitPlanInvestmentPlanInterestInMasterTrustContractValue]),
"Employee Benefit Plan, Investment, Plan Interest in Master Trust, Fair and Contract Value," (L49 [EmployeeBenefitPlanInvestmentPlanInterestInMasterTrustFairAndContractValue])
"Employee Benefit Plan, Investment, Excluding Plan Interest in Master Trust, Fair Value" (L2[EmployeeBenefitPlanInvestmentExcludingPlanInterestInMasterTrustFairValue]),
"Employee Benefit Plan, Investment, Excluding Plan Interest in Master Trust, Contract Value," [EmployeeBenefitPlanInvestmentExcludingPlanInterestInMasterTrustContractValue]
"Employee Benefit Plan, Investment, Excluding Plan Interest in Master Trust, Fair and Contract Value," [EmployeeBenefitPlanInvestmentExcludingPlanInterestInMasterTrustFairAndContractValue] and
"Employee Benefit Plan, Change in Net Asset Available for Benefit, Increase (Decrease) from Change in Plan Interest in Master Trust" (L47[EmployeeBenefitPlanChangeInNetAssetAvailableForBenefitIncreaseDecreaseForChangeInPlanInterestInMasterTrust]).
**/

$rule_id = (rule-name().split('.'))[rule-name().split('.').length];


$EBPReports = set('11-K','11-K/A','11-KT').contains([covered @concept.local-name ='DocumentType']);

if $EBPReports
        
    $concepts_not_used_with_axis = list(us-gaap-ebp:EmployeeBenefitPlanInvestmentPlanInterestInMasterTrustFairValue, us-gaap-ebp:EmployeeBenefitPlanInvestmentPlanInterestInMasterTrustContractValue, us-gaap-ebp:EmployeeBenefitPlanInvestmentPlanInterestInMasterTrustFairAndContractValue, us-gaap-ebp:EmployeeBenefitPlanInvestmentExcludingPlanInterestInMasterTrustFairValue, us-gaap-ebp:EmployeeBenefitPlanInvestmentExcludingPlanInterestInMasterTrustContractValue, us-gaap-ebp:EmployeeBenefitPlanInvestmentExcludingPlanInterestInMasterTrustFairAndContractValue, us-gaap-ebp:EmployeeBenefitPlanChangeInNetAssetAvailableForBenefitIncreaseDecreaseForChangeInPlanInterestInMasterTrust)

        
        $InvalidConceptsAndAxis = {@concept in $concepts_not_used_with_axis  @us-gaap-ebp:EmployeeBenefitPlanNonconsolidatedMasterTrustAndPlanInterestInMasterTrustAxis = *  };

        exists($InvalidConceptsAndAxis)

else
    skip
   

message
"The filer has reported a value of {$InvalidConceptsAndAxis} for the concept {$InvalidConceptsAndAxis.concept.name} in the filing, with the axis EmployeeBenefitPlanNonconsolidatedMasterTrustAndPlanInterestInMasterTrustAxis.  This concept should not be used with this axis. See FASB EBP guidance Example 2b/Note 5a and Example 2c/Note 2a.

The properties of this fact are:
Concept : {$InvalidConceptsAndAxis.concept.name}
Period :{$InvalidConceptsAndAxis.period}
Dimensions : {$InvalidConceptsAndAxis.dimensions.join(', ','=')}

Rule Element Id:{$rule_id}
Rule version: {$ruleVersion}"

severity error

effectiveDate $effective_dates[$rule_id]


/**
DO WE NEED THIS ITEM?  ISIT NOT COVERED ABOVE?

DQC Rule 8 (Example 2b/Note 6a) (Example 2c/Note 3a)
"Employee Benefit Plan, Investment, Fair Value" (L39[EmployeeBenefitPlanInvestmentFairValue]) and "Employee Benefit Plan, Investment, Contract Value" (L45[EmployeeBenefitPlanInvestmentContractValue]) are the only investment debit, instant line-item elements expected to be used with the "Employee Benefit Plan, Nonconsolidated, Master Trust and Plan Interest in Master Trust [Axis]" (A6[EmployeeBenefitPlanNonconsolidatedMasterTrustAndPlanInterestInMasterTrustAxis]) and applicable members to tag the investment assets held by the master trust.
**/

ASSERT US.0190.10612 satisfied

/** CORRESPONDS TO FASB RULE 12 and 14

DQC Rule 12 (Example 5b/Note 3a) (Example 6b/Note 3a)
"Investment, Identifier [Axis]" (A9[InvestmentIdentifierAxis]) and "Investment Type [Axis]" (A1[InvestmentTypeAxis]) are not expected to be used together.
**/
/*TODO CHECK IF WE CAN REMOVE AS IS THE SAME AS 142 */
$rule_id = (rule-name().split('.'))[rule-name().split('.').length];


$EBPReports = set('11-K','11-K/A','11-KT').contains([covered @concept.local-name ='DocumentType']);

if $EBPReports
        
        
        $InvalidConcepts = {@InvestmentIdentifierAxis = * where $fact.dimensions > 2 and not $fact.dimensions.keys.name.local-name.contains('LegalEntityAxis')};

        exists($InvalidConcepts)

else
    skip
   

message
"The filer has reported a value of {$InvalidConcepts} for the concept {$InvalidConcepts.concept.name} in the filing. A fact reported with the axis InvestmentIdentifierAxis should not be used with any other axis.  See FASB EBP guidance Example 5b/Note 3a and Example 6b/Note 3a and example 5a/Note 2a and example 5b/Note 2a.

The properties of this fact are:
Concept : {$InvalidConcepts.concept.name}
Period :{$InvalidConcepts.period}
Dimensions : {$InvalidConcepts.dimensions.join(', ','=')}

Rule Element Id:{$rule_id}
Rule version: {$ruleVersion}"

severity error

effectiveDate $effective_dates[$rule_id]



ASSERT US.0190.10613 satisfied

/** CORRESPONDS TO FASB RULE 13 

DQC Rule 13 (Example 6a/Note 2b)
"Employee Benefit Plan, Allocation Status [Axis]" (A8[EmployeeBenefitPlanAllocationStatusAxis]) with "Employee Benefit Plan, Unallocated [Member]" (M33[EmployeeBenefitPlanUnallocatedMember]) and "Employee Benefit Plan, Participant Directed Status [Axis]" (A7[EmployeeBenefitPlanParticipantDirectedStatusAxis]) with "Employee Benefit Plan, Participant-Directed [Member]" (M30[EmployeeBenefitPlanParticipantDirectedMember]) are not expected to be used together.
**/

$rule_id = (rule-name().split('.'))[rule-name().split('.').length];


$EBPReports = set('11-K','11-K/A','11-KT').contains([covered @concept.local-name ='DocumentType']);

if $EBPReports
        
        
        $InvalidFacts = {@us-gaap-ebp:EmployeeBenefitPlanAllocationStatusAxis = us-gaap-ebp:EmployeeBenefitPlanUnallocatedMember @us-gaap-ebp:EmployeeBenefitPlanParticipantDirectedStatusAxis = us-gaap-ebp:EmployeeBenefitPlanParticipantDirectedMember };

        exists($InvalidFacts)

else
    skip
   

message
"The filer has reported a value of {$InvalidFacts} for the concept {$InvalidFacts.concept.name} in the filing, with the axis EmployeeBenefitPlanAllocationStatusAxis and memberEmployeeBenefitPlanUnallocatedMember and the axis EmployeeBenefitPlanParticipantDirectedStatusAxis with the member EmployeeBenefitPlanParticipantDirectedMember. These two axis should not be used together on a fact with these members. See FASB EBP guidance example 6a/Note 2b.

The properties of this fact are:

Concept : {$InvalidFacts.concept.name}
Period :{$InvalidFacts.period}
Dimensions : {$InvalidFacts.dimensions.join(', ','=')}

Rule Element Id:{$rule_id}
Rule version: {$ruleVersion}"

severity error

effectiveDate $effective_dates[$rule_id]

ASSERT US.0190.10616 satisfied

/** CORRESPONDS TO FASB RULE 16 

/** DQC Rule 16 (Example 7a/Note 1a) (Example 7b/Note 1a)
No report-wide values are expected in the XBRL data.
**/

$rule_id = (rule-name().split('.'))[rule-name().split('.').length];


$EBPReports = set('11-K','11-K/A','11-KT').contains([covered @concept.local-name ='DocumentType']);

if $EBPReports
        
    $defaultFacts = list({covered @concept.namespace-uri = 'http://fasb.org/us-gaap-ebp/2024' where not $fact.dimensions.keys.name.local-name.contains('LegalEntityAxis')} )
    $defaultFactsExist  = $defaultFacts.length > 0
    $defaultFactsExist

else
    skip
   

message
"The filing contains {$defaultFacts.length} facts that do not include the LegalEntityAxis.  All facts in the instance must include the LegalEntityAxis.

Rule Element Id:{$rule_id}
Rule version: {$ruleVersion}"

severity error

effectiveDate $effective_dates[$rule_id]


ASSERT US.0190.10617 satisfied

/** Possible DQC Rule 17 (Example 7b/Note 2)
The members to be used with the "Legal Entity [Axis]" (A10) are intended to be plan specific members. To help facilitate data consumption, plan-specific members are to be created using a format that starts with "EBP" followed by the nine-digit Employer Identification Number with a dash after the first two digits, a space, and the Plan Number (i.e., EBP 12-3456789 001 [Member]).
**/

$rule_id = (rule-name().split('.'))[rule-name().split('.').length];

$EBPReports = set('11-K','11-K/A','11-KT').contains([covered @concept.local-name ='DocumentType']);

if $EBPReports

    $LegalEntityValues = list({covered @ where $fact.dimensions.keys.name.local-name.contains('LegalEntityAxis')})

    $LegalEntityAxisMembers = filter $LegalEntityValues returns $item.dimension(qname($DEI_NAMESPACE,'LegalEntityAxis')).name.local-name

    for $member in $LegalEntityAxisMembers
    
        $matchDict = $member.regex-match('^EBP[0-9]{2}-[0-9]{7}-[0-9]{3}Member$')
        $matchDict['match-count'] == 0
else
    skip

message
"The filing includes a member on the Legal Entity Axis called  {$member}. The Legal Entity Axis member should represent an EBP plan identifier comprised of the EBP EIN and Plan number.  The element name shouuld following the structure below:  
- The first 3 alpha characters should be EBP.
- The next 7 digis should be the EIN number in the format xx-xxxxxxx
- The plan number represented using 3 digits seperated from the EIN number with a dash.  i.e. -xxx
- The member name must conclude with the string Member.
The form is as follows EBPxx-xxxxxxx-xxxMember. i.e. EBP11-1111111-011Member

The label of the member does not need to follow this format.

Rule Element Id:{$rule_id}
Rule version: {$ruleVersion}"

severity error
status $status
>>>>>>> ae3fbf14
effectiveDate $effective_dates[$rule_id]<|MERGE_RESOLUTION|>--- conflicted
+++ resolved
@@ -1,4 +1,3 @@
-<<<<<<< HEAD
 /**
 DQC Rules
  (c) Copyright 2017 - 2024, XBRL US Inc. All rights reserved.
@@ -19,7 +18,7 @@
 
 $rule_id = (rule-name().split('.'))[rule-name().split('.').length];
 
-$EBPQNames = filter $EBP.concepts returns $item.name
+$EBPQNames = filter $EBP.concepts where $item.namespace-uri.contains('us-gaap-ebp') returns $item.name
 
 $EBPReports = set('11-K','11-K/A','11-KT').contains([covered @concept.local-name ='DocumentType']);
 
@@ -28,8 +27,8 @@
 else 
    $filingQnames = filter  taxonomy().concepts returns $item.name
    $EBPElementsInFiling =  ($filingQnames intersect $EBPQNames).to-list
-    $EBPTop10 = for $x in range(1,min(list(10,$EBPElementsInFiling.length) ))
-                    $EBPElementsInFiling[$x]
+    $EBPTop10 = list(for $x in range(1,min(list(10,$EBPElementsInFiling.length) ))
+                    $EBPElementsInFiling[$x])
     
    $EBPElementsInFiling.length > 0
 
@@ -488,495 +487,4 @@
 
 severity error
 status $status
-=======
-/**
-DQC Rules
- (c) Copyright 2017 - 2024, XBRL US Inc. All rights reserved.
- See https://xbrl.us/dqc-license for license information.
- See https://xbrl.us/dqc-patent for patent infringement notice.
-Taxonomy: US GAAP All
-
-**/
-
-RULE-NAME-PREFIX DQC
-
-ASSERT US.0190.10600 satisfied
-
-/** CORRESPONDS TO FASB RULE 1 
-
-New EBP elements are from the employee benefit plan's perspective and not from the employer's perspective, therefore, they should not be used for the employer/plan sponsor filing Form 10-K, 10-Q, 10-KA, 10-QA, 20-F or 40-F.
-**/
-
-$rule_id = (rule-name().split('.'))[rule-name().split('.').length];
-
-$EBPQNames = filter $EBP.concepts where $item.namespace-uri.contains('us-gaap-ebp') returns $item.name
-
-$EBPReports = set('11-K','11-K/A','11-KT').contains([covered @concept.local-name ='DocumentType']);
-
-if $EBPReports
-    skip
-else 
-   $filingQnames = filter  taxonomy().concepts returns $item.name
-   $EBPElementsInFiling =  ($filingQnames intersect $EBPQNames).to-list
-    $EBPTop10 = list(for $x in range(1,min(list(10,$EBPElementsInFiling.length) ))
-                    $EBPElementsInFiling[$x])
-    
-   $EBPElementsInFiling.length > 0
-
-message
-"The filer has used EBP elements in the filing. These are the first 10 or less found. {$EBPTop10.join(',')}
-
-
-Rule Element Id:{$rule_id}
-Rule version: {$ruleVersion}"
-
-severity error
-
-effectiveDate $effective_dates[$rule_id]
-
-ASSERT US.0190.10601 satisfied
-
-/** CORRESPONDS TO FASB RULE 2 
-
-DQC Rule 2 (Example 1/Note 1a) (Example 3a/Note 2a) (Example 3b/Note 3a) (Example 4/Note 3a) (Example 7a/Note 3a)
-"Employee Benefit Plan, Investment, Fair Value" [ EmployeeBenefitPlanInvestmentFairValue] is only expected to be used when"Employee Benefit Plan, Investment, Excluding Plan Interest in Master Trust, Fair Value" (L2[EmployeeBenefitPlanInvestmentExcludingPlanInterestInMasterTrustFairValue]) or"Employee Benefit Plan, Investment, Plan Interest in Master Trust, Fair Value"[ EmployeeBenefitPlanInvestmentPlanInterestInMasterTrustFairValue] are also used to tag amounts in the same plan year in the same statement or note. Should the rule restrict to specific hypercube? (EmployeeBenefitPlanStatementOfNetAssetAvailableForBenefitTable, EmployeeBenefitPlanInvestmentFairValueAndNavTable, EmployeeBenefitPlanMasterTrustTable, EmployeeBenefitPlanNonparticipantDirectedInvestmentTable, EmployeeBenefitPlanRelatedPartyAndPartyInInterestTransactionsTable)
-**/
-
-$rule_id = (rule-name().split('.'))[rule-name().split('.').length];
-
-$invalidConcepts = list(us-gaap-ebp:EmployeeBenefitPlanInvestmentExcludingPlanInterestInMasterTrustFairValue, us-gaap-ebp:EmployeeBenefitPlanInvestmentPlanInterestInMasterTrustFairValue )
-
-for $x in $invalidConcepts
-    $EBP_non_master_FV = {covered @concept = $x  @cube.name = us-gaap-ebp:EmployeeBenefitPlanMasterTrustTable}
-
-    exists($EBP_non_master_FV)
-
-message
-"The filer has used the concept {$x} with a fact value of  {$EBP_non_master_FV } in the hypercube 'Employee Benefit Plan, Master Trust [Table]'. This element should not be used in this table and should be replaced with EmployeeBenefitPlanInvestmentFairValue.
-
-The properties of this {$x} fact are:
-Period :{$x.period}
-Dimensions : {$x.dimensions.join(', ','=')}
-
-Rule Element Id:{$rule_id}
-Rule version: {$ruleVersion}"
-
-severity error
-
-effectiveDate $effective_dates[$rule_id]
-
-ASSERT US.0190.10602 satisfied
-
-/** CORRESPONDS TO FASB RULE 2 
-
-DQC Rule 2 (Example 1/Note 1a) (Example 3a/Note 2a) (Example 3b/Note 3a) (Example 4/Note 3a) (Example 7a/Note 3a)
-"Employee Benefit Plan, Investment, Fair Value" [ EmployeeBenefitPlanInvestmentFairValue] is only expected to be used when"Employee Benefit Plan, Investment, Excluding Plan Interest in Master Trust, Fair Value" (L2[EmployeeBenefitPlanInvestmentExcludingPlanInterestInMasterTrustFairValue]) or"Employee Benefit Plan, Investment, Plan Interest in Master Trust, Fair Value"[ EmployeeBenefitPlanInvestmentPlanInterestInMasterTrustFairValue] are also used to tag amounts in the same plan year in the same statement or note. Should the rule restrict to specific hypercube? (EmployeeBenefitPlanStatementOfNetAssetAvailableForBenefitTable, EmployeeBenefitPlanInvestmentFairValueAndNavTable, EmployeeBenefitPlanMasterTrustTable, EmployeeBenefitPlanNonparticipantDirectedInvestmentTable, EmployeeBenefitPlanRelatedPartyAndPartyInInterestTransactionsTable)
-**/
-
-$rule_id = (rule-name().split('.'))[rule-name().split('.').length];
-
-
-$EBPReports = set('11-K','11-K/A','11-KT').contains([covered @concept.local-name ='DocumentType']);
-
-if $EBPReports
-
-    $HypercubesToCheck = list(us-gaap-ebp:EmployeeBenefitPlanStatementOfNetAssetAvailableForBenefitTable, us-gaap-ebp:EmployeeBenefitPlanInvestmentFairValueAndNavTable, us-gaap-ebp:EmployeeBenefitPlanNonparticipantDirectedInvestmentTable, us-gaap-ebp:EmployeeBenefitPlanRelatedPartyAndPartyInInterestTransactionsTable,  us-gaap-ebp:EmployeeBenefitPlanScheduleOfAllocationAssetAndLiabilityTable )
-
-    for $x in $HypercubesToCheck
-        $EBP_non_master_FV = list({ @concept in list(us-gaap-ebp:EmployeeBenefitPlanInvestmentPlanInterestInMasterTrustFairValue, us-gaap-ebp:EmployeeBenefitPlanInvestmentExcludingPlanInterestInMasterTrustFairValue)  @cube.name = $x });
-
-        $EBP_master_and_non_Master_FV = {@concept = us-gaap-ebp:EmployeeBenefitPlanInvestmentFairValue @cube.name = $x}
-
-        if exists($EBP_master_and_non_Master_FV) and $EBP_non_master_FV.length == 0
-            true
-        else    
-            skip
-else
-    skip
-
-message
-"The filer has reported a value of {$EBP_master_and_non_Master_FV} for the concept EmployeeBenefitPlanInvestmentFairValue in the hypercube {$x}, and has not reported a value for either EmployeeBenefitPlanInvestmentPlanInterestInMasterTrustFairValue or EmployeeBenefitPlanInvestmentExcludingPlanInterestInMasterTrustFairValue.  These values shopuld be reported in the this hypercube.
-
-The properties of this {$EBP_master_and_non_Master_FV} fact are:
-Period :{$EBP_master_and_non_Master_FV.period}
-Dimensions : {$EBP_master_and_non_Master_FV.dimensions.join(', ','=')}
-
-Rule Element Id:{$rule_id}
-Rule version: {$ruleVersion}"
-
-severity error
-
-effectiveDate $effective_dates[$rule_id]
-
-
-ASSERT US.0190.10603 satisfied
-
-/** CORRESPONDS TO FASB RULE 3
-
-DQC Rule 3 (Example1/Note 1b) (Example 4/Note 3b)
-"Employee Benefit Plan, Investment, Contract Value" [EmployeeBenefitPlanInvestmentContractValue] is only expected to be used when"Employee Benefit Plan, Investment, Excluding Plan Interest in Master Trust, Contract Value" (L3[EmployeeBenefitPlanInvestmentExcludingPlanInterestInMasterTrustContractValue]) or"Employee Benefit Plan, Investment, Plan Interest in Master Trust, Contract Value" [EmployeeBenefitPlanInvestmentPlanInterestInMasterTrustContractValue] are also used to tag amounts in the same plan year in the same statement or note. Should the rule restrict to specific hypercube? (EmployeeBenefitPlanStatementOfNetAssetAvailableForBenefitTable, EmployeeBenefitPlanFullyBenefitResponsiveInvestmentContractTable, EmployeeBenefitPlanMasterTrustTable, EmployeeBenefitPlanNonparticipantDirectedInvestmentTable, EmployeeBenefitPlanRelatedPartyAndPartyInInterestTransactionsTable)
-**/
-
-$rule_id = (rule-name().split('.'))[rule-name().split('.').length];
-
-$EBPReports = set('11-K','11-K/A','11-KT').contains([covered @concept.local-name ='DocumentType']);
-
-if $EBPReports
-
-    $HypercubesToCheck = list(us-gaap-ebp:EmployeeBenefitPlanStatementOfNetAssetAvailableForBenefitTable, us-gaap-ebp:EmployeeBenefitPlanFullyBenefitResponsiveInvestmentContractTable, us-gaap-ebp:EmployeeBenefitPlanNonparticipantDirectedInvestmentTable, us-gaap-ebp:EmployeeBenefitPlanRelatedPartyAndPartyInInterestTransactionsTable,  us-gaap-ebp:EmployeeBenefitPlanScheduleOfAllocationAssetAndLiabilityTable )
-
-    for $x in $HypercubesToCheck
-        $EBP_non_master_contract = list({ @concept in list(us-gaap-ebp:EmployeeBenefitPlanInvestmentExcludingPlanInterestInMasterTrustContractValue, us-gaap-ebp:EmployeeBenefitPlanInvestmentPlanInterestInMasterTrustContractValue)  @cube.name = $x });
-
-        $EBP_master_and_non_Master_contract = {@concept = us-gaap-ebp:EmployeeBenefitPlanInvestmentContractValue @cube.name = $x}
-
-        if exists($EBP_master_and_non_Master_contract) and $EBP_non_master_contract.length == 0
-            true
-        else    
-            skip
-else
-    skip
-
-message
-"The filer has reported a value of {$EBP_master_and_non_Master_contract} for the concept EmployeeBenefitPlanInvestmentContractValue in the hypercube {$x}, and has not reported a value for either EmployeeBenefitPlanInvestmentPlanInterestInMasterTrustFairValue or EmployeeBenefitPlanInvestmentExcludingPlanInterestInMasterTrustFairValue.  These values should be reported in the this hypercube.
-
-The properties of this {$EBP_master_and_non_Master_contract} fact are:
-Period :{$EBP_master_and_non_Master_contract.period}
-Dimensions : {$EBP_master_and_non_Master_contract.dimensions.join(', ','=')}
-
-Rule Element Id:{$rule_id}
-Rule version: {$ruleVersion}"
-
-severity error
-
-effectiveDate $effective_dates[$rule_id]
-
-
-ASSERT US.0190.10604 satisfied
-
-/** CORRESPONDS TO FASB RULE 4
-
-DQC Rule 4 (Example 2a/Note 2a) (Example 2b/Note 5b) (Example 2c/Note 2b)
-"Employee Benefit Plan, Nonconsolidated, Master Trust and Plan Interest in Master Trust [Axis]" (A6[EmployeeBenefitPlanNonconsolidatedMasterTrustAndPlanInterestInMasterTrustAxis]) and applicable members are not expected to be used to tag amounts in the Statement of Net Assets Available for Benefits or the Statement of Changes in Net Assets Available for Benefits. Restrict to Hypercube.
-**/
-
-$rule_id = (rule-name().split('.'))[rule-name().split('.').length];
-
-$EBPReports = set('11-K','11-K/A','11-KT').contains([covered @concept.local-name ='DocumentType']);
-
-if $EBPReports
-
-    $HypercubesToCheck = list(us-gaap-ebp:EmployeeBenefitPlanStatementOfNetAssetAvailableForBenefitTable, us-gaap-ebp:EmployeeBenefitPlanStatementOfChangeInNetAssetAvailableForBenefitTable )
-
-    for $x in $HypercubesToCheck
-        
-        $InvalidAxis = list({ @us-gaap-ebp:EmployeeBenefitPlanNonconsolidatedMasterTrustAndPlanInterestInMasterTrustAxis = *  @cube.name = $x });
-
-        $InvalidAxis.length > 0
-
-else
-    skip
-   
-
-message
-"The filer has reported values using the EmployeeBenefitPlanNonconsolidatedMasterTrustAndPlanInterestInMasterTrustAxis in the hypercube {$x}.  This axis should not be used with this hypercube.
-
-Rule Element Id:{$rule_id}
-Rule version: {$ruleVersion}"
-
-severity error
-
-effectiveDate $effective_dates[$rule_id]
-
-
-ASSERT US.0190.10605 satisfied
-
-/** CORRESPONDS TO FASB RULE 5 
-
-"DQC Rule 5 (Example 2b/Note 2a) (Example 2c/Note 1a)"Employee Benefit Plan, Investment, Plan Interest in Master Trust, Fair and Contract Value"[ EmployeeBenefitPlanInvestmentPlanInterestInMasterTrustFairAndContractValue] is expected to be used when "Employee Benefit Plan, Investment, Plan Interest in Master Trust, Fair Value" (L40[EmployeeBenefitPlanInvestmentPlanInterestInMasterTrustFairValue]) or "Employee Benefit Plan, Investment, Plan Interest in Master Trust, Contract Value" (L44[EmployeeBenefitPlanInvestmentPlanInterestInMasterTrustContractValue]) are also used to tag amounts in the same plan year.
-**/
-
-$rule_id = (rule-name().split('.'))[rule-name().split('.').length];
-
-
-$EBPReports = set('11-K','11-K/A','11-KT').contains([covered @concept.local-name ='DocumentType']);
-
-if $EBPReports
-        $EBP_InterestInMasterTrustFV_OR_CONTRACT = list({ @concept in list(us-gaap-ebp:EmployeeBenefitPlanInvestmentPlanInterestInMasterTrustFairValue, us-gaap-ebp:EmployeeBenefitPlanInvestmentPlanInterestInMasterTrustContractValue)});
-
-        $EBP_InterestInMasterTrust = {@concept = us-gaap-ebp:EmployeeBenefitPlanInvestmentPlanInterestInMasterTrustFairAndContractValue}
-
-        if exists($EBP_InterestInMasterTrust) and $EBP_InterestInMasterTrustFV_OR_CONTRACT.length == 0
-            true
-        else    
-            skip
-else
-    skip
-
-message
-"The filer has reported a value of {$EBP_InterestInMasterTrust} for the concept EmployeeBenefitPlanInvestmentPlanInterestInMasterTrustFairAndContractValue in the filing, and has not reported a value for either EmployeeBenefitPlanInvestmentPlanInterestInMasterTrustFairValue or EmployeeBenefitPlanInvestmentPlanInterestInMasterTrustContractValue.  One of these values should be reported if EmployeeBenefitPlanInvestmentPlanInterestInMasterTrustFairAndContractValue is reported.
-
-The properties of this  fact are:
-Concept : EmployeeBenefitPlanInvestmentPlanInterestInMasterTrustFairAndContractValue
-Period :{$EBP_InterestInMasterTrust.period}
-Dimensions : {$EBP_InterestInMasterTrust.dimensions.join(', ','=')}
-
-Rule Element Id:{$rule_id}
-Rule version: {$ruleVersion}"
-
-severity error
-
-effectiveDate $effective_dates[$rule_id]
-
-ASSERT US.0190.10606 satisfied
-
-/** CORRESPONDS TO FASB RULE 6
-
-DQC Rule 6 (Example 2b/Note 3)
-"Employee Benefit Plan, Investment, Fair and Contract Value" (L46[EmployeeBenefitPlanInvestmentFairAndContractValue]) is only expected to be used when"Employee Benefit Plan, Investment, Fair Value" (L39[EmployeeBenefitPlanInvestmentFairValue]) or"Employee Benefit Plan, Investment, Contract Value" (L45[EmployeeBenefitPlanInvestmentContractValue]) are also used to tag amounts in the same plan year in the same statement or note.
-**/
-
-$rule_id = (rule-name().split('.'))[rule-name().split('.').length];
-
-
-$EBPReports = set('11-K','11-K/A','11-KT').contains([covered @concept.local-name ='DocumentType']);
-
-if $EBPReports
-        $EBP_InvestmentFV_OR_CONTRACT = list({ @concept in list(us-gaap-ebp:EmployeeBenefitPlanInvestmentFairValue, us-gaap-ebp:EmployeeBenefitPlanInvestmentContractValue)});
-
-        $EBP_InvestmentMasterTrust = {@concept = us-gaap-ebp:EmployeeBenefitPlanInvestmentFairAndContractValue}
-
-        if exists($EBP_InvestmentMasterTrust) and $EBP_InvestmentFV_OR_CONTRACT.length == 0
-            true
-        else    
-            skip
-else
-    skip
-
-message
-"The filer has reported a value of {$EBP_InvestmentMasterTrust} for the concept EmployeeBenefitPlanInvestmentFairAndContractValue in the filing, and has not reported a value for either EmployeeBenefitPlanInvestmentFairValue or EmployeeBenefitPlanInvestmentContractValue.  One of these values should be reported if EmployeeBenefitPlanInvestmentFairAndContractValue is reported.
-
-The properties of this fact are:
-Concept : EmployeeBenefitPlanInvestmentFairAndContractValue
-Period :{$EBP_InvestmentMasterTrust.period}
-Dimensions : {$EBP_InvestmentMasterTrust.dimensions.join(', ','=')}
-
-Rule Element Id:{$rule_id}
-Rule version: {$ruleVersion}"
-
-severity error
-
-effectiveDate $effective_dates[$rule_id]
-
-ASSERT US.0190.10607 satisfied
-
-/** CORRESPONDS TO FASB RULE 7
-
-DQC Rule 7 (Example 2b/Note 5a) (Example 2c/Note 2a)
-Employee Benefit Plan, Nonconsolidated, Master Trust and Plan Interest in Master Trust [Axis]" (A6[EmployeeBenefitPlanNonconsolidatedMasterTrustAndPlanInterestInMasterTrustAxis]) and applicable members are not expected to be used with the following line-item elements:
-
-"Employee Benefit Plan, Investment, Plan Interest in Master Trust, Fair Value" (L40[EmployeeBenefitPlanInvestmentPlanInterestInMasterTrustFairValue]),
-"Employee Benefit Plan, Investment, Plan Interest in Master Trust, Contract Value" (L44[EmployeeBenefitPlanInvestmentPlanInterestInMasterTrustContractValue]),
-"Employee Benefit Plan, Investment, Plan Interest in Master Trust, Fair and Contract Value," (L49 [EmployeeBenefitPlanInvestmentPlanInterestInMasterTrustFairAndContractValue])
-"Employee Benefit Plan, Investment, Excluding Plan Interest in Master Trust, Fair Value" (L2[EmployeeBenefitPlanInvestmentExcludingPlanInterestInMasterTrustFairValue]),
-"Employee Benefit Plan, Investment, Excluding Plan Interest in Master Trust, Contract Value," [EmployeeBenefitPlanInvestmentExcludingPlanInterestInMasterTrustContractValue]
-"Employee Benefit Plan, Investment, Excluding Plan Interest in Master Trust, Fair and Contract Value," [EmployeeBenefitPlanInvestmentExcludingPlanInterestInMasterTrustFairAndContractValue] and
-"Employee Benefit Plan, Change in Net Asset Available for Benefit, Increase (Decrease) from Change in Plan Interest in Master Trust" (L47[EmployeeBenefitPlanChangeInNetAssetAvailableForBenefitIncreaseDecreaseForChangeInPlanInterestInMasterTrust]).
-**/
-
-$rule_id = (rule-name().split('.'))[rule-name().split('.').length];
-
-
-$EBPReports = set('11-K','11-K/A','11-KT').contains([covered @concept.local-name ='DocumentType']);
-
-if $EBPReports
-        
-    $concepts_not_used_with_axis = list(us-gaap-ebp:EmployeeBenefitPlanInvestmentPlanInterestInMasterTrustFairValue, us-gaap-ebp:EmployeeBenefitPlanInvestmentPlanInterestInMasterTrustContractValue, us-gaap-ebp:EmployeeBenefitPlanInvestmentPlanInterestInMasterTrustFairAndContractValue, us-gaap-ebp:EmployeeBenefitPlanInvestmentExcludingPlanInterestInMasterTrustFairValue, us-gaap-ebp:EmployeeBenefitPlanInvestmentExcludingPlanInterestInMasterTrustContractValue, us-gaap-ebp:EmployeeBenefitPlanInvestmentExcludingPlanInterestInMasterTrustFairAndContractValue, us-gaap-ebp:EmployeeBenefitPlanChangeInNetAssetAvailableForBenefitIncreaseDecreaseForChangeInPlanInterestInMasterTrust)
-
-        
-        $InvalidConceptsAndAxis = {@concept in $concepts_not_used_with_axis  @us-gaap-ebp:EmployeeBenefitPlanNonconsolidatedMasterTrustAndPlanInterestInMasterTrustAxis = *  };
-
-        exists($InvalidConceptsAndAxis)
-
-else
-    skip
-   
-
-message
-"The filer has reported a value of {$InvalidConceptsAndAxis} for the concept {$InvalidConceptsAndAxis.concept.name} in the filing, with the axis EmployeeBenefitPlanNonconsolidatedMasterTrustAndPlanInterestInMasterTrustAxis.  This concept should not be used with this axis. See FASB EBP guidance Example 2b/Note 5a and Example 2c/Note 2a.
-
-The properties of this fact are:
-Concept : {$InvalidConceptsAndAxis.concept.name}
-Period :{$InvalidConceptsAndAxis.period}
-Dimensions : {$InvalidConceptsAndAxis.dimensions.join(', ','=')}
-
-Rule Element Id:{$rule_id}
-Rule version: {$ruleVersion}"
-
-severity error
-
-effectiveDate $effective_dates[$rule_id]
-
-
-/**
-DO WE NEED THIS ITEM?  ISIT NOT COVERED ABOVE?
-
-DQC Rule 8 (Example 2b/Note 6a) (Example 2c/Note 3a)
-"Employee Benefit Plan, Investment, Fair Value" (L39[EmployeeBenefitPlanInvestmentFairValue]) and "Employee Benefit Plan, Investment, Contract Value" (L45[EmployeeBenefitPlanInvestmentContractValue]) are the only investment debit, instant line-item elements expected to be used with the "Employee Benefit Plan, Nonconsolidated, Master Trust and Plan Interest in Master Trust [Axis]" (A6[EmployeeBenefitPlanNonconsolidatedMasterTrustAndPlanInterestInMasterTrustAxis]) and applicable members to tag the investment assets held by the master trust.
-**/
-
-ASSERT US.0190.10612 satisfied
-
-/** CORRESPONDS TO FASB RULE 12 and 14
-
-DQC Rule 12 (Example 5b/Note 3a) (Example 6b/Note 3a)
-"Investment, Identifier [Axis]" (A9[InvestmentIdentifierAxis]) and "Investment Type [Axis]" (A1[InvestmentTypeAxis]) are not expected to be used together.
-**/
-/*TODO CHECK IF WE CAN REMOVE AS IS THE SAME AS 142 */
-$rule_id = (rule-name().split('.'))[rule-name().split('.').length];
-
-
-$EBPReports = set('11-K','11-K/A','11-KT').contains([covered @concept.local-name ='DocumentType']);
-
-if $EBPReports
-        
-        
-        $InvalidConcepts = {@InvestmentIdentifierAxis = * where $fact.dimensions > 2 and not $fact.dimensions.keys.name.local-name.contains('LegalEntityAxis')};
-
-        exists($InvalidConcepts)
-
-else
-    skip
-   
-
-message
-"The filer has reported a value of {$InvalidConcepts} for the concept {$InvalidConcepts.concept.name} in the filing. A fact reported with the axis InvestmentIdentifierAxis should not be used with any other axis.  See FASB EBP guidance Example 5b/Note 3a and Example 6b/Note 3a and example 5a/Note 2a and example 5b/Note 2a.
-
-The properties of this fact are:
-Concept : {$InvalidConcepts.concept.name}
-Period :{$InvalidConcepts.period}
-Dimensions : {$InvalidConcepts.dimensions.join(', ','=')}
-
-Rule Element Id:{$rule_id}
-Rule version: {$ruleVersion}"
-
-severity error
-
-effectiveDate $effective_dates[$rule_id]
-
-
-
-ASSERT US.0190.10613 satisfied
-
-/** CORRESPONDS TO FASB RULE 13 
-
-DQC Rule 13 (Example 6a/Note 2b)
-"Employee Benefit Plan, Allocation Status [Axis]" (A8[EmployeeBenefitPlanAllocationStatusAxis]) with "Employee Benefit Plan, Unallocated [Member]" (M33[EmployeeBenefitPlanUnallocatedMember]) and "Employee Benefit Plan, Participant Directed Status [Axis]" (A7[EmployeeBenefitPlanParticipantDirectedStatusAxis]) with "Employee Benefit Plan, Participant-Directed [Member]" (M30[EmployeeBenefitPlanParticipantDirectedMember]) are not expected to be used together.
-**/
-
-$rule_id = (rule-name().split('.'))[rule-name().split('.').length];
-
-
-$EBPReports = set('11-K','11-K/A','11-KT').contains([covered @concept.local-name ='DocumentType']);
-
-if $EBPReports
-        
-        
-        $InvalidFacts = {@us-gaap-ebp:EmployeeBenefitPlanAllocationStatusAxis = us-gaap-ebp:EmployeeBenefitPlanUnallocatedMember @us-gaap-ebp:EmployeeBenefitPlanParticipantDirectedStatusAxis = us-gaap-ebp:EmployeeBenefitPlanParticipantDirectedMember };
-
-        exists($InvalidFacts)
-
-else
-    skip
-   
-
-message
-"The filer has reported a value of {$InvalidFacts} for the concept {$InvalidFacts.concept.name} in the filing, with the axis EmployeeBenefitPlanAllocationStatusAxis and memberEmployeeBenefitPlanUnallocatedMember and the axis EmployeeBenefitPlanParticipantDirectedStatusAxis with the member EmployeeBenefitPlanParticipantDirectedMember. These two axis should not be used together on a fact with these members. See FASB EBP guidance example 6a/Note 2b.
-
-The properties of this fact are:
-
-Concept : {$InvalidFacts.concept.name}
-Period :{$InvalidFacts.period}
-Dimensions : {$InvalidFacts.dimensions.join(', ','=')}
-
-Rule Element Id:{$rule_id}
-Rule version: {$ruleVersion}"
-
-severity error
-
-effectiveDate $effective_dates[$rule_id]
-
-ASSERT US.0190.10616 satisfied
-
-/** CORRESPONDS TO FASB RULE 16 
-
-/** DQC Rule 16 (Example 7a/Note 1a) (Example 7b/Note 1a)
-No report-wide values are expected in the XBRL data.
-**/
-
-$rule_id = (rule-name().split('.'))[rule-name().split('.').length];
-
-
-$EBPReports = set('11-K','11-K/A','11-KT').contains([covered @concept.local-name ='DocumentType']);
-
-if $EBPReports
-        
-    $defaultFacts = list({covered @concept.namespace-uri = 'http://fasb.org/us-gaap-ebp/2024' where not $fact.dimensions.keys.name.local-name.contains('LegalEntityAxis')} )
-    $defaultFactsExist  = $defaultFacts.length > 0
-    $defaultFactsExist
-
-else
-    skip
-   
-
-message
-"The filing contains {$defaultFacts.length} facts that do not include the LegalEntityAxis.  All facts in the instance must include the LegalEntityAxis.
-
-Rule Element Id:{$rule_id}
-Rule version: {$ruleVersion}"
-
-severity error
-
-effectiveDate $effective_dates[$rule_id]
-
-
-ASSERT US.0190.10617 satisfied
-
-/** Possible DQC Rule 17 (Example 7b/Note 2)
-The members to be used with the "Legal Entity [Axis]" (A10) are intended to be plan specific members. To help facilitate data consumption, plan-specific members are to be created using a format that starts with "EBP" followed by the nine-digit Employer Identification Number with a dash after the first two digits, a space, and the Plan Number (i.e., EBP 12-3456789 001 [Member]).
-**/
-
-$rule_id = (rule-name().split('.'))[rule-name().split('.').length];
-
-$EBPReports = set('11-K','11-K/A','11-KT').contains([covered @concept.local-name ='DocumentType']);
-
-if $EBPReports
-
-    $LegalEntityValues = list({covered @ where $fact.dimensions.keys.name.local-name.contains('LegalEntityAxis')})
-
-    $LegalEntityAxisMembers = filter $LegalEntityValues returns $item.dimension(qname($DEI_NAMESPACE,'LegalEntityAxis')).name.local-name
-
-    for $member in $LegalEntityAxisMembers
-    
-        $matchDict = $member.regex-match('^EBP[0-9]{2}-[0-9]{7}-[0-9]{3}Member$')
-        $matchDict['match-count'] == 0
-else
-    skip
-
-message
-"The filing includes a member on the Legal Entity Axis called  {$member}. The Legal Entity Axis member should represent an EBP plan identifier comprised of the EBP EIN and Plan number.  The element name shouuld following the structure below:  
-- The first 3 alpha characters should be EBP.
-- The next 7 digis should be the EIN number in the format xx-xxxxxxx
-- The plan number represented using 3 digits seperated from the EIN number with a dash.  i.e. -xxx
-- The member name must conclude with the string Member.
-The form is as follows EBPxx-xxxxxxx-xxxMember. i.e. EBP11-1111111-011Member
-
-The label of the member does not need to follow this format.
-
-Rule Element Id:{$rule_id}
-Rule version: {$ruleVersion}"
-
-severity error
-status $status
->>>>>>> ae3fbf14
 effectiveDate $effective_dates[$rule_id]