<<<<<<< HEAD
/**
DQC Rules
 (c) Copyright 2017 - 2024, XBRL US Inc. All rights reserved.
 See https://xbrl.us/dqc-license for license information.
 See https://xbrl.us/dqc-patent for patent infringement notice.
Taxonomy: US GAAP ALL

WARNING : THIS IS A SINGLE FILE ON CHANGE TO THIS AFFECTS 5 files 2024, 2023, 2022, 2021, 2020
This was created using a hardlink ln {original} {new}

**/

RULE-NAME-PREFIX DQC


ASSERT US.0179.10139 satisfied

$rule_id = (rule-name().split('.'))[rule-name().split('.').length];

$dividendEventConcepts = list(DividendsPayableAmountPerShare,DividendsPayableDateOfRecordDayMonthAndYear,DividendsPayableDateDeclaredDayMonthAndYear,DividendPayableDateToBePaidDayMonthAndYear,CommonStockDividendsPerShareDeclared, PreferredStockDividendsPerShareDeclared)

$badDividendAxis = list(
                        qname($EXTENSION_NS,'DividendDeclarationDateAxis'),
                        qname($EXTENSION_NS,'DividendDeclaredAxis'),
                        AwardTypeAxis,
                        srt:TitleOfIndividualAxis,
                        srt:CurrencyAxis,
                        srt:RangeAxis,
                        qname($EXTENSION_NS,'DividendsDeclaredTypeAxis'),
                        qname($EXTENSION_NS,'DistributionsPaymentDateAxis'),
                        AwardDateAxis,
                        StatementEquityComponentsAxis,
                        FairValueByAssetClassAxis,
                        RelatedPartyTransactionsByRelatedPartyAxis,
                        SubsidiarySaleOfStockAxis,
                        DebtInstrumentAxis,
                        LongtermDebtTypeAxis)

$validAxis = filter taxonomy().concepts where $item.name in $badDividendAxis returns $item.name;

for $axis in $validAxis
           
           $divFact = {@concept in $dividendEventConcepts @$axis = * }
           exists($divFact)

message
"The filing includes a value for dividends using the concept {$divFact.concept.name} with a value of {$divFact}. This value is reported with the dimension  {$axis}.  This dimension should not be used with the concept {$divFact.concept.name}.  Please check the filing and use the DividendsAxis with this value.

The properties of this  fact are:
Period :{$divFact.period}
Dimensions : {$divFact.dimensions.join(', ','=')}
Unit : {$divFact.unit}

Rule Element Id:{$rule_id}
Rule version: {$ruleVersion}"

severity error
rule-focus $divFact
status $status
effectiveDate $effective_dates[$rule_id]

ASSERT US.0179.10140 satisfied

$rule_id = (rule-name().split('.'))[rule-name().split('.').length];

$dividendDateConcepts = list(
                            list(DividendsPayableDateDeclaredDayMonthAndYear,DividendsPayableDateOfRecordDayMonthAndYear),
                            list(DividendsPayableDateDeclaredDayMonthAndYear,DividendPayableDateToBePaidDayMonthAndYear),
                            list(DividendsPayableDateOfRecordDayMonthAndYear,DividendPayableDateToBePaidDayMonthAndYear)
                            )

for $date in $dividendDateConcepts 
    $firstDate = {@concept = $date[1] @period=*} 
    $secondDate = {@concept = $date[2] @period=*}
    $firstDate >= $secondDate

message
"The date reported for {$firstDate.concept.name} of {$firstDate} is greater than or equal to the date reported for {$secondDate.concept.name} of {$secondDate}. The value of {$firstDate.concept.name} must be earlier than the date reported for {$secondDate.concept.name}. If this error occurs because seperate dividend events and associated values are distinguished by the context date, then each distinct dividend event should be identifed using the DividendsAxis and a discrete member for each dividend such as RegularDividendQ1Y2024Member.

The properties of  {$firstDate.concept.name} with a date of {$firstDate} are:
Period :{$firstDate.period}
Dimensions : {$firstDate.dimensions.join(', ','=')}

The properties of  {$secondDate.concept.name} with a date of {$secondDate} are:
Period :{$secondDate.period}
Dimensions : {$secondDate.dimensions.join(', ','=')}

Rule Element Id:{$rule_id}
Rule version: {$ruleVersion}"

severity error
rule-focus $firstDate
status $status
effectiveDate $effective_dates[$rule_id]


ASSERT US.0179.10141 satisfied

$rule_id = (rule-name().split('.'))[rule-name().split('.').length];

$perShare = {@concept = CommonStockDividendsPerShareDeclared where $fact.inline-scale != none and $fact.inline-scale > 0}
true

message
"The concept CommonStockDividendsPerShareDeclared has been reported with a value of {$perShare}, with a inline-scale of {$perShare.inline-scale }. Generally the amount per share are not scaled when reported. This means the value in the XBRL report is overstated by the scale factor of {$perShare.inline-scale}.

The properties of  {$perShare.concept.name} are:
Period :{$perShare.period}
Dimensions : {$perShare.dimensions.join(', ','=')}
Scale: {$perShare.inline-scale }

Rule Element Id:{$rule_id}
Rule version: {$ruleVersion}"

severity error
status $status
effectiveDate $effective_dates[$rule_id]

/** Values before year end should be represeneted using the period it applies to for CommonStockDividendsPerShareDeclared.  DIvidend declared amount represents an expense and should be allocated to a period so that it can be compared to EPS which has periods. Really about getting the accounting alignment.  Identify reporting periods used in the filing and check dividends declared falls into one of them. Look for period durations with more than 4 durations as represntative.

Facts on the DividensAxis are excluded as they do not have date alignment as they represent the dividend event. Periods greater than a 13 months (398 days) are not considered valid periods to align with **/

constant $DICT_OF_DURATIONS = (filter list({covered @concept.period-type = duration where $fact.period.days < 398}) returns list($item.period)).agg-to-dict(1)
constant $DICT_OF_DURATION_FREQUENCY =  dict(
                                                for $key in $DICT_OF_DURATIONS.keys
                                                    list($key, $DICT_OF_DURATIONS[$key].length)
                                            )

ASSERT US.0179.10142 satisfied

$rule_id = (rule-name().split('.'))[rule-name().split('.').length];

$periodEnd = [covered @concept.local-name = 'DocumentPeriodEndDate']

$perShare = {@concept in list(CommonStockDividendsPerShareDeclared, PreferredStockDividendsPerShareDeclared) where $fact.period.end < $periodEnd}
$start = $perShare.period.start;
$end = $perShare.period.end;

$validDurations = set(for $key in $DICT_OF_DURATIONS.keys
        if duration_contained($perShare.period, $key)
            $key
        else
            skip)

$frequencyOfDuration = $DICT_OF_DURATION_FREQUENCY[$perShare.period]

$perShareQuarterlyCheck = if $perShare.period.days > 85 and $perShare.period.days < 95
                                false
                          else
                                true

$frequencyOfDuration < 5 and $validDurations.length > 0  and $perShareQuarterlyCheck

message
"The concept {$perShare.concept.name} has been reported with a value of {$perShare}.  This value is reported with a duration starting on {$start} and ending on {$end}.  This period does not align with the reporting periods of the report.  Adjust the reporting period to reflect one of the following reporting durations {$validDurations.join(', ')}. This rule is flagging because the value reported for {$perShare.concept.name} is prior to the report year end and should have been expensed for a period. This period should be associated with this fact.  This makes it possible to compare the value with similar metrics such as earnings per share. If the dates are used to seperate two dividends within the same reporting period then the DividendsAxis should be used to seperate the values.

The properties of  {$perShare.concept.name} are:
Period :{$perShare.period}
Dimensions : {$perShare.dimensions.join(', ','=')}

Rule Element Id:{$rule_id}
Rule version: {$ruleVersion}"

severity error
rule-focus $perShare
status $status
effectiveDate $effective_dates[$rule_id]


ASSERT US.0179.10143 satisfied

$rule_id = (rule-name().split('.'))[rule-name().split('.').length];


$factsPerDividendAxis = list({covered @DividendsAxis=*})

$dictOfConceptsUsedOnDivididendAxis = (filter $factsPerDividendAxis returns list(list($item.concept.name, $item.dimension(DividendsAxis).name))).agg-to-dict(1)

for $key in $dictOfConceptsUsedOnDivididendAxis.keys
            if $dictOfConceptsUsedOnDivididendAxis[$key].length > 1
                $factValues = list({@concept = $key[1] @DividendsAxis=$key[2] @period=*});
                true
            else
                false

message
"The filing has used the DividendsAxis with the member {$key[2]}, but has used the concept {$key[1]} multiple times on this axis with different period contexts. The concept {$key[1]} has been used mutiple times to capture the values {$factValues.join(' and ')} for the periods {$factValues.period.join(' and ')}.  The DividendAxis should use discrete members to represent different dividend events. The same concept should not be used more than once with the same dividend member {$key[2]}.

Rule Element Id:{$rule_id}
Rule version: {$ruleVersion}"

severity error
rule-focus $factValues.first
status $status
effectiveDate $effective_dates[$rule_id]

ASSERT US.0179.10144 satisfied

$rule_id = (rule-name().split('.'))[rule-name().split('.').length];


$divPerShareDeclared = {nonils @DividendsPayableAmountPerShare @period=* @unit=*}

$divPayDate = {nonils @DividendPayableDateToBePaidDayMonthAndYear @period=* @unit}

$divPayMonth = {nonils @DividendsPayableDateToBePaidMonthAndYear @period=* @unit} + '-01'

$divPayMonthEnd = if $divPayMonth  == '-01' 
                            skip 
                    else 
                        date($divPayMonth) + time-span('P1M')

$dividendPayDate = first-value($divPayDate, $divPayMonthEnd) 

$divPerShareDeclared.period.end > $dividendPayDate

message
"The element DividendsPayableAmountPerShare has a value of {$divPerShareDeclared} at {$divPerShareDeclared.period.end}. This represents the amount of dividends that are payable per share at {$divPerShareDeclared.period.end}. However, the payment date associated with the dividend has passed. The payment date associated with the dividend is {$dividendPayDate}. To resolve the issue the value of the context for DividendsPayableAmountPerShare should be changed to the declaration date or the value of DividendsPayableDateOfRecordDayMonthAndYear or DividendsPayableDateToBePaidMonthAndYear should be changed to reflect the date the dividend will be paid. If the payment date relates to a seperate dividened distribution unrelated to DividendsPayableAmountPerShare then the value of {$dividendPayDate} should be reported using the DividendsAxis.

The properties of  {$divPerShareDeclared.concept.name} are:
Period :{$divPerShareDeclared.period}
Dimensions : {$divPerShareDeclared.dimensions.join(', ','=')}

Rule Element Id:{$rule_id}
Rule version: {$ruleVersion}"

severity error
rule-focus $divPerShareDeclared
status $status
effectiveDate $effective_dates[$rule_id]


ASSERT US.0179.10151 satisfied

$rule_id = (rule-name().split('.'))[rule-name().split('.').length];

$DividendDates = list(DividendsPayableDateDeclaredDayMonthAndYear,DividendsPayableDateOfRecordDayMonthAndYear,DividendPayableDateToBePaidDayMonthAndYear)

$divDate = {@concept in  $DividendDates @DividendsAxis = none}

exists($divDate)

message
"The filing includes a  value of {$divDate} for using the concept {$divDate.concept.name} with no DividendsAxis member defined.  When reporting dividend dates in a filing the filer should use the DividendsAxis to associate dividend dates with the related dividend disclosures. 

The properties of this  fact are:
Period :{$divDate.period}
Dimensions : {$divDate.dimensions.join(', ','=')}
Unit : {$divDate.unit}

Rule Element Id:{$rule_id}
Rule version: {$ruleVersion}"

severity error
rule-focus $divDate
status $status
effectiveDate $effective_dates[$rule_id]

/** CHECK FORMAT OF DIVIDEND MEMBER  of yearperiodMember**/

/** COMMENT OUT
ASSERT US.0179.10153 satisfied

$rule_id = (rule-name().split('.'))[rule-name().split('.').length];

$divValues = list({covered @DividendsAxis = *})

$DividendsAxisMembers = filter $divValues returns $item.dimension(DividendsAxis).name.local-name

for $member in $DividendsAxisMembers
**/
    /**REGEX 
    * FIRST character must be R or S to represent regular or special dividend 
    * Second 4 characters must be a year
    * Then values can be either Q1, Q2, Q3, Q4 or H1, H2 or M1 - M13 or A for an annual dividend represented by ? for optional.
    * Finally we allow either a through z and A through Z if the div needs to be further disaggregated for what ever reason such as class of stock
    *
   
       $matchDict = $member.regex-match('^[RS][2-9][0-9][0-9][0-9]((Q[1-4])|(H[1-2])|(M[1-9])|(M10)|(M11)|(M12)|(M13)|A)[a-zA-Z]*Member$|^[S][2-9][0-9][0-9][0-9][a-zA-Z]*Member$')
    $matchDict['match-count'] == 0


message
"The filing includes a member on the dividends axis called  {$member}. The DividendsAxis member should confirm to the following syntax.  
- The first character should be either an R or an S to represent a regular or special  dividend.
- The next 4 characters should represent the year that the dividend is applicable. i.e. 2025
- The next one to two characters should represent the period the dividend applies to, such as Q1 for quarterly dividends, H2 for half year dividend or M3 for the 3rd monthly dividend.  Allowable values are either Q1, Q2, Q3, Q4, H1, H2, M1, M2, M3 to M13. If it is an annual divided then the character A is required.
- If further disaggregation is needed addition alphabetic can be added after the period such as PreferredA
- The member name must conclude with the string Member.
The form is as follows [R or S],YEAR,PERIOD,Optional alpha characters, the string Member. So regular quarterly dividesd for Q3 in 2025 would be as follows:
R2025Q3Member. An annual dividend for 2026 would be R2026AMember. The dividend for the 3rd month of 2027 for pref stock G would be R2027M3PrefGMember.

The label of the member can include any additional details.

Rule Element Id:{$rule_id}
Rule version: {$ruleVersion}"

severity error
status $status
effectiveDate $effective_dates[$rule_id]
=======
/**
DQC Rules
 (c) Copyright 2017 - 2024, XBRL US Inc. All rights reserved.
 See https://xbrl.us/dqc-license for license information.
 See https://xbrl.us/dqc-patent for patent infringement notice.
Taxonomy: US GAAP ALL

WARNING : THIS IS A SINGLE FILE ON CHANGE TO THIS AFFECTS 5 files 2024, 2023, 2022, 2021, 2020
This was created using a hardlink ln {original} {new}

**/

RULE-NAME-PREFIX DQC


ASSERT US.0179.10139 satisfied

$rule_id = (rule-name().split('.'))[rule-name().split('.').length];

$dividendEventConcepts = list(DividendsPayableAmountPerShare,DividendsPayableDateOfRecordDayMonthAndYear,DividendsPayableDateDeclaredDayMonthAndYear,DividendPayableDateToBePaidDayMonthAndYear,CommonStockDividendsPerShareDeclared, PreferredStockDividendsPerShareDeclared)

$badDividendAxis = list(
                        qname($EXTENSION_NS,'DividendDeclarationDateAxis'),
                        qname($EXTENSION_NS,'DividendDeclaredAxis'),
                        AwardTypeAxis,
                        srt:TitleOfIndividualAxis,
                        srt:CurrencyAxis,
                        srt:RangeAxis,
                        qname($EXTENSION_NS,'DividendsDeclaredTypeAxis'),
                        qname($EXTENSION_NS,'DistributionsPaymentDateAxis'),
                        AwardDateAxis,
                        StatementEquityComponentsAxis,
                        FairValueByAssetClassAxis,
                        RelatedPartyTransactionsByRelatedPartyAxis,
                        SubsidiarySaleOfStockAxis,
                        DebtInstrumentAxis,
                        LongtermDebtTypeAxis)

$validAxis = filter taxonomy().concepts where $item.name in $badDividendAxis returns $item.name;

for $axis in $validAxis
           /* TODO - Exculde those facts where the range axis is used with the Legal entity  axis. */
           $divFact = {@concept in $dividendEventConcepts @$axis = *}
           exists($divFact)

message
"The filing includes a value for dividends using the concept {$divFact.concept.name} with a value of {$divFact}. This value is reported with the dimension  {$axis}.  This dimension should not be used with the concept {$divFact.concept.name}.  Please check the filing and use the DividendsAxis with this value.

The properties of this  fact are:
Period :{$divFact.period}
Dimensions : {$divFact.dimensions.join(', ','=')}
Unit : {$divFact.unit}

Rule Element Id:{$rule_id}
Rule version: {$ruleVersion}"

severity error
rule-focus $divFact
status $status
effectiveDate $effective_dates[$rule_id]

ASSERT US.0179.10140 satisfied

$rule_id = (rule-name().split('.'))[rule-name().split('.').length];

$dividendDateConcepts = list(
                            list(DividendsPayableDateDeclaredDayMonthAndYear,DividendsPayableDateOfRecordDayMonthAndYear),
                            list(DividendsPayableDateDeclaredDayMonthAndYear,DividendPayableDateToBePaidDayMonthAndYear),
                            list(DividendsPayableDateOfRecordDayMonthAndYear,DividendPayableDateToBePaidDayMonthAndYear)
                            )

for $date in $dividendDateConcepts 
    $firstDate = {@concept = $date[1] @period=*} 
    $secondDate = {@concept = $date[2] @period=*}
    $firstDate >= $secondDate

message
"The date reported for {$firstDate.concept.name} of {$firstDate} is greater than or equal to the date reported for {$secondDate.concept.name} of {$secondDate}. The value of {$firstDate.concept.name} must be earlier than the date reported for {$secondDate.concept.name}. If this error occurs because seperate dividend events and associated values are distinguished by the context date, then each distinct dividend event should be identifed using the DividendsAxis and a discrete member for each dividend such as RegularDividendQ1Y2024Member.

The properties of  {$firstDate.concept.name} with a date of {$firstDate} are:
Period :{$firstDate.period}
Dimensions : {$firstDate.dimensions.join(', ','=')}

The properties of  {$secondDate.concept.name} with a date of {$secondDate} are:
Period :{$secondDate.period}
Dimensions : {$secondDate.dimensions.join(', ','=')}

Rule Element Id:{$rule_id}
Rule version: {$ruleVersion}"

severity error
rule-focus $firstDate
status $status
effectiveDate $effective_dates[$rule_id]


ASSERT US.0179.10141 satisfied

$rule_id = (rule-name().split('.'))[rule-name().split('.').length];

$perShare = {@concept = CommonStockDividendsPerShareDeclared where $fact.inline-scale != none and $fact.inline-scale > 0}
true

message
"The concept CommonStockDividendsPerShareDeclared has been reported with a value of {$perShare}, with a inline-scale of {$perShare.inline-scale }. Generally the amount per share are not scaled when reported. This means the value in the XBRL report is overstated by the scale factor of {$perShare.inline-scale}.

The properties of  {$perShare.concept.name} are:
Period :{$perShare.period}
Dimensions : {$perShare.dimensions.join(', ','=')}
Scale: {$perShare.inline-scale }

Rule Element Id:{$rule_id}
Rule version: {$ruleVersion}"

severity error
status $status
effectiveDate $effective_dates[$rule_id]

/** Values before year end should be represeneted using the period it applies to for CommonStockDividendsPerShareDeclared.  DIvidend declared amount represents an expense and should be allocated to a period so that it can be compared to EPS which has periods. Really about getting the accounting alignment.  Identify reporting periods used in the filing and check dividends declared falls into one of them. Look for period durations with more than 4 durations as represntative.

Facts on the DividensAxis are excluded as they do not have date alignment as they represent the dividend event. Periods greater than a 13 months (398 days) are not considered valid periods to align with **/

constant $DICT_OF_DURATIONS = (filter list({covered @concept.period-type = duration where $fact.period.days < 398}) returns list($item.period)).agg-to-dict(1)
constant $DICT_OF_DURATION_FREQUENCY =  dict(
                                                for $key in $DICT_OF_DURATIONS.keys
                                                    list($key, $DICT_OF_DURATIONS[$key].length)
                                            )

ASSERT US.0179.10142 satisfied

$rule_id = (rule-name().split('.'))[rule-name().split('.').length];

$periodEnd = [covered @concept.local-name = 'DocumentPeriodEndDate']

$perShare = {@concept in list(CommonStockDividendsPerShareDeclared, PreferredStockDividendsPerShareDeclared) where $fact.period.end < $periodEnd}
$start = $perShare.period.start;
$end = $perShare.period.end;

$validDurations = set(for $key in $DICT_OF_DURATIONS.keys
        if duration_contained($perShare.period, $key)
            $key
        else
            skip)

$frequencyOfDuration = $DICT_OF_DURATION_FREQUENCY[$perShare.period]

$perShareQuarterlyCheck = if $perShare.period.days > 85 and $perShare.period.days < 95
                                false
                          else
                                true

$frequencyOfDuration < 5 and $validDurations.length > 0  and $perShareQuarterlyCheck

message
"The concept {$perShare.concept.name} has been reported with a value of {$perShare}.  This value is reported with a duration starting on {$start} and ending on {$end}.  This period does not align with the reporting periods of the report.  Adjust the reporting period to reflect one of the following reporting durations {$validDurations.join(', ')}. This rule is flagging because the value reported for {$perShare.concept.name} is prior to the report year end and should have been expensed for a period. This period should be associated with this fact.  This makes it possible to compare the value with similar metrics such as earnings per share. If the dates are used to seperate two dividends within the same reporting period then the DividendsAxis should be used to seperate the values.

The properties of  {$perShare.concept.name} are:
Period :{$perShare.period}
Dimensions : {$perShare.dimensions.join(', ','=')}

Rule Element Id:{$rule_id}
Rule version: {$ruleVersion}"

severity error
rule-focus $perShare
status $status
effectiveDate $effective_dates[$rule_id]


ASSERT US.0179.10143 satisfied

$rule_id = (rule-name().split('.'))[rule-name().split('.').length];


$factsPerDividendAxis = list({covered @DividendsAxis=*})

$dictOfConceptsUsedOnDivididendAxis = (filter $factsPerDividendAxis returns list(list($item.concept.name, $item.dimension(DividendsAxis).name))).agg-to-dict(1)

for $key in $dictOfConceptsUsedOnDivididendAxis.keys
            if $dictOfConceptsUsedOnDivididendAxis[$key].length > 1
                $factValues = list({@concept = $key[1] @DividendsAxis=$key[2] @period=*});
                true
            else
                false

message
"The filing has used the DividendsAxis with the member {$key[2]}, but has used the concept {$key[1]} multiple times on this axis with different period contexts. The concept {$key[1]} has been used mutiple times to capture the values {$factValues.join(' and ')} for the periods {$factValues.period.join(' and ')}.  The DividendAxis should use discrete members to represent different dividend events. The same concept should not be used more than once with the same dividend member {$key[2]}.

Rule Element Id:{$rule_id}
Rule version: {$ruleVersion}"

severity error
rule-focus $factValues.first
status $status
effectiveDate $effective_dates[$rule_id]

ASSERT US.0179.10144 satisfied

$rule_id = (rule-name().split('.'))[rule-name().split('.').length];


$divPerShareDeclared = {nonils @DividendsPayableAmountPerShare @period=* @unit=*}

$divPayDate = {nonils @DividendPayableDateToBePaidDayMonthAndYear @period=* @unit}

$divPayMonth = {nonils @DividendsPayableDateToBePaidMonthAndYear @period=* @unit} + '-01'

$divPayMonthEnd = if $divPayMonth  == '-01' 
                            skip 
                    else 
                        date($divPayMonth) + time-span('P1M')

$dividendPayDate = first-value($divPayDate, $divPayMonthEnd) 

$divPerShareDeclared.period.end > $dividendPayDate

message
"The element DividendsPayableAmountPerShare has a value of {$divPerShareDeclared} at {$divPerShareDeclared.period.end}. This represents the amount of dividends that are payable per share at {$divPerShareDeclared.period.end}. However, the payment date associated with the dividend has passed. The payment date associated with the dividend is {$dividendPayDate}. To resolve the issue the value of the context for DividendsPayableAmountPerShare should be changed to the declaration date or the value of DividendsPayableDateOfRecordDayMonthAndYear or DividendsPayableDateToBePaidMonthAndYear should be changed to reflect the date the dividend will be paid. If the payment date relates to a seperate dividened distribution unrelated to DividendsPayableAmountPerShare then the value of {$dividendPayDate} should be reported using the DividendsAxis.

The properties of  {$divPerShareDeclared.concept.name} are:
Period :{$divPerShareDeclared.period}
Dimensions : {$divPerShareDeclared.dimensions.join(', ','=')}

Rule Element Id:{$rule_id}
Rule version: {$ruleVersion}"

severity error
rule-focus $divPerShareDeclared
status $status
effectiveDate $effective_dates[$rule_id]


ASSERT US.0179.10151 satisfied

$rule_id = (rule-name().split('.'))[rule-name().split('.').length];

$DividendDates = list(DividendsPayableDateDeclaredDayMonthAndYear,DividendsPayableDateOfRecordDayMonthAndYear,DividendPayableDateToBePaidDayMonthAndYear)

$divDate = {@concept in  $DividendDates @DividendsAxis = none}

exists($divDate)

message
"The filing includes a  value of {$divDate} for using the concept {$divDate.concept.name} with no DividendsAxis member defined.  When reporting dividend dates in a filing the filer should use the DividendsAxis to associate dividend dates with the related dividend disclosures. 

The properties of this  fact are:
Period :{$divDate.period}
Dimensions : {$divDate.dimensions.join(', ','=')}
Unit : {$divDate.unit}

Rule Element Id:{$rule_id}
Rule version: {$ruleVersion}"

severity error
rule-focus $divDate
status $status
effectiveDate $effective_dates[$rule_id]

/** CHECK FORMAT OF DIVIDEND MEMBER  of yearperiodMember**/

/** COMMENT OUT
ASSERT US.0179.10153 satisfied

$rule_id = (rule-name().split('.'))[rule-name().split('.').length];

$divValues = list({covered @DividendsAxis = *})

$DividendsAxisMembers = filter $divValues returns $item.dimension(DividendsAxis).name.local-name

for $member in $DividendsAxisMembers
**/
    /**REGEX 
    * FIRST character must be R or S to represent regular or special dividend 
    * Second 4 characters must be a year
    * Then values can be either Q1, Q2, Q3, Q4 or H1, H2 or M1 - M13 or A for an annual dividend represented by ? for optional.
    * Finally we allow either a through z and A through Z if the div needs to be further disaggregated for what ever reason such as class of stock
    *
   
       $matchDict = $member.regex-match('^[RS][2-9][0-9][0-9][0-9]((Q[1-4])|(H[1-2])|(M[1-9])|(M10)|(M11)|(M12)|(M13)|A)[a-zA-Z]*Member$|^[S][2-9][0-9][0-9][0-9][a-zA-Z]*Member$')
    $matchDict['match-count'] == 0


message
"The filing includes a member on the dividends axis called  {$member}. The DividendsAxis member should confirm to the following syntax.  
- The first character should be either an R or an S to represent a regular or special  dividend.
- The next 4 characters should represent the year that the dividend is applicable. i.e. 2025
- The next one to two characters should represent the period the dividend applies to, such as Q1 for quarterly dividends, H2 for half year dividend or M3 for the 3rd monthly dividend.  Allowable values are either Q1, Q2, Q3, Q4, H1, H2, M1, M2, M3 to M13. If it is an annual divided then the character A is required.
- If further disaggregation is needed addition alphabetic can be added after the period such as PreferredA
- The member name must conclude with the string Member.
The form is as follows [R or S],YEAR,PERIOD,Optional alpha characters, the string Member. So regular quarterly dividesd for Q3 in 2025 would be as follows:
R2025Q3Member. An annual dividend for 2026 would be R2026AMember. The dividend for the 3rd month of 2027 for pref stock G would be R2027M3PrefGMember.

The label of the member can include any additional details.

Rule Element Id:{$rule_id}
Rule version: {$ruleVersion}"

severity error
status $status
effectiveDate $effective_dates[$rule_id]
>>>>>>> 9f594dd3
 **/<|MERGE_RESOLUTION|>--- conflicted
+++ resolved
@@ -1,4 +1,3 @@
-<<<<<<< HEAD
 /**
 DQC Rules
  (c) Copyright 2017 - 2024, XBRL US Inc. All rights reserved.
@@ -40,8 +39,8 @@
 $validAxis = filter taxonomy().concepts where $item.name in $badDividendAxis returns $item.name;
 
 for $axis in $validAxis
-           
-           $divFact = {@concept in $dividendEventConcepts @$axis = * }
+           /* TODO - Exculde those facts where the range axis is used with the Legal entity  axis. */
+           $divFact = {@concept in $dividendEventConcepts @$axis = *}
            exists($divFact)
 
 message
@@ -299,306 +298,4 @@
 severity error
 status $status
 effectiveDate $effective_dates[$rule_id]
-=======
-/**
-DQC Rules
- (c) Copyright 2017 - 2024, XBRL US Inc. All rights reserved.
- See https://xbrl.us/dqc-license for license information.
- See https://xbrl.us/dqc-patent for patent infringement notice.
-Taxonomy: US GAAP ALL
-
-WARNING : THIS IS A SINGLE FILE ON CHANGE TO THIS AFFECTS 5 files 2024, 2023, 2022, 2021, 2020
-This was created using a hardlink ln {original} {new}
-
-**/
-
-RULE-NAME-PREFIX DQC
-
-
-ASSERT US.0179.10139 satisfied
-
-$rule_id = (rule-name().split('.'))[rule-name().split('.').length];
-
-$dividendEventConcepts = list(DividendsPayableAmountPerShare,DividendsPayableDateOfRecordDayMonthAndYear,DividendsPayableDateDeclaredDayMonthAndYear,DividendPayableDateToBePaidDayMonthAndYear,CommonStockDividendsPerShareDeclared, PreferredStockDividendsPerShareDeclared)
-
-$badDividendAxis = list(
-                        qname($EXTENSION_NS,'DividendDeclarationDateAxis'),
-                        qname($EXTENSION_NS,'DividendDeclaredAxis'),
-                        AwardTypeAxis,
-                        srt:TitleOfIndividualAxis,
-                        srt:CurrencyAxis,
-                        srt:RangeAxis,
-                        qname($EXTENSION_NS,'DividendsDeclaredTypeAxis'),
-                        qname($EXTENSION_NS,'DistributionsPaymentDateAxis'),
-                        AwardDateAxis,
-                        StatementEquityComponentsAxis,
-                        FairValueByAssetClassAxis,
-                        RelatedPartyTransactionsByRelatedPartyAxis,
-                        SubsidiarySaleOfStockAxis,
-                        DebtInstrumentAxis,
-                        LongtermDebtTypeAxis)
-
-$validAxis = filter taxonomy().concepts where $item.name in $badDividendAxis returns $item.name;
-
-for $axis in $validAxis
-           /* TODO - Exculde those facts where the range axis is used with the Legal entity  axis. */
-           $divFact = {@concept in $dividendEventConcepts @$axis = *}
-           exists($divFact)
-
-message
-"The filing includes a value for dividends using the concept {$divFact.concept.name} with a value of {$divFact}. This value is reported with the dimension  {$axis}.  This dimension should not be used with the concept {$divFact.concept.name}.  Please check the filing and use the DividendsAxis with this value.
-
-The properties of this  fact are:
-Period :{$divFact.period}
-Dimensions : {$divFact.dimensions.join(', ','=')}
-Unit : {$divFact.unit}
-
-Rule Element Id:{$rule_id}
-Rule version: {$ruleVersion}"
-
-severity error
-rule-focus $divFact
-status $status
-effectiveDate $effective_dates[$rule_id]
-
-ASSERT US.0179.10140 satisfied
-
-$rule_id = (rule-name().split('.'))[rule-name().split('.').length];
-
-$dividendDateConcepts = list(
-                            list(DividendsPayableDateDeclaredDayMonthAndYear,DividendsPayableDateOfRecordDayMonthAndYear),
-                            list(DividendsPayableDateDeclaredDayMonthAndYear,DividendPayableDateToBePaidDayMonthAndYear),
-                            list(DividendsPayableDateOfRecordDayMonthAndYear,DividendPayableDateToBePaidDayMonthAndYear)
-                            )
-
-for $date in $dividendDateConcepts 
-    $firstDate = {@concept = $date[1] @period=*} 
-    $secondDate = {@concept = $date[2] @period=*}
-    $firstDate >= $secondDate
-
-message
-"The date reported for {$firstDate.concept.name} of {$firstDate} is greater than or equal to the date reported for {$secondDate.concept.name} of {$secondDate}. The value of {$firstDate.concept.name} must be earlier than the date reported for {$secondDate.concept.name}. If this error occurs because seperate dividend events and associated values are distinguished by the context date, then each distinct dividend event should be identifed using the DividendsAxis and a discrete member for each dividend such as RegularDividendQ1Y2024Member.
-
-The properties of  {$firstDate.concept.name} with a date of {$firstDate} are:
-Period :{$firstDate.period}
-Dimensions : {$firstDate.dimensions.join(', ','=')}
-
-The properties of  {$secondDate.concept.name} with a date of {$secondDate} are:
-Period :{$secondDate.period}
-Dimensions : {$secondDate.dimensions.join(', ','=')}
-
-Rule Element Id:{$rule_id}
-Rule version: {$ruleVersion}"
-
-severity error
-rule-focus $firstDate
-status $status
-effectiveDate $effective_dates[$rule_id]
-
-
-ASSERT US.0179.10141 satisfied
-
-$rule_id = (rule-name().split('.'))[rule-name().split('.').length];
-
-$perShare = {@concept = CommonStockDividendsPerShareDeclared where $fact.inline-scale != none and $fact.inline-scale > 0}
-true
-
-message
-"The concept CommonStockDividendsPerShareDeclared has been reported with a value of {$perShare}, with a inline-scale of {$perShare.inline-scale }. Generally the amount per share are not scaled when reported. This means the value in the XBRL report is overstated by the scale factor of {$perShare.inline-scale}.
-
-The properties of  {$perShare.concept.name} are:
-Period :{$perShare.period}
-Dimensions : {$perShare.dimensions.join(', ','=')}
-Scale: {$perShare.inline-scale }
-
-Rule Element Id:{$rule_id}
-Rule version: {$ruleVersion}"
-
-severity error
-status $status
-effectiveDate $effective_dates[$rule_id]
-
-/** Values before year end should be represeneted using the period it applies to for CommonStockDividendsPerShareDeclared.  DIvidend declared amount represents an expense and should be allocated to a period so that it can be compared to EPS which has periods. Really about getting the accounting alignment.  Identify reporting periods used in the filing and check dividends declared falls into one of them. Look for period durations with more than 4 durations as represntative.
-
-Facts on the DividensAxis are excluded as they do not have date alignment as they represent the dividend event. Periods greater than a 13 months (398 days) are not considered valid periods to align with **/
-
-constant $DICT_OF_DURATIONS = (filter list({covered @concept.period-type = duration where $fact.period.days < 398}) returns list($item.period)).agg-to-dict(1)
-constant $DICT_OF_DURATION_FREQUENCY =  dict(
-                                                for $key in $DICT_OF_DURATIONS.keys
-                                                    list($key, $DICT_OF_DURATIONS[$key].length)
-                                            )
-
-ASSERT US.0179.10142 satisfied
-
-$rule_id = (rule-name().split('.'))[rule-name().split('.').length];
-
-$periodEnd = [covered @concept.local-name = 'DocumentPeriodEndDate']
-
-$perShare = {@concept in list(CommonStockDividendsPerShareDeclared, PreferredStockDividendsPerShareDeclared) where $fact.period.end < $periodEnd}
-$start = $perShare.period.start;
-$end = $perShare.period.end;
-
-$validDurations = set(for $key in $DICT_OF_DURATIONS.keys
-        if duration_contained($perShare.period, $key)
-            $key
-        else
-            skip)
-
-$frequencyOfDuration = $DICT_OF_DURATION_FREQUENCY[$perShare.period]
-
-$perShareQuarterlyCheck = if $perShare.period.days > 85 and $perShare.period.days < 95
-                                false
-                          else
-                                true
-
-$frequencyOfDuration < 5 and $validDurations.length > 0  and $perShareQuarterlyCheck
-
-message
-"The concept {$perShare.concept.name} has been reported with a value of {$perShare}.  This value is reported with a duration starting on {$start} and ending on {$end}.  This period does not align with the reporting periods of the report.  Adjust the reporting period to reflect one of the following reporting durations {$validDurations.join(', ')}. This rule is flagging because the value reported for {$perShare.concept.name} is prior to the report year end and should have been expensed for a period. This period should be associated with this fact.  This makes it possible to compare the value with similar metrics such as earnings per share. If the dates are used to seperate two dividends within the same reporting period then the DividendsAxis should be used to seperate the values.
-
-The properties of  {$perShare.concept.name} are:
-Period :{$perShare.period}
-Dimensions : {$perShare.dimensions.join(', ','=')}
-
-Rule Element Id:{$rule_id}
-Rule version: {$ruleVersion}"
-
-severity error
-rule-focus $perShare
-status $status
-effectiveDate $effective_dates[$rule_id]
-
-
-ASSERT US.0179.10143 satisfied
-
-$rule_id = (rule-name().split('.'))[rule-name().split('.').length];
-
-
-$factsPerDividendAxis = list({covered @DividendsAxis=*})
-
-$dictOfConceptsUsedOnDivididendAxis = (filter $factsPerDividendAxis returns list(list($item.concept.name, $item.dimension(DividendsAxis).name))).agg-to-dict(1)
-
-for $key in $dictOfConceptsUsedOnDivididendAxis.keys
-            if $dictOfConceptsUsedOnDivididendAxis[$key].length > 1
-                $factValues = list({@concept = $key[1] @DividendsAxis=$key[2] @period=*});
-                true
-            else
-                false
-
-message
-"The filing has used the DividendsAxis with the member {$key[2]}, but has used the concept {$key[1]} multiple times on this axis with different period contexts. The concept {$key[1]} has been used mutiple times to capture the values {$factValues.join(' and ')} for the periods {$factValues.period.join(' and ')}.  The DividendAxis should use discrete members to represent different dividend events. The same concept should not be used more than once with the same dividend member {$key[2]}.
-
-Rule Element Id:{$rule_id}
-Rule version: {$ruleVersion}"
-
-severity error
-rule-focus $factValues.first
-status $status
-effectiveDate $effective_dates[$rule_id]
-
-ASSERT US.0179.10144 satisfied
-
-$rule_id = (rule-name().split('.'))[rule-name().split('.').length];
-
-
-$divPerShareDeclared = {nonils @DividendsPayableAmountPerShare @period=* @unit=*}
-
-$divPayDate = {nonils @DividendPayableDateToBePaidDayMonthAndYear @period=* @unit}
-
-$divPayMonth = {nonils @DividendsPayableDateToBePaidMonthAndYear @period=* @unit} + '-01'
-
-$divPayMonthEnd = if $divPayMonth  == '-01' 
-                            skip 
-                    else 
-                        date($divPayMonth) + time-span('P1M')
-
-$dividendPayDate = first-value($divPayDate, $divPayMonthEnd) 
-
-$divPerShareDeclared.period.end > $dividendPayDate
-
-message
-"The element DividendsPayableAmountPerShare has a value of {$divPerShareDeclared} at {$divPerShareDeclared.period.end}. This represents the amount of dividends that are payable per share at {$divPerShareDeclared.period.end}. However, the payment date associated with the dividend has passed. The payment date associated with the dividend is {$dividendPayDate}. To resolve the issue the value of the context for DividendsPayableAmountPerShare should be changed to the declaration date or the value of DividendsPayableDateOfRecordDayMonthAndYear or DividendsPayableDateToBePaidMonthAndYear should be changed to reflect the date the dividend will be paid. If the payment date relates to a seperate dividened distribution unrelated to DividendsPayableAmountPerShare then the value of {$dividendPayDate} should be reported using the DividendsAxis.
-
-The properties of  {$divPerShareDeclared.concept.name} are:
-Period :{$divPerShareDeclared.period}
-Dimensions : {$divPerShareDeclared.dimensions.join(', ','=')}
-
-Rule Element Id:{$rule_id}
-Rule version: {$ruleVersion}"
-
-severity error
-rule-focus $divPerShareDeclared
-status $status
-effectiveDate $effective_dates[$rule_id]
-
-
-ASSERT US.0179.10151 satisfied
-
-$rule_id = (rule-name().split('.'))[rule-name().split('.').length];
-
-$DividendDates = list(DividendsPayableDateDeclaredDayMonthAndYear,DividendsPayableDateOfRecordDayMonthAndYear,DividendPayableDateToBePaidDayMonthAndYear)
-
-$divDate = {@concept in  $DividendDates @DividendsAxis = none}
-
-exists($divDate)
-
-message
-"The filing includes a  value of {$divDate} for using the concept {$divDate.concept.name} with no DividendsAxis member defined.  When reporting dividend dates in a filing the filer should use the DividendsAxis to associate dividend dates with the related dividend disclosures. 
-
-The properties of this  fact are:
-Period :{$divDate.period}
-Dimensions : {$divDate.dimensions.join(', ','=')}
-Unit : {$divDate.unit}
-
-Rule Element Id:{$rule_id}
-Rule version: {$ruleVersion}"
-
-severity error
-rule-focus $divDate
-status $status
-effectiveDate $effective_dates[$rule_id]
-
-/** CHECK FORMAT OF DIVIDEND MEMBER  of yearperiodMember**/
-
-/** COMMENT OUT
-ASSERT US.0179.10153 satisfied
-
-$rule_id = (rule-name().split('.'))[rule-name().split('.').length];
-
-$divValues = list({covered @DividendsAxis = *})
-
-$DividendsAxisMembers = filter $divValues returns $item.dimension(DividendsAxis).name.local-name
-
-for $member in $DividendsAxisMembers
-**/
-    /**REGEX 
-    * FIRST character must be R or S to represent regular or special dividend 
-    * Second 4 characters must be a year
-    * Then values can be either Q1, Q2, Q3, Q4 or H1, H2 or M1 - M13 or A for an annual dividend represented by ? for optional.
-    * Finally we allow either a through z and A through Z if the div needs to be further disaggregated for what ever reason such as class of stock
-    *
-   
-       $matchDict = $member.regex-match('^[RS][2-9][0-9][0-9][0-9]((Q[1-4])|(H[1-2])|(M[1-9])|(M10)|(M11)|(M12)|(M13)|A)[a-zA-Z]*Member$|^[S][2-9][0-9][0-9][0-9][a-zA-Z]*Member$')
-    $matchDict['match-count'] == 0
-
-
-message
-"The filing includes a member on the dividends axis called  {$member}. The DividendsAxis member should confirm to the following syntax.  
-- The first character should be either an R or an S to represent a regular or special  dividend.
-- The next 4 characters should represent the year that the dividend is applicable. i.e. 2025
-- The next one to two characters should represent the period the dividend applies to, such as Q1 for quarterly dividends, H2 for half year dividend or M3 for the 3rd monthly dividend.  Allowable values are either Q1, Q2, Q3, Q4, H1, H2, M1, M2, M3 to M13. If it is an annual divided then the character A is required.
-- If further disaggregation is needed addition alphabetic can be added after the period such as PreferredA
-- The member name must conclude with the string Member.
-The form is as follows [R or S],YEAR,PERIOD,Optional alpha characters, the string Member. So regular quarterly dividesd for Q3 in 2025 would be as follows:
-R2025Q3Member. An annual dividend for 2026 would be R2026AMember. The dividend for the 3rd month of 2027 for pref stock G would be R2027M3PrefGMember.
-
-The label of the member can include any additional details.
-
-Rule Element Id:{$rule_id}
-Rule version: {$ruleVersion}"
-
-severity error
-status $status
-effectiveDate $effective_dates[$rule_id]
->>>>>>> 9f594dd3
  **/