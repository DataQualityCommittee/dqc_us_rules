--- conflicted
+++ resolved
@@ -1,7 +1,6 @@
-<<<<<<< HEAD
 /**
 DQC Rules
- (c) Copyright 2017 - 2024, XBRL US Inc. All rights reserved.
+ (c) Copyright 2017 - 2025, XBRL US Inc. All rights reserved.
  See https://xbrl.us/dqc-license for license information.
  See https://xbrl.us/dqc-patent for patent infringement notice.
 Taxonomy: US GAAP ALL
@@ -221,7 +220,7 @@
 effectiveDate $effective_dates[$rule_id]
 
 
-ASSERT US.0194.10623 satisfied
+ASSERT US.0194.10637 satisfied
 
 $rule_id = (rule-name().split('.'))[rule-name().split('.').length];
 
@@ -257,264 +256,4 @@
 
 severity error
 rule-focus $fact1
-=======
-/**
-DQC Rules
- (c) Copyright 2017 - 2024, XBRL US Inc. All rights reserved.
- See https://xbrl.us/dqc-license for license information.
- See https://xbrl.us/dqc-patent for patent infringement notice.
-Taxonomy: US GAAP ALL
-
-**/
-
-/** Rule Documentation 
-
-# Negative Values for  Members on the Statement of Equity Components Axis
-Rule ID: DQC_0194
-Status: Final  
-Release date: Oct 15, 2024  
-Effective date: Nov 30, 2024
-
-## Rule Function
-The rule checks that movements in shareholders equity concepts are not negative when used with members on the StatementEquityComponentsAxis.
-The rule applies the non negative rule exceptions that allows negative values to be used for members that represent adjustments, axis that support negative values and member axis combinations that can result in negative values. 
-
-## Problem Solved by the Rule
- The purpose of the rule is to identify those cases where filers have used an incorrect sign.  This can  occur when the movement is a debit and the filer enters it as a negative amount. The standard non negative rule does not run when the  StatementEquityComponentsAxis is used with members on this axis. This rule is designed to catch those cases where the filer has entered a negative value for a movement in shareholders equity concepts.
-
-## Example Rule Message
-The concept CommonStockSharesOutstanding with a value of -1000 which is less than zero. This element should not have a negative value when used with the common stock [Member]. The preparer should consider if the value is input correctly for this assertion and, after considering the appropriateness of the input, if incorrect, input the amount as a positive (i.e., absolute) value and provide a negated label.
-
-Rule Element Id: 10621
-Rule version: 26.0.0
-
-## Rule element ID index  
-The rule element id is used to identify unique elements or combinations of elements tested in the rule.
-
-|Rule Element ID|Element|
-|--- |--- |
-| DQC.US.0194.10621 |StatementEquityComponentsAxis = CommonStockMember|
-| DQC.US.0194.10636 |StatementEquityComponentsAxis = PreferredStockMember|
-
-
-© Copyright 2016 - 2024 XBRL US, Inc. All rights reserved.   
-See [License](https://xbrl.us/dqc-license) for license information.  
-See [Patent Notice](https://xbrl.us/dqc-patent) for patent infringement notice. 
-
- **/
-
-RULE-NAME-PREFIX DQC
-
-ASSERT US.0194.10621 satisfied
-
-$rule_id = (rule-name().split('.'))[rule-name().split('.').length];
-
-
-$Common_Stock_Positive = set(SharesOutstanding, 
-                                    CommonStockSharesOutstanding, 
-                                    StockholdersEquityIncludingPortionAttributableToNoncontrollingInterest,
-                                    StockIssuedDuringPeriodValueNewIssues,
-                                    StockIssuedDuringPeriodSharesNewIssues,
-                                    StockIssuedDuringPeriodValueIssuedForServices,
-                                    StockIssuedDuringPeriodSharesIssuedForServices,
-                                    StockGrantedDuringPeriodValueSharebasedCompensationGross,
-                                    StockGrantedDuringPeriodValueSharebasedCompensationForfeited,
-                                    StockGrantedDuringPeriodValueSharebasedCompensation,
-                                    ShareBasedCompensationArrangementByShareBasedPaymentAwardOptionsGrantsInPeriodGross,
-                                    ShareBasedCompensationArrangementByShareBasedPaymentAwardOptionsForfeituresInPeriod,
-                                    ShareBasedCompensationArrangementByShareBasedPaymentAwardOptionsGrantsInPeriod,
-                                    StockIssuedDuringPeriodValueShareBasedCompensationGross,
-                                    StockIssuedDuringPeriodValueShareBasedCompensationForfeited,
-                                    StockIssuedDuringPeriodValueShareBasedCompensation,
-                                    StockIssuedDuringPeriodSharesShareBasedCompensationGross,
-                                    StockIssuedDuringPeriodSharesShareBasedCompensationForfeited,
-                                    StockIssuedDuringPeriodSharesShareBasedCompensation,
-                                    StockIssuedDuringPeriodValueRestrictedStockAwardGross,
-                                    StockIssuedDuringPeriodValueRestrictedStockAwardForfeitures,
-                                    StockIssuedDuringPeriodSharesRestrictedStockAwardGross,
-                                    StockIssuedDuringPeriodSharesRestrictedStockAwardForfeited,
-                                    StockIssuedDuringPeriodValueStockOptionsExercised,
-                                    StockIssuedDuringPeriodSharesStockOptionsExercised,
-                                    StockIssuedDuringPeriodValueEmployeeStockOwnershipPlan,
-                                    StockIssuedDuringPeriodSharesEmployeeStockOwnershipPlan,
-                                    StockIssuedDuringPeriodValueEmployeeStockPurchasePlan,
-                                    StockIssuedDuringPeriodSharesEmployeeStockPurchasePlans,
-                                    StockIssuedDuringPeriodValueEmployeeBenefitPlan,
-                                    StockIssuedDuringPeriodSharesEmployeeBenefitPlan,
-                                    StockIssuedDuringPeriodValueAcquisitions,
-                                    StockIssuedDuringPeriodSharesAcquisitions,
-                                    StockIssuedDuringPeriodValueConversionOfUnits,
-                                    StockIssuedDuringPeriodSharesConversionOfUnits,
-                                    StockIssuedDuringPeriodValueStockDividend,
-                                    CommonStockDividendsShares,
-                                    StockDividendsShares,
-                                    StockIssuedDuringPeriodValueDividendReinvestmentPlan,
-                                    StockIssuedDuringPeriodSharesDividendReinvestmentPlan,
-                                    StockIssuedDuringPeriodValuePurchaseOfAssets,
-                                    StockIssuedDuringPeriodSharesPurchaseOfAssets,
-                                    StockIssuedDuringPeriodValueOther,
-                                    StockIssuedDuringPeriodSharesOther,
-                                    StockIssuedDuringPeriodSharesStockSplits,
-                                    StockIssuedDuringPeriodSharesReverseStockSplits, /** Assume use calc to negate **/
-                                    StockRepurchasedAndRetiredDuringPeriodValue,
-                                    StockRepurchasedAndRetiredDuringPeriodShares,
-                                    StockRepurchasedDuringPeriodValue,
-                                    StockRepurchasedDuringPeriodShares,
-                                    StockRedeemedOrCalledDuringPeriodValue,
-                                    StockRedeemedOrCalledDuringPeriodShares,
-                                    TreasuryStockRetiredParValueMethodAmount,
-                                    TreasuryStockRetiredCostMethodAmount,
-                                    TreasuryStockSharesRetired,
-                                    AmortizationOfESOPAward
-                                    )
-
-$fact1 =
-	{nonils @concept in $Common_Stock_Positive @StatementEquityComponentsAxis=CommonStockMember @unit=* where $fact < 0 and ($fact.dimensions.length == 1 or 
-		(not match_set_substring($fact, $EXCLUDE_NON_NEG_STRING_MEMBERS)
-		and (to-set($fact.dimensions-explicit.values.name) intersect $EXCLUDE_NON_NEG_MEMBERS).length == 0
-		and ($fact.dimensions.keys.name intersect (($EXCLUDE_NON_NEG_AXIS + set(StatementClassOfStockAxis)) - set(StatementEquityComponentsAxis))).length == 0
-		and not_elim_adjust($fact, $EXCLUDE_NON_NEG_AXIS_MEMBERS)))
-		};  /** Included class of stock axis for transfers between classes of stock which can make a value negative**/
-true
-
-message
-"{$fact1.concept} has a value of {$fact1} which is less than zero. This element should not have a negative value when used with the common stock [Member]. The preparer should consider if the value is input correctly for this assertion and, after considering the appropriateness of the input, if incorrect, input the amount as a positive (i.e., absolute) value and provide a negated label.
-
-The properties of this {$fact1.concept} fact are:
-Period :{$fact1.period}
-Dimensions : {$fact1.dimensions.join(', ','=')}
-Unit : {$fact1.unit}
-Rule Element Id:{$rule_id}
-Rule version: {$ruleVersion}"
-
-
-severity error
-rule-focus $fact1
-effectiveDate $effective_dates[$rule_id]
-
-ASSERT US.0194.10636 satisfied
-
-$rule_id = (rule-name().split('.'))[rule-name().split('.').length];
-
-
-$Preferred_Stock_Positive = set(SharesOutstanding, 
-                                    PreferredStockSharesOutstanding, 
-                                    StockholdersEquityIncludingPortionAttributableToNoncontrollingInterest,
-                                    StockIssuedDuringPeriodValueNewIssues,
-                                    StockIssuedDuringPeriodSharesNewIssues,
-                                    StockIssuedDuringPeriodValueIssuedForServices,
-                                    StockIssuedDuringPeriodSharesIssuedForServices,
-                                    StockGrantedDuringPeriodValueSharebasedCompensationGross,
-                                    StockGrantedDuringPeriodValueSharebasedCompensationForfeited,
-                                    StockGrantedDuringPeriodValueSharebasedCompensation,
-                                    ShareBasedCompensationArrangementByShareBasedPaymentAwardOptionsGrantsInPeriodGross,
-                                    ShareBasedCompensationArrangementByShareBasedPaymentAwardOptionsForfeituresInPeriod,
-                                    ShareBasedCompensationArrangementByShareBasedPaymentAwardOptionsGrantsInPeriod,
-                                    StockIssuedDuringPeriodValueShareBasedCompensationGross,
-                                    StockIssuedDuringPeriodValueShareBasedCompensationForfeited,
-                                    StockIssuedDuringPeriodValueShareBasedCompensation,
-                                    StockIssuedDuringPeriodSharesShareBasedCompensationGross,
-                                    StockIssuedDuringPeriodSharesShareBasedCompensationForfeited,
-                                    StockIssuedDuringPeriodSharesShareBasedCompensation,
-                                    StockIssuedDuringPeriodValueRestrictedStockAwardGross,
-                                    StockIssuedDuringPeriodValueRestrictedStockAwardForfeitures,
-                                    StockIssuedDuringPeriodSharesRestrictedStockAwardGross,
-                                    StockIssuedDuringPeriodSharesRestrictedStockAwardForfeited,
-                                    StockIssuedDuringPeriodValueStockOptionsExercised,
-                                    StockIssuedDuringPeriodSharesStockOptionsExercised,
-                                    StockIssuedDuringPeriodValueEmployeeStockOwnershipPlan,
-                                    StockIssuedDuringPeriodSharesEmployeeStockOwnershipPlan,
-                                    StockIssuedDuringPeriodValueEmployeeStockPurchasePlan,
-                                    StockIssuedDuringPeriodSharesEmployeeStockPurchasePlans,
-                                    StockIssuedDuringPeriodValueEmployeeBenefitPlan,
-                                    StockIssuedDuringPeriodSharesEmployeeBenefitPlan,
-                                    StockIssuedDuringPeriodValueAcquisitions,
-                                    StockIssuedDuringPeriodSharesAcquisitions,
-                                    StockIssuedDuringPeriodValueConversionOfUnits,
-                                    StockIssuedDuringPeriodSharesConversionOfUnits,
-                                    StockIssuedDuringPeriodValueStockDividend,
-                                    PreferredStockDividendsShares,
-                                    StockDividendsShares,
-                                    StockIssuedDuringPeriodValueDividendReinvestmentPlan,
-                                    StockIssuedDuringPeriodSharesDividendReinvestmentPlan,
-                                    StockIssuedDuringPeriodValuePurchaseOfAssets,
-                                    StockIssuedDuringPeriodSharesPurchaseOfAssets,
-                                    StockIssuedDuringPeriodValueOther,
-                                    StockIssuedDuringPeriodSharesOther,
-                                    StockIssuedDuringPeriodSharesStockSplits,
-                                    StockIssuedDuringPeriodSharesReverseStockSplits, /** Assume use calc to negate **/
-                                    StockRepurchasedAndRetiredDuringPeriodValue,
-                                    StockRepurchasedAndRetiredDuringPeriodShares,
-                                    StockRepurchasedDuringPeriodValue,
-                                    StockRepurchasedDuringPeriodShares,
-                                    StockRedeemedOrCalledDuringPeriodValue,
-                                    StockRedeemedOrCalledDuringPeriodShares,
-                                    TreasuryStockRetiredParValueMethodAmount,
-                                    TreasuryStockRetiredCostMethodAmount,
-                                    TreasuryStockSharesRetired,
-                                    AmortizationOfESOPAward
-                                    )
-
-$fact1 =
-	{nonils @concept in $Preferred_Stock_Positive @StatementEquityComponentsAxis=PreferredStockMember @unit=* where $fact < 0 and ($fact.dimensions.length == 1 or 
-		(not match_set_substring($fact, $EXCLUDE_NON_NEG_STRING_MEMBERS)
-		and (to-set($fact.dimensions-explicit.values.name) intersect $EXCLUDE_NON_NEG_MEMBERS).length == 0
-		and ($fact.dimensions.keys.name intersect (($EXCLUDE_NON_NEG_AXIS + set(StatementClassOfStockAxis)) - set(StatementEquityComponentsAxis))).length == 0
-		and not_elim_adjust($fact, $EXCLUDE_NON_NEG_AXIS_MEMBERS)))
-		};  /** Included class of stock axis for transfers between classes of stock which can make a value negative**/
-true
-
-message
-"{$fact1.concept} has a value of {$fact1} which is less than zero. This element should not have a negative value when used with the preferred stock [Member]. The preparer should consider if the value is input correctly for this assertion and, after considering the appropriateness of the input, if incorrect, input the amount as a positive (i.e., absolute) value and provide a negated label.
-
-The properties of this {$fact1.concept} fact are:
-Period :{$fact1.period}
-Dimensions : {$fact1.dimensions.join(', ','=')}
-Unit : {$fact1.unit}
-Rule Element Id:{$rule_id}
-Rule version: {$ruleVersion}"
-
-
-severity error
-rule-focus $fact1
-effectiveDate $effective_dates[$rule_id]
-
-
-ASSERT US.0194.10637 satisfied
-
-$rule_id = (rule-name().split('.'))[rule-name().split('.').length];
-
-
-$NCI_Positive = set(
-                    NoncontrollingInterestIncreaseFromSubsidiaryEquityIssuance,
-                    NoncontrollingInterestIncreaseFromSaleOfParentEquityInterest,
-                    NoncontrollingInterestIncreaseFromBusinessCombination,
-                    NoncontrollingInterestDecreaseFromDeconsolidation,
-                    MinorityInterestDecreaseFromDistributionsToNoncontrollingInterestHolders,
-                    MinorityInterestDecreaseFromRedemptions
-                                    )
-
-$fact1 =
-	{nonils @concept in $NCI_Positive @StatementEquityComponentsAxis in $NCI @unit=* where $fact < 0 and ($fact.dimensions.length == 1 or 
-		(not match_set_substring($fact, $EXCLUDE_NON_NEG_STRING_MEMBERS)
-		and (to-set($fact.dimensions-explicit.values.name) intersect $EXCLUDE_NON_NEG_MEMBERS).length == 0
-		and ($fact.dimensions.keys.name intersect (($EXCLUDE_NON_NEG_AXIS + set(StatementClassOfStockAxis)) - set(StatementEquityComponentsAxis))).length == 0
-		and not_elim_adjust($fact, $EXCLUDE_NON_NEG_AXIS_MEMBERS)))
-		};  /** Included class of stock axis for transfers between classes of stock which can make a value negative**/
-true
-
-message
-"{$fact1.concept} has a value of {$fact1} which is less than zero. This element should not have a negative value when used with a non controlling interest [Member]. The preparer should consider if the value is input correctly for this assertion and, after considering the appropriateness of the input, if incorrect, input the amount as a positive (i.e., absolute) value and provide a negated label.
-
-The properties of this {$fact1.concept} fact are:
-Period :{$fact1.period}
-Dimensions : {$fact1.dimensions.join(', ','=')}
-Unit : {$fact1.unit}
-Rule Element Id:{$rule_id}
-Rule version: {$ruleVersion}"
-
-
-severity error
-rule-focus $fact1
->>>>>>> ccc6d1d3
 effectiveDate $effective_dates[$rule_id]