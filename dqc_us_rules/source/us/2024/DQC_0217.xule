/**
DQC Rules
 (c) Copyright 2017 - 2025, XBRL US Inc. All rights reserved.
 See https://xbrl.us/dqc-license for license information.
 See https://xbrl.us/dqc-patent for patent infringement notice.
Taxonomy: US GAAP 2024
**/


rule-name-prefix DQC

assert US.0217.10745 satisfied

$rule_id = (rule-name().split('.'))[rule-name().split('.').length];

/** DQCRT RULE **/
<<<<<<< HEAD
if not applicable_form(rule-name())
=======
if not applicable_form(rule-name()) and not $BDC_FLAG
>>>>>>> 972f3585
	skip
else


/** Identify where a company has used the elements DerivativeLiabilityNotionalAmount or DerivativeLiabilityNotionalAmount with the investmentmentIdentifierAxis **/ 


/** The rule should identify facts with thee ither the concepts  DerivativeLiabilityNotionalAmount or DerivativeLiabilityNotionalAmount and use the axis InvestmentIdentifierAxis **/

/** if get an error then should instruct the user to use a derivative axis like OpenOptionContractIdentifierAxis, OpenFuturesContractIdentifierAxis, OpenForwardForeignCurrencyContractIdentifierAxis or OpenSwapContractIdentifierAxis.  The message should also reference the guidance issued by the SEC on Jun 16th callled Incomplete and Inappropriate Tagging for Business Development Companies Schedule of Investments, located at  https://www.sec.gov/newsroom/whats-new/2506-dqreminder-inappropriate-tagging-bdc-soi  **/

$BDC_FACT = ([covered @concept in list(DerivativeLiabilityNotionalAmount,DerivativeAssetNotionalAmount) @InvestmentIdentifierAxis = *])

exists($BDC_FACT)

message
"The filer has reported  a value of {$BDC_FACT} for the {$BDC_FACT.name} concept.  This is for the investment {$BDC_FACT.dimension(InvestmentIdentifierAxis)}.  Given this is a notional amount the value should be reported with one of the following axis : OpenOptionContractIdentifierAxis, OpenFuturesContractIdentifierAxis, OpenForwardForeignCurrencyContractIdentifierAxis or OpenSwapContractIdentifierAxis.  

Please ensure that these values are reported for each investment using on of the above derivative axis.  The SEC has issued guidance on this issue called 'Incomplete and Inappropriate Tagging for Business Development Companies' Schedule of Investments which can be found at https://www.sec.gov/newsroom/whats-new/2506-dqreminder-inappropriate-tagging-bdc-soi.

Concept : {$BDC_FACT.name}
Period :{($BDC_FACT).period}
Dimensions : {($BDC_FACT).dimensions.join(', ','=')}
Unit : {($BDC_FACT).unit}\n

Rule Element Id:{$rule_id}
Rule version: {$ruleVersion}"


severity error  
status $status  

effectiveDate $effective_dates[$rule_id]<|MERGE_RESOLUTION|>--- conflicted
+++ resolved
@@ -14,11 +14,7 @@
 $rule_id = (rule-name().split('.'))[rule-name().split('.').length];
 
 /** DQCRT RULE **/
-<<<<<<< HEAD
-if not applicable_form(rule-name())
-=======
 if not applicable_form(rule-name()) and not $BDC_FLAG
->>>>>>> 972f3585
 	skip
 else
 
