--- conflicted
+++ resolved
@@ -1,69 +1,3 @@
-<<<<<<< HEAD
-/**
-DQC Rules
- (c) Copyright 2017 - 2024 XBRL US Inc. All rights reserved.
- See https://xbrl.us/dqc-license for license information.
- See https://xbrl.us/dqc-patent for patent infringement notice.
-Taxonomy: US GAAP 2024
-
-**/
-
-RULE-NAME-PREFIX DQC
-
-ASSERT US.0183.10161 satisfied
-
-
-$rule_id = (rule-name().split('.'))[rule-name().split('.').length];
-
-exists({@BalanceSheetLocationAxis=* where ($fact.concept.period-type == duration and $fact.concept.data-type.name == xbrli:monetaryItemType)}#BSLocationFact)
-message
-"The value {$BSLocationFact} for {$BSLocationFact.concept.name} has been broken down using the axis BalanceSheetLocationAxis. This is a duration element. Duration elements should not be used with the balance sheet location axis. The BalanceSheetLocationAxis is used to show where a value appears in a Balance Sheet. If the element represent the explanation of the balance sheet accounts to which an accrual or duration element has been applied then one of the following two axis may be more appropriate:
-- StatementOfFinancialPositionLocationActivityAccrualAxis or 
-- StatementOfFinancialPositionLocationActivityCapitalizationAxis
-
-The properties of this {$BSLocationFact.concept.name} fact are:
-Period :{$BSLocationFact.period}
-Dimensions : {$BSLocationFact.dimensions.join(', ','=')}
-Unit : {$BSLocationFact.unit}\n
-
-Rule Element Id:{$rule_id}
-Rule version: {$ruleVersion}
-"
-
-severity error
-rule-focus $BSLocationFact
-
-effectiveDate $effective_dates[$rule_id]
-
-
-/** TODO **/
-/** Add rule that checks that StatementOfFinancialPositionLocationActivityAccrualAxis is only used with income statemet item based on roll into retained earnings. ALlow extensions **/
-
-ASSERT US.0183.10162 satisfied
-
-$rule_id = (rule-name().split('.'))[rule-name().split('.').length];
-
-$Income_Statement_Items = $INCOME_STATEMENT_CONCEPTS + set()
-
-exists({@concept not in $Income_Statement_Items @StatementOfFinancialPositionLocationActivityAccrualAxis = * where $fact.concept.name not in $EXTENSION_QNAME}#BSLocationFact)
-
-message
-"The value {$BSLocationFact} for {$BSLocationFact.concept.name} has been broken down using the axis StatementOfFinancialPositionLocationActivityAccrualAxis and the member {$BSLocationFact.dimension(StatementOfFinancialPositionLocationActivityAccrualAxis).name}. This  axis should be used when a filer needs to disclose where a revenue or expense item has been reported as an effect on a statement of position line item. The concept reported is not a a concept that is an accrual concept that can be allocated to a Financial Statement account. See FASB guidance at https://xbrl.fasb.org/impguidance/FSL_PG/finstatelocdimensions.pdf.
-
-The properties of this {$BSLocationFact.concept.name} fact are:
-Period :{$BSLocationFact.period}
-Dimensions : {$BSLocationFact.dimensions.join(', ','=')}
-Unit : {$BSLocationFact.unit}\n
-
-Rule Element Id:{$rule_id}
-Rule version: {$ruleVersion}
-"
-
-severity error
-rule-focus $BSLocationFact
-
-effectiveDate $effective_dates[$rule_id]
-=======
 /**
 DQC Rules
  (c) Copyright 2017 - 2024, XBRL US Inc. All rights reserved.
@@ -171,5 +105,4 @@
 severity error
 rule-focus $CapitalizationAxis
 
-effectiveDate $effective_dates[$rule_id]
->>>>>>> d94ae4a3
+effectiveDate $effective_dates[$rule_id]