--- conflicted
+++ resolved
@@ -1,4 +1,3 @@
-<<<<<<< HEAD
 /**
 DQC Rules
  (c) Copyright 2017 - 2024, XBRL US Inc. All rights reserved.
@@ -127,7 +126,7 @@
 rule-focus $ppe_gross
 effectiveDate $effective_dates[$rule_id]
 
-ASSERT US.0187.10177 satisfied
+ASSERT US.0187.10179 satisfied
 
 $rule_id = (rule-name().split('.'))[rule-name().split('.').length];
 
@@ -214,221 +213,4 @@
 ** If provide subtotal use extension member DeprecaibleAssetsMember
 ** Make sure that gross members are nested under this member.
 ** do not add an accumulated depreciation member
-=======
-/**
-DQC Rules
- (c) Copyright 2017 - 2024, XBRL US Inc. All rights reserved.
- See https://xbrl.us/dqc-license for license information.
- See https://xbrl.us/dqc-patent for patent infringement notice.
-Taxonomy: US GAAP All
-
-**/
-
-RULE-NAME-PREFIX DQC
-
-/** Check PPEGross is calculated correctly **/
-ASSERT US.0187.10173 satisfied
-$rule_id = (rule-name().split('.'))[rule-name().split('.').length];
-
-$ppe_gross = {nonils @concept=PropertyPlantAndEquipmentGross};
-$ppe_Gross_dim_components = list({nonils @concept=PropertyPlantAndEquipmentGross @PropertyPlantAndEquipmentByTypeAxis=*});
-$ppe_Gross_dim_components_sum = sum($ppe_Gross_dim_components)
-if $ppe_Gross_dim_components_sum == none
-    skip
-else
-    $ppe_gross < $ppe_Gross_dim_components_sum
-
-message
-"The value of PropertyPlantAndEquipmentGross is reported as {$ppe_gross}. The dimensional breakdown of PropertyPlantAndEquipmentGross using the axis PropertyPlantAndEquipmentByTypeAxis aggregates to a total of {$ppe_Gross_dim_components_sum}.  This is more than the value of PropertyPlantAndEquipmentGross.
-
-The dimensional values reported are as follows:
-{$ppe_Gross_dim_components.join(', ')}
-
-Rule Element Id:{$rule_id}
-Rule version: {$ruleVersion}
-"
-
-severity error
-rule-focus $ppe_gross
-effectiveDate $effective_dates[$rule_id]
-
-
-/** Filings with error 
-** https://www.sec.gov/ix?doc=/Archives/edgar/data/65759/000101054922000090/micropac10q.htm
-**/
-ASSERT US.0187.10174 satisfied
-
-$rule_id = (rule-name().split('.'))[rule-name().split('.').length];
-
-$base = {nonils @PropertyPlantAndEquipmentGross};
-$agg = {nonils @PropertyPlantAndEquipmentNet}#a1 <+> {nonils @AccumulatedDepreciationDepletionAndAmortizationPropertyPlantAndEquipment}#a2;
-$decimal_tolerance_factor = 2;
-
-tolerance_for_decimals($base, $agg, $decimal_tolerance_factor)
-
-message
-
-"{$base.concept.label.text} with a value of {$base} is not equal to the combined total of {$a1.concept.label.text} and {$a2.concept.label.text} ( {$a1} + {$a2} ) with a value of {$agg}. 
-
-These values should be equal.
-The properties of this {$base.concept} fact are:
-Period :{$base.period}
-Dimensions :  {$base.dimensions.join(', ','=')}
-Unit : {$base.unit}
-Decimals of {$base.concept.label.text} : {$base.decimals}
-Decimals of {$a1.concept.label.text} : {$a1.decimals}
-Decimals of {$a2.concept.label.text} : {$a2.decimals}
-
-Rule Element Id:{$rule_id}
-Rule version: {$ruleVersion}"
-
-severity error
-
-effectiveDate $effective_dates[$rule_id]
-
-ASSERT US.0187.10175 satisfied
-
-$rule_id = (rule-name().split('.'))[rule-name().split('.').length];
-
-$base = {nonils @PropertyPlantAndEquipmentAndFinanceLeaseRightOfUseAssetBeforeAccumulatedDepreciationAndAmortization};
-$agg = {nonils @PropertyPlantAndEquipmentAndFinanceLeaseRightOfUseAssetAfterAccumulatedDepreciationAndAmortization}#a1 <+> {nonils @PropertyPlantAndEquipmentAndFinanceLeaseRightOfUseAssetAccumulatedDepreciationAndAmortization}#a2;
-$decimal_tolerance_factor = 2;
-
-tolerance_for_decimals($base, $agg, $decimal_tolerance_factor)
-
-message
-
-"{$base.concept.label.text} with a value of {$base} is not equal to the combined total of {$a1.concept.label.text} and {$a2.concept.label.text} ( {$a1} + {$a2} ) with a value of {$agg}. 
-
-These values should be equal.
-The properties of this {$base.concept} fact are:
-Period :{$base.period}
-Dimensions :  {$base.dimensions.join(', ','=')}
-Unit : {$base.unit}
-Decimals of {$base.concept.label.text} : {$base.decimals}
-Decimals of {$a1.concept.label.text} : {$a1.decimals}
-Decimals of {$a2.concept.label.text} : {$a2.decimals}
-
-Rule Element Id:{$rule_id}
-Rule version: {$ruleVersion}"
-
-severity error
-
-effectiveDate $effective_dates[$rule_id]
-
-
-/** Check PPEGross is calculated correctly **/
-ASSERT US.0187.10176 satisfied
-$rule_id = (rule-name().split('.'))[rule-name().split('.').length];
-
-$ppe_gross = {nonils @concept=PropertyPlantAndEquipmentGross};
-$ppe_Gross_dim_components = list({nonils @concept=PropertyPlantAndEquipmentGross @PublicUtilityAxis=*});
-$ppe_Gross_dim_components_sum = sum($ppe_Gross_dim_components)
-if $ppe_Gross_dim_components_sum == none
-    skip
-else
-$ppe_gross < $ppe_Gross_dim_components_sum
-
-message
-"The value of PropertyPlantAndEquipmentGross is reported as {$ppe_gross}. The dimensional breakdown of PropertyPlantAndEquipmentGross using the axis PublicUtilityAxis aggregates to a total of {$ppe_Gross_dim_components_sum}.  This is more than the value of PropertyPlantAndEquipmentGross.
-
-The dimensional values reported are as follows:
-{$ppe_Gross_dim_components.join(', ')}
-
-Rule Element Id:{$rule_id}
-Rule version: {$ruleVersion}
-"
-
-severity error
-rule-focus $ppe_gross
-effectiveDate $effective_dates[$rule_id]
-
-ASSERT US.0187.10179 satisfied
-
-$rule_id = (rule-name().split('.'))[rule-name().split('.').length];
-
-$net = {nonils @MineralPropertiesNet};
-$gross = {nonils @MineralPropertiesGross}#a1 + {nonils @MineralRights}#a2;
-$decimal_tolerance_factor = 2;
-
-$gross < $net
-
-message
-
-"{$net.concept.label.text} with a value of {$net} is greater than the combined total of {$a1.concept.label.text} and {$a2.concept.label.text} ( {$a1} + {$a2} ) with a value of {$gross}. 
-
-These values should be equal.
-The properties of this {$net.concept} fact are:
-Period :{$net.period}
-Dimensions :  {$net.dimensions.join(', ','=')}
-Unit : {$net.unit}
-Decimals of {$net.concept.label.text} : {$net.decimals}
-
-
-Rule Element Id:{$rule_id}
-Rule version: {$ruleVersion}"
-
-severity error
-
-effectiveDate $effective_dates[$rule_id]
-
-
-/** Situation where there is nesting of gross elements using extensions for subtotals but there is no hierachy on the axis.
-**
-** https://www.sec.gov/Archives/edgar/data/3545/000095017022014273/0000950170-22-014273-xbrl.zip
-** The extension member DepreciablePropertyPlantAndEquipmentMember is a subtotal.  Then depreciation is subtracted using the member DepreciablePropertyPlantAndEquipmentMember.
-** The accum depr uses the element AccumulatedDepreciationDepletionAndAmortizationPropertyPlantAndEquipment.
-** Land uses the same axis Property Plant And Equipment By Type Axis and the LandAndLandImprovementsMember but uses the element PropertyPlantAndEquipmentNet
-** The subtotal for Net depreciable assets uses  DepreciablePropertyPlantAndEquipmentMember and PropertyPlantAndEquipmentNet.
-** This should be tagged using the Gross element for the values including land. The axis needs a hierachy to pick up DepreciablePropertyPlantAndEquipmentMember as a total. 
-** An extension element should be added for Net depreciable properties. Accumulated depreciation should not have an axis as this is not disaggregated.
-** Rules to check the following:
-**  - AccumulatedDepreciationDepletionAndAmortizationPropertyPlantAndEquipment with only 1 member on the axis Property Plant And Equipment By Type Axis. Could have mutiple if 
-** show gross and net for each class of element.
-** 
-**/
-
-
-/** Situation where do not add a PPE calculation 
-
-** https://www.sec.gov/ix?doc=/Archives/edgar/data/1081745/000149315222022853/form10-q.htm
-** Filer has a total to gross but   includes capitalized software in gross calcbut no calc exists.  Check where gross items are used but no calc to gross is provided.
-** https://www.sec.gov/ix?doc=/Archives/edgar/data/1023364/000185173422000267/auto20220331_10q.htm
-**/
-
-
-/** SItuation where PPE and FINANCE LEASE Gross is less than PPE NET 
-**  Example is https://www.sec.gov/ix?doc=/Archives/edgar/data/1360565/000149315222012959/form10-q.htm
-** Filer uses PropertyPlantAndEquipmentAndFinanceLeaseRightOfUseAssetBeforeAccumulatedDepreciationAndAmortization to represent the FinanceLEase Component.
-** Heve logical inconsistencies we need to check for:
-** Accumulated depreciation is greater than Associated contra - use meta taxonomy
-** CHeck that net is always less than gross
-** PPEandLEASE is less than PPE for gross and neet elements and depreciation:
-**  PropertyPlantAndEquipmentAndFinanceLeaseRightOfUseAssetBeforeAccumulatedDepreciationAndAmortization < FinanceLeaseRightOfUseAssetBeforeAccumulatedAmortization
-**  PropertyPlantAndEquipmentAndFinanceLeaseRightOfUseAssetBeforeAccumulatedDepreciationAndAmortization < PropertyPlantAndEquipmentGross
-**  PropertyPlantAndEquipmentAndFinanceLeaseRightOfUseAssetBeforeAccumulatedDepreciationAndAmortization < PropertyPlantAndEquipmentAndFinanceLeaseRightOfUseAssetAfterAccumulatedDepreciationAndAmortization
-**  PropertyPlantAndEquipmentAndFinanceLeaseRightOfUseAssetAccumulatedDepreciationAndAmortization < AccumulatedDepreciationDepletionAndAmortizationPropertyPlantAndEquipment
-**  PropertyPlantAndEquipmentAndFinanceLeaseRightOfUseAssetAccumulatedDepreciationAndAmortization < FinanceLeaseRightOfUseAssetAccumulatedAmortization
-**  PropertyPlantAndEquipmentGross < PropertyPlantAndEquipmentNet
-**  AccumulatedDepreciationDepletionAndAmortizationPropertyPlantAndEquipment < PropertySubjectToOrAvailableForOperatingLeaseAccumulatedDepreciation
-**/
-
-/**
-output A
-
-$concepts = list(PropertyPlantAndEquipmentGross)
-for $concept in $concepts
-    $balance = $US-GAAP.concept($concept)
-    navigate summation-item children from  list($concept)  taxonomy $US-GAAP returns set (target-name)
-
-**/
-
-
-/** In footnotes have not used the GROSS members
-** SHould have total to gross element
-** where have land not deprciated still use landMember with the gross element.
-** If provide subtotal use extension member DeprecaibleAssetsMember
-** Make sure that gross members are nested under this member.
-** do not add an accumulated depreciation member
->>>>>>> 81e0758d
 **/