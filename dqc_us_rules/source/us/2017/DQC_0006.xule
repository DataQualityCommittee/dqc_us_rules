/**
DQC Rules
 (c) Copyright 2017 - 2018, XBRL US Inc. All rights reserved.
 See https://xbrl.us/dqc-license for license information.
 See https://xbrl.us/dqc-patent for patent infringement notice.
Taxonomy: US GAAP 2017
**/


rule-name-prefix DQC

assert US.0006.14 satisfied

if exists({covered @concept.local-name ='DocumentFiscalPeriodFocus'})

	$period_focus = first(set({covered @concept.local-name ='DocumentFiscalPeriodFocus'}));
	$period_range = filter $focus_range_lookup where $item[1] == $period_focus;
	if $period_range.length == 1
		$min_range = $period_range[1][2];
		$max_range = $period_range[1][3];

		exists({@ where ($fact.is-type(nonnum:textBlockItemType) or $fact.concept.name in $dei_DQC0006_items) and ($fact.period.days > $max_range or $fact.period.days < $min_range)}#fact1)
		and not(list({covered @concept.local-name ='DocumentType'}).length > 1)
		and not(exists({covered @concept.local-name ='DocumentType' where $fact.contains('T')}))
		and not(exists({covered @concept = qname($extension_ns,'TransitionReport')}))
	else
		false
else
	false

message
"The number of days, {$fact1.period.days} in the date range reported for {$fact1.concept.label.text}, {$fact1.period} is not consistent with the Document Fiscal Period Focus with a value of {$period_focus}. This period focus expects text block items and dei elements to have at least a period duration between {$min_range} days and {$max_range} days. 

If this filing is for a Foreign Private Issuer and is a transitional report then create a boolean extension element called TransitionReport with a value of true. (This extension element is needed as the dei taxonomy does not include an element that indicates if the report is for a transitional period).

<<<<<<< HEAD
If this filing is for a Foreign Private Issuer and is a transitional report then create a boolean extension element called TransitionReport with a value of true. (This extension element is needed as the dei taxonomy does not include an element that indicates if the report is for a transitional period).

If this filing is for a Foreign Private Issuer and is a transitional report then create a boolean extension element called TransitionReport with a value of true. (This extension element is needed as the dei taxonomy does not include an element that indicates if the report is for a transitional period).

=======
>>>>>>> 1a6b150d
The properties of this {$fact1.concept.name} fact are:
Period :{$fact1.period}
Dimensions : {$fact1.dimensions.join(', ','=')}
Unit : {$fact1.unit}
Rule version: {$ruleVersion}"

rule-focus $fact1

severity error

constant $dei_DQC0006_items = list(dei:AmendmentDescription, 
	dei:AmendmentFlag, 
	dei:CurrentFiscalYearEndDate,
	dei:DocumentPeriodEndDate, 
	dei:DocumentFiscalYearFocus,
	dei:DocumentFiscalPeriodFocus,
	dei:DocumentType,
	dei:EntityRegistrantName,
	dei:EntityCentralIndexKey,
	dei:EntityFilerCategory)
	

constant $focus_range_lookup = list(
	list('FY',340,390),
	list('Q1',65,115),
	list('Q3',245,295),
	list('Q2',155,205),
	list('Q4',340,390),
	list('H1',155,205),
	list('H2',340,390)
)<|MERGE_RESOLUTION|>--- conflicted
+++ resolved
@@ -33,13 +33,6 @@
 
 If this filing is for a Foreign Private Issuer and is a transitional report then create a boolean extension element called TransitionReport with a value of true. (This extension element is needed as the dei taxonomy does not include an element that indicates if the report is for a transitional period).
 
-<<<<<<< HEAD
-If this filing is for a Foreign Private Issuer and is a transitional report then create a boolean extension element called TransitionReport with a value of true. (This extension element is needed as the dei taxonomy does not include an element that indicates if the report is for a transitional period).
-
-If this filing is for a Foreign Private Issuer and is a transitional report then create a boolean extension element called TransitionReport with a value of true. (This extension element is needed as the dei taxonomy does not include an element that indicates if the report is for a transitional period).
-
-=======
->>>>>>> 1a6b150d
 The properties of this {$fact1.concept.name} fact are:
 Period :{$fact1.period}
 Dimensions : {$fact1.dimensions.join(', ','=')}
