/**
DQC Rules
 (c) Copyright 2017 - 2018, XBRL US Inc. All rights reserved.
 See https://xbrl.us/dqc-license for license information.
 See https://xbrl.us/dqc-patent for patent infringement notice.
Taxonomy: US GAAP 2017
**/


rule-name-prefix DQC

assert US.0006.14 satisfied

if exists({covered @concept.local-name ='DocumentFiscalPeriodFocus'})

	$period_focus = first(set({covered @concept.local-name ='DocumentFiscalPeriodFocus'}));
	$period_range = filter $focus_range_lookup where $item[1] == $period_focus;
	if $period_range.length == 1
		$min_range = $period_range[1][2];
		$max_range = $period_range[1][3];

		exists({@ where ($fact.is-type(nonnum:textBlockItemType) or $fact.concept.name in $dei_DQC0006_items) and ($fact.period.days > $max_range or $fact.period.days < $min_range)}#fact1)
<<<<<<< HEAD
		and not(list({covered @concept.local-name ='DocumentType'}).length > 1)
		and not(exists({covered @concept.local-name ='DocumentType' where $fact.contains('T')}))
		and not(exists({covered @concept = qname($extension_ns,'TransitionReport')}))
=======
		and not(list({covered @dei:DocumentType}).length > 1)
		and not(exists({covered @dei:DocumentType where $fact.contains('T')}))
		and not(exists({covered qname($extension_ns,'TransitionReport')}))
>>>>>>> fbbd1e9b
	else
		false
else
	false

message
"The number of days, {$fact1.period.days} in the date range reported for {$fact1.concept.label.text}, {$fact1.period} is not consistent with the Document Fiscal Period Focus with a value of {$period_focus}. This period focus expects text block items and dei elements to have at least a period duration between {$min_range} days and {$max_range} days. 

If this filing is for a Foreign Private Issuer and is a transitional report then create a boolean extension element called TransitionReport with a value of true. (This extension element is needed as the dei taxonomy does not include an element that indicates if the report is for a transitional period).

If this filing is for a Foreign Private Issuer and is a transitional report then create a boolean extension element called TransitionReport with a value of true. (This extension element is needed as the dei taxonomy does not include an element that indicates if the report is for a transitional period).

The properties of this {$fact1.concept.name} fact are:
Period :{$fact1.period}
Dimensions : {$fact1.dimensions.join(', ','=')}
Unit : {$fact1.unit}
Rule version: {$ruleVersion}"

rule-focus $fact1

severity error

constant $dei_DQC0006_items = list(dei:AmendmentDescription, 
	dei:AmendmentFlag, 
	dei:CurrentFiscalYearEndDate,
	dei:DocumentPeriodEndDate, 
	dei:DocumentFiscalYearFocus,
	dei:DocumentFiscalPeriodFocus,
	dei:DocumentType,
	dei:EntityRegistrantName,
	dei:EntityCentralIndexKey,
	dei:EntityFilerCategory)
	

constant $focus_range_lookup = list(
	list('FY',340,390),
	list('Q1',65,115),
	list('Q3',245,295),
	list('Q2',155,205),
	list('Q4',340,390),
	list('H1',155,205),
	list('H2',340,390)
)<|MERGE_RESOLUTION|>--- conflicted
+++ resolved
@@ -20,15 +20,9 @@
 		$max_range = $period_range[1][3];
 
 		exists({@ where ($fact.is-type(nonnum:textBlockItemType) or $fact.concept.name in $dei_DQC0006_items) and ($fact.period.days > $max_range or $fact.period.days < $min_range)}#fact1)
-<<<<<<< HEAD
 		and not(list({covered @concept.local-name ='DocumentType'}).length > 1)
 		and not(exists({covered @concept.local-name ='DocumentType' where $fact.contains('T')}))
 		and not(exists({covered @concept = qname($extension_ns,'TransitionReport')}))
-=======
-		and not(list({covered @dei:DocumentType}).length > 1)
-		and not(exists({covered @dei:DocumentType where $fact.contains('T')}))
-		and not(exists({covered qname($extension_ns,'TransitionReport')}))
->>>>>>> fbbd1e9b
 	else
 		false
 else
