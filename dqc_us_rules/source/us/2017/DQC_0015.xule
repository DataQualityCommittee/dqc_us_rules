--- conflicted
+++ resolved
@@ -12,13 +12,8 @@
 assert US.0015 satisfied
 
 $fact1 =
-<<<<<<< HEAD
-	{@concept in $non_neg_items.keys @unit=* where $fact < 0
-		and not match_set_substring($fact, $exclude_non_neg_string_members)
-=======
 	{@concept in $non_neg_items.keys @unit=* where $fact < 0 and ($fact.dimensions.length == 0 or 
 		(not match_set_substring($fact, $exclude_non_neg_string_members)
->>>>>>> 6fbe63f0
 		and (to-set($fact.dimensions-explicit.values.name) intersect $exclude_non_neg_members).length == 0
 		and ($fact.dimensions.keys.name intersect $exclude_non_neg_axis).length == 0
 		and not_elim_adjust($fact)))
