/**
DQC Rules
 (c) Copyright 2017 - 2019, XBRL US Inc. All rights reserved.
 See https://xbrl.us/dqc-license for license information.
 See https://xbrl.us/dqc-patent for patent infringement notice.
Taxonomy: US GAAP 2017
**/


rule-name-prefix DQC

assert US.0036.1 satisfied

$rule_id = (rule-name().split('.'))[rule-name().split('.').length];

exists({@concept.local-name ='DocumentPeriodEndDate' where $fact > ($fact.period.end + (time-span("P4D"))) or $fact < ($fact.period.end - (time-span("P4D")))}#fact1)

message
"The context ending date of {$fact1.period.end} used for Document Period End Date must match the value reported for the element of {$fact1}. Revise either the ending context date or the value of the Document Period End Date.

The properties of this {$fact1.concept} fact are:
Period :{$fact1.period}
Dimensions : {$fact1.dimensions.join(', ','=')}
Unit : {$fact1.unit}
Rule version: {$ruleVersion}"

severity error
<<<<<<< HEAD
=======

>>>>>>> 3b9ca5d2
effectiveDate $effective_dates[$rule_id]
<|MERGE_RESOLUTION|>--- conflicted
+++ resolved
@@ -25,8 +25,5 @@
 Rule version: {$ruleVersion}"
 
 severity error
-<<<<<<< HEAD
-=======
 
->>>>>>> 3b9ca5d2
 effectiveDate $effective_dates[$rule_id]
