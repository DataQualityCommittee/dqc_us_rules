--- conflicted
+++ resolved
@@ -26,11 +26,7 @@
 				StatementOfPartnersCapitalAbstract) taxonomy $us-gaap where $relationship.target.is-monetary == true returns set (target-name)
 
 
-<<<<<<< HEAD
-constant $ruleVersion = '6.0.3'
-=======
 constant $ruleVersion = '6.1.0'
->>>>>>> 30d7f259
 
 constant $cash_flow_exceptions = set(ProceedsFromDepositsWithOtherInstitutions, 
 				InterestPaidCapitalized,
