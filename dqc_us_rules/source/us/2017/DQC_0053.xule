--- conflicted
+++ resolved
@@ -47,8 +47,5 @@
 
 
 severity error
-<<<<<<< HEAD
-=======
 
->>>>>>> 3b9ca5d2
 effectiveDate $effective_dates[$rule_id]