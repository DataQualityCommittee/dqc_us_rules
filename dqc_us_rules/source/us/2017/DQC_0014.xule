/**
DQC Rules
 (c) Copyright 2017 - 2019, XBRL US Inc. All rights reserved.
 See https://xbrl.us/dqc-license for license information.
 See https://xbrl.us/dqc-patent for patent infringement notice.
Taxonomy: US GAAP 2017
**/


rule-name-prefix DQC

assert US.0014 satisfied

for ($x in $non_dimensional_non_negs)
	$rule_suffix_id = $x[1];

	exists([@concept = $x[2] where $fact < 0]#fact1)

message
"{$fact1.concept.label.text} has a value of {$fact1} which is less than zero. This element should not have a negative value. The preparer should consider if the value is input correctly for this assertion and, after considering the appropriateness of the input, if incorrect, input the amount as a positive (i.e., absolute) value and provide a negated label. 

The properties of this {$fact1.concept} fact are:
Period :{$fact1.period}
Unit : {$fact1.unit}
Rule version: {$ruleVersion}"

rule-suffix
$rule_suffix_id

severity error

effectiveDate $effective_dates[$rule_suffix_id]

constant $non_dimensional_non_negs = list(
				list('2786',DerivativeFairValueOfDerivativeLiability),
				list('2787',DerivativeLiabilities),
				list('2788',FairValueMeasurementWithUnobservableInputsReconciliationRecurringBasisAssetValue),
				list('2789',FairValueMeasurementWithUnobservableInputsReconciliationsRecurringBasisLiabilityValue),
				list('2790',LiabilitiesFairValueDisclosure),
				list('2791',AmortizationOfIntangibleAssets),
				list('2792',DerivativeFairValueOfDerivativeLiabilityAmountNotOffsetAgainstCollateral),
				list('2793',DerivativeAssets),
				list('2794',FairValueMeasurementWithUnobservableInputsReconciliationRecurringBasisAssetTransfersOutOfLevel3),
				list('2795',DerivativeFairValueOfDerivativeAssetAmountOffsetAgainstCollateral),
				list('2796',DerivativeFairValueOfDerivativeLiabilityAmountOffsetAgainstCollateral),
				list('2797',DerivativeFairValueOfDerivativeAssetAmountNotOffsetAgainstCollateral),
				list('2798',DerivativeLiabilityFairValueGrossAsset),
				list('2799',FinancialInstrumentsOwnedAtFairValue),
				list('2800',DerivativeAssetFairValueGrossLiability),
				list('2801',CashDividendsPaidToParentCompany),
				list('2802',DerivativeFairValueOfDerivativeAsset),
				list('2803',DerivativeLiabilitiesCurrent),
				list('2804',InvestmentsFairValueDisclosure),
				list('2805',CashDividendsPaidToParentCompanyByConsolidatedSubsidiaries),
				list('2806',DerivativeCollateralObligationToReturnCash),
				list('2807',Goodwill),
				list('2808',LoansAndLeasesReceivableAllowance),
				list('2809',FairValueMeasurementWithUnobservableInputsReconciliationRecurringBasisAssetTransfersIntoLevel3),
				list('3003',PriceRiskDerivativeLiabilitiesAtFairValue),
				list('3004',DerivativeAssetsNoncurrent),
				list('3005',ConversionOfStockSharesConverted1),
				list('3006',ConversionOfStockAmountConverted1),
				list('3007',OtherLiabilitiesNoncurrent),
				list('3008',CostOfServices),
				list('3009',ConversionOfStockSharesIssued1),
				list('3096',FairValueMeasurementWithUnobservableInputsReconciliationLiabilityTransfersOutOfLevel3),
				list('7651',RevenueFromContractWithCustomerIncludingAssessedTax),
				list('7652',RevenueFromContractWithCustomerExcludingAssessedTax)
<<<<<<< HEAD
				)
=======
				)
>>>>>>> a8fc5537
<|MERGE_RESOLUTION|>--- conflicted
+++ resolved
@@ -66,8 +66,4 @@
 				list('3096',FairValueMeasurementWithUnobservableInputsReconciliationLiabilityTransfersOutOfLevel3),
 				list('7651',RevenueFromContractWithCustomerIncludingAssessedTax),
 				list('7652',RevenueFromContractWithCustomerExcludingAssessedTax)
-<<<<<<< HEAD
-				)
-=======
-				)
->>>>>>> a8fc5537
+				)