--- conflicted
+++ resolved
@@ -50,15 +50,7 @@
 
 /** Identifies if 606 elements have been used and 440 elements have also been used in the same filing. The two standards should be mutually exclusive. **/
 
-<<<<<<< HEAD
-<<<<<<< HEAD
-any(list(exists({covered @concept in ($network606000) @@StatementScenarioAxis != * @period=* @unit}))) and exists({covered nonils @concept in ($PriorStandard) @@StatementScenarioAxis != * }#revRec)
-=======
 any(list(exists({covered @concept in ($network606000) @@StatementScenarioAxis != * @period=* @unit}))) and exists({covered nonils @concept in ($PriorStandard) @@StatementScenarioAxis != * @period=*}#revRec)
->>>>>>> 79254daf8ed2708077bfe267d6b75087d0b3db4c
-=======
-any(list(exists({covered @concept in ($network606000) @@StatementScenarioAxis != * @period=* @unit}))) and exists({covered nonils @concept in ($PriorStandard) @@StatementScenarioAxis != * }#revRec)
->>>>>>> 61a5a635
 
 
 message
