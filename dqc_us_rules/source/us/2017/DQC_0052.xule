--- conflicted
+++ resolved
@@ -31,8 +31,5 @@
 
 severity error
 
-<<<<<<< HEAD
-=======
 
->>>>>>> ec109b3f
 effectiveDate $effective_dates[$rule_id]