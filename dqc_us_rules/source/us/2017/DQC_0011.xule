--- conflicted
+++ resolved
@@ -10,8 +10,6 @@
 
 
 assert US.0011 satisfied
-
-$rule_id = (rule-name().split('.'))[rule-name().split('.').length];
 
 for ($x in $dim_items)
 	$rule_suffix_id = $x[1];
@@ -45,10 +43,6 @@
 "
 
 severity error
-<<<<<<< HEAD
-
-=======
->>>>>>> 3b9ca5d2
 
 rule-suffix
 $rule_suffix_id
