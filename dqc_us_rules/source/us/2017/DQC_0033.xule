/**
DQC Rules
 (c) Copyright 2017 - 2019, XBRL US Inc. All rights reserved.
 See https://xbrl.us/dqc-license for license information.
 See https://xbrl.us/dqc-patent for patent infringement notice.
Taxonomy: US GAAP 2017
**/


rule-name-prefix DQC

assert US.0033.2 satisfied

$rule_id = (rule-name().split('.'))[rule-name().split('.').length];

$exceptions_to_dei = set(dei:EntityCommonStockSharesOutstanding, dei:EntityPublicFloat, dei:DocumentPeriodEndDate, dei:EntityNumberOfEmployees, dei:EntityListingDepositoryReceiptRatio);
$document_period = first(list({covered @concept = dei:DocumentPeriodEndDate}));
$document_period_end_date = $document_period.period.end;

/** The  first part of the expession checks if the document period end date is within three days if not the rule does not execute as rule DQC.US.0036 will have executed**/
not($document_period > ($document_period_end_date + (time-span("P4D"))) or $document_period < ($document_period_end_date - (time-span("P4D"))))
and 
exists({@concept.namespace-uri = 'http://xbrl.sec.gov/dei/2014-01-31' @period  where $fact.concept.name not in $exceptions_to_dei and  $fact.period.end != $document_period_end_date}#fact1)


message
"The ending date of {$fact1.period.end} used for {$fact1.concept.label.text} must be the same as the Document Period End Date,  {$document_period_end_date}. Revise either the date of the {$fact1.concept.label.text} or the date of the Document Period End Date.

The properties of this {$fact1.concept} fact are:
Period :{$fact1.period}
Dimensions : {$fact1.dimensions.join(', ','=')}
Unit : {$fact1.unit}
Rule version: {$ruleVersion}"

severity error
<<<<<<< HEAD
=======

>>>>>>> 3b9ca5d2
effectiveDate $effective_dates[$rule_id]
rule-focus $fact1
<|MERGE_RESOLUTION|>--- conflicted
+++ resolved
@@ -33,9 +33,6 @@
 Rule version: {$ruleVersion}"
 
 severity error
-<<<<<<< HEAD
-=======
 
->>>>>>> 3b9ca5d2
 effectiveDate $effective_dates[$rule_id]
 rule-focus $fact1
