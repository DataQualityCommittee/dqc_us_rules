--- conflicted
+++ resolved
@@ -11,10 +11,6 @@
 assert US.0057.7494 satisfied
 
 $rule_id = (rule-name().split('.'))[rule-name().split('.').length];
-<<<<<<< HEAD
-
-=======
->>>>>>> 3b9ca5d2
 /* Identify the cashflow statement by StatementOfCashFlowsAbstract */
 
 for ($networkPres in 
