--- conflicted
+++ resolved
@@ -1,193 +1,6 @@
-<<<<<<< HEAD
 /**
 DQC Rules
  (c) Copyright 2017 - 2024 XBRL US Inc. All rights reserved.
- See https://xbrl.us/dqc-license for license information.
- See https://xbrl.us/dqc-patent for patent infringement notice.
-Taxonomy: US GAAP 2020
-Release Version 18
-**/
-
-RULE-NAME-PREFIX DQC
-
-ASSERT US.0118.9575 SATISFIED
-
-$rule_id = (rule-name().split('.'))[rule-name().split('.').length];
-/**  Get the latest Report Period**/
-$document_period = first(list({covered @concept.local-name = 'DocumentPeriodEndDate'}));
-$document_period_end_date = $document_period.period.end - time-span("P1D");
-$document_period_start_date = $document_period.period.start
-
-for $cube in $STATEMENT_CUBES.sort
-			/** get the calculations aligned with the cube role.  We assume that the same role is used for the cube and the dimension**/
-			$calcNetworkSource = navigate summation-item descendants include start role $cube.drs-role.uri returns set (source-name);
-			
-			$conceptsInCube = filter $cube.primary-concepts.name;
-
-			/** Get Dimension Information **/
-			$dimensions = $cube.dimensions;
-			$dimObjects = filter $dimensions returns $item.concept.name
-
-			/** No default defined for a dimension. If Dont add a default then rule will not run **/
-
-			$DefaultDimensions = navigate dimension-default descendants from (filter $dimensions returns $item.concept.name) returns set (source-name);
-			$MissingDefaults = $dimObjects - $DefaultDimensions
-
-			/** Label Check If put the text "default" in the preferred label  **/
-			$DefaultPresentation = navigate parent-child children from (filter $dimensions returns $item.concept.name) role $cube.drs-role returns set (source-name, preferred-label, target-name);
-			$textDefault = filter $DefaultPresentation where $item[2].text.lower-case.contains('default')
-			$MissingDefaultLabel = filter $textDefault returns $item[1]
-
-			$fs_fact_values_decimals = filter (list({nonils covered @cube.drs-role = $cube.drs-role})) returns $item.decimals;
-					$fs_decimals = most_frequent($fs_fact_values_decimals)
-
-			for $concept_item in ($calcNetworkSource.intersect($conceptsInCube.to-set))
-
-				/**DOnt run the rule if the concept is none or the concept has no value in the cube or the total uses PledgedStatusAxis or StatementBusinessSegmentsAxis**/
-
-				/**Add to AxisNotToCheck any fact total we do not want to check adds because it has an axis that will not apply across all children of the calc **/
-				$AxisNotToCheck = set(PledgedStatusAxis, StatementBusinessSegmentsAxis)
-				
-				/** Get the reported total to compare the addends to the sum.  This is only done for the current reporting period. This is to prevent bleed though from incomplete periods, and we know the current period should always be complete.**/
-				$sum2 = if taxonomy().concept($concept_item).period-type == duration
-							{nonils @concept = $concept_item @cube.drs-role = $cube.drs-role @@period.end = $document_period_end_date @@period.start = $document_period_start_date where $fact.decimals == $fs_decimals}
-						else
-							{nonils @concept = $concept_item @cube.drs-role = $cube.drs-role @@period.end = $document_period_end_date where $fact.decimals == $fs_decimals};
-
-
-				/** first value is used to eliminate none value **/
-				$xyz = sum(set($sum2.dimensions.keys.name))
-				$getSet = if $xyz.length > 0 $xyz else none
-				
-				$TotalsWithAxisNotToCheckFlag = if $getSet == none false else  ($xyz intersect $AxisNotToCheck).length > 0 
-
-				if $concept_item == none  or $sum2 == none or $TotalsWithAxisNotToCheckFlag
-					skip
-				else
-
-					$Sum2Dimensions = $sum2.dimensions
-				
-					/** Determine the children of the concept to check **/
-					$calcComponents = navigate summation-item children from $concept_item role $cube.drs-role.uri returns  (target-name, weight);
-
-					/** Sum the children to get a total. If the child has no value in the default then check if it has values using the dimension being processed. If it does the function takes the members of the dimension and adds them up.  This way if the components of a calc are dimensionalized with no default we will calculate the total.**/
-
-					$addendComponents = (list(for $x in $calcComponents
-											$targetElement = $x[1];
-											$targetWeight = $x[2];
-											$factInfo = list({nonils @concept = $targetElement @cube.drs-role = $cube.drs-role @@period = $sum2.period where $Sum2Dimensions == $fact.dimensions})
-
-											$factValue = first-value(first(filter $factInfo where $item.decimals == $fs_decimals), first(filter $factInfo where $item.decimals >= $fs_decimals),  max(list(getDimensionSums($targetElement, $cube, 1, $concept_item, $sum2))), max(list(getDimensionSums($targetElement, $cube, 2, $concept_item, $sum2))), first(filter $factInfo where $item.decimals < $fs_decimals));
-											
-											if exists($factValue)
-												list($factValue, $targetWeight, $targetElement, $factValue.string, $factValue.decimals)	
-											else
-												skip	
-									)
-									);								
-
-					$addend = sum(list(for $j in $addendComponents 
-											/** IMPORTANT **/
-											/**
-											** If a number is reported twice and the value is the same but they have different decimals then the arelle
-											** processor will eliminate the fact with the lower decimal value and keep the most accurate fact where the
-											** values are the same.  Both facts will not be available in the processor. The first(list()) was included for
-											** safety so lines don't duplicate.
-											**/
-											$j[1] * $j[2]
-											)
-											);
-									/** Capture in a string what calc was performed  above to report in the rule message. **/
-					
-
-					$addend_facts = (list(for $x in $addendComponents
-											$x[1]	
-									)
-									);
-					$addend_Concepts = (list(for $x in $addendComponents
-											$x[3]	
-									)
-									);
-
-					/** REMOVE DEFAULT FROM CALCULATION TEST **/
-					
-					$sum2Dimensions = $sum2.dimensions.keys.name
-
-					/** Identify if the current calculation uses any fact values that are including the consolidated entities axis **/
-
-					$valid_addend_facts = (filter $addend_facts where $item.is-fact)
-					$Addends_Do_Not_Use_Consolidated_Entities_Axis = (filter $valid_addend_facts where $item.dimensions.keys.name.contains(srt:ConsolidatedEntitiesAxis) returns $item).length == 0
-
-					/** HANDLE CONSOLIDATED ITEMS AXIS FACTS **/
-					/** Identify if facts exist for the ConsolidatedEntitiesAxis dimension in a notes hypercube that could possibly bleed though in the financials **/
-					$factsInNotes = list([nonils @concept in $addend_Concepts  @cube in $NOTES_CUBES  @srt:ConsolidatedEntitiesAxis = * @@period = $sum2.period])
-
-					$noFactsInNotes = $factsInNotes.length == 0;
-
-					/** FLAG if the rule should not run because of consolidated Entity Axis Complications **/
-					$ConsolidatedEntityAxisInCube = if $noFactsInNotes and $Addends_Do_Not_Use_Consolidated_Entities_Axis
-														set()
-													else
-														filter $dimObjects where $item == srt:ConsolidatedEntitiesAxis returns $item
-
-					/** Dimension to check **/
-					/** Identify the axis that indicate their default values should not have a  calculation check**/
-					$AxisDefaultsNotToCheck = $MissingDefaultLabel + $MissingDefaults  + $ConsolidatedEntityAxisInCube
-					/** Identify if the current iteration is a default by taking the table dimensions deducting the dimensions
-					of the fact and seeing if the resulting set intersects with the axis that are not checked.  If this is greater than zero
-					it means that the sum fact does not have a dimension (default) and the default of the dimensions has been tagged not to add. **/
-
-					$FactDimensionsWithDefaultToSkip = $AxisDefaultsNotToCheck intersect ($dimObjects - $sum2Dimensions)
-
-					$DefaultCheckflag = if ($AxisDefaultsNotToCheck).length == 0
-											false
-									else 
-										if ($dimObjects - $sum2Dimensions).length == 0
-											false
-										else
-											if ($FactDimensionsWithDefaultToSkip.length) > 0
-												true
-											else
-												false
-										
-					/** END ***/
-
-					if $addend == none or $DefaultCheckflag or not tolerance_for_decimals_comp($sum2, $addend, $sum2.decimals, 2)
-						skip
-					else
-						$addend_string = calculationExplananation($addendComponents, $cube, $concept_item, $fs_decimals, $sum2)
-						$calcComponentConcepts = (filter $calcComponents returns $item[1]).to-set
-						/** Deals with FASB Guidance **/
-						if $concept_item in list(NoninterestIncome) and length($calcComponentConcepts intersect set(RevenueFromContractWithCustomerExcludingAssessedTax, RevenueFromContractWithCustomerIncludingAssessedTax))> 0
-							tolerance_for_decimals_comp($sum2, $addend, $sum2.decimals, 2) and $sum2 > $addend
-						else			
-							tolerance_for_decimals_comp($sum2, $addend, $sum2.decimals, 2)
-
-message
-"The statement {$cube.drs-role.description} includes an inconsistent calculation. The value of the concept {$concept_item} of {$sum2} {if length($sum2.dimensions.values) > 0 'for ' + $sum2.dimensions.values.join(',') else "in the default"} should be equal to the sum of its child components defined in the calculation linkbase. The sum of these child components is {$addend}. The values of the addends is determined by adding the values of the child concepts with a decimal value of {$fs_decimals.string}. All values in the financial statements should use the same decimal value. If a value is not available then the values associated with the members of the dimension  are used to complete the calculation. The values reported in the financial statement in the current reporting period of {$sum2.period} should be complete if the financial statement is to be mathematically accurate and complete. The components of {$concept_item} that should add to {$sum2} are comprised of the following:
-
-{$addend_string}
-
-The addends are calculated based on the calculation linkbase defined for {$cube.drs-role.description}. If addends are missing then the calculation tree should be amended. The rule will add dimension components as well, so if the calculation is correct and the breakdown is a dimension, then check to ensure that the dimensions are defined correctly. Values calculated by adding a dimension member are shown in the calculation.
-
-
-Total Element : {$concept_item}
-Total Value : {$sum2} 
-Total period : {$sum2.period} 
-Dimensions : {$sum2.dimensions.join(', ','=')}
-Decimals : {$sum2.decimals} 
-Rule Element Id:{$rule_id}
-Rule version: {$ruleVersion}"
-
-
-severity error
-
-effectiveDate $effective_dates[$rule_id]
-
-=======
-/**
-DQC Rules
- (c) Copyright 2017 - 2023, XBRL US Inc. All rights reserved.
  See https://xbrl.us/dqc-license for license information.
  See https://xbrl.us/dqc-patent for patent infringement notice.
 Taxonomy: US GAAP 2020
@@ -380,5 +193,4 @@
 
 effectiveDate $effective_dates[$rule_id]
 
->>>>>>> f0b9f147
 rule-focus $sum2