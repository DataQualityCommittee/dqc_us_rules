/**
DQC Rules
 (c) Copyright 2017 - 2020, XBRL US Inc. All rights reserved.
 See https://xbrl.us/dqc-license for license information.
 See https://xbrl.us/dqc-patent for patent infringement notice.
Taxonomy: US GAAP 2020

**/

RULE-NAME-PREFIX DQC

ASSERT US.0099.9533 SATISFIED

$rule_id = (rule-name().split('.'))[rule-name().split('.').length];

/**Identify relevant financial statement presentation networks **/
$presNetworks = FILTER taxonomy().networks(parent-child) where $item.role.description.contains('- Statement -') 
and (not $item.role.uri.lower-case.contains('parenthetical')) 
and (not $item.role.uri.lower-case.contains('equity')) 
and (not $item.role.uri.lower-case.contains('deficit')) 
and (not $item.role.uri.lower-case.contains('stockholders')) 
and (not $item.role.uri.lower-case.contains('capital')) 
and (not $item.role.uri.lower-case.contains('investment')) 
and (not $item.role.uri.lower-case.contains('changes')) 
and (not $item.role.uri.lower-case.contains('shareholder')) 
and (not $item.role.uri.lower-case.contains('convertible')) 
and (not $item.role.uri.lower-case.contains('preferred'))  
and (not $item.role.uri.lower-case.contains('temporaryequity')) 
and (not $item.role.uri.lower-case.contains('redeemable'))
and (not $item.role.uri.lower-case.contains('netproceedsfromallsources'))
and (not $item.role.uri.lower-case.contains('membersinterest'))

$calcNetworks = taxonomy().networks(summation-item);

$calcRelationshipItems = if $calcNetworks == set()
                        set()
                    else
                        sum(set(for $network in $calcNetworks
                                $network.relationships))                        

$CF_Exclusions = set(EffectOfExchangeRateOnCashCashEquivalentsRestrictedCashAndRestrictedCashEquivalents,
                        EffectOfExchangeRateOnCashCashEquivalentsRestrictedCashAndRestrictedCashEquivalentsIncludingDisposalGroupAndDiscontinuedOperations,
                        EffectOfExchangeRateOnCash,
                        EffectOfExchangeRateOnCashAndCashEquivalents,
                        NetCashProvidedByUsedInDiscontinuedOperations)

$Non_CF_Items = navigate parent-child descendants from list(SupplementalCashFlowInformationAbstract, NoncashInvestingAndFinancingItemsAbstract, CashFlowNoncashInvestingAndFinancingActivitiesDisclosureAbstract) taxonomy $us-gaap where $relationship.target.is-monetary == true returns set (target-name);
<<<<<<< HEAD

/** Defines a set of CF Abstracts that if used on the CF any children will be excluded from the rules **/
$Set_Non_CF_Abstracts1 = (navigate parent-child descendants from list(CashFlowNoncashInvestingAndFinancingActivitiesDisclosureAbstract, SupplementalCashFlowInformationAbstract) taxonomy $us-gaap where ($relationship.target.is-abstract == true and $relationship.target-name.local-name.contains("Abstract") ) returns set (target-name));

$Set_Non_CF_Abstracts2 = set(SupplementalCashFlowElementsAbstract, NoncashInvestingAndFinancingItemsAbstract, AdditionalCashFlowElementsAndSupplementalCashFlowInformationAbstract, CashFlowNoncashInvestingAndFinancingActivitiesDisclosureAbstract, SupplementalCashFlowInformationAbstract, qname($extension_ns,'NoncashInvestingItemsAbstract'), qname($extension_ns,'NoncashFinancingItemsAbstract'), qname($extension_ns,'NonCashOperatingAndFinancingActivitiesAbstract'),qname($extension_ns,'NonCashOperatingAndInvestingActivitiesAbstract'));

$Set_Non_CF_Abstracts = $Set_Non_CF_Abstracts1 + $Set_Non_CF_Abstracts2;
                        
=======
>>>>>>> b9751985

/** Defines a set of CF Abstracts that if used on the CF any children will be excluded from the rules **/
$Set_Non_CF_Abstracts1 = (navigate parent-child descendants from list(CashFlowNoncashInvestingAndFinancingActivitiesDisclosureAbstract, SupplementalCashFlowInformationAbstract) taxonomy $us-gaap where ($relationship.target.is-abstract == true and $relationship.target-name.local-name.contains("Abstract") ) returns set (target-name));

$Set_Non_CF_Abstracts2 = set(SupplementalCashFlowElementsAbstract, NoncashInvestingAndFinancingItemsAbstract, AdditionalCashFlowElementsAndSupplementalCashFlowInformationAbstract, CashFlowNoncashInvestingAndFinancingActivitiesDisclosureAbstract, SupplementalCashFlowInformationAbstract, qname($extension_ns,'NoncashInvestingItemsAbstract'), qname($extension_ns,'NoncashFinancingItemsAbstract'), qname($extension_ns,'NonCashOperatingAndFinancingActivitiesAbstract'),qname($extension_ns,'NonCashOperatingAndInvestingActivitiesAbstract'));

$Set_Non_CF_Abstracts = $Set_Non_CF_Abstracts1 + $Set_Non_CF_Abstracts2;

/** This generates a list of items in the SHE that would not be included in the IS calculation. If these are reported in the presentation of the IS they will be ignored **/
$SSHExceptions =  navigate parent-child descendants from IncreaseDecreaseInStockholdersEquityRollForward taxonomy $us-gaap where $relationship.target.is-monetary == true and $relationship.target.period-type == duration returns set (target-name);
                        
for $presNetwork in $presNetworks.sort
    $presConceptNoCalculation =  if $presNetwork.role.description.lower-case.contains("cash")
                                        $presConceptItems = $presNetwork.concept-names;
                                        $presNumericItems = filter $presConceptItems where taxonomy().concept($item).is-monetary and taxonomy().concept($item).period-type == duration;
                                        $calcspresentSet = set(for $calc in $calcRelationshipItems 
                                                                if $calc.target-name in $presNumericItems and $calc.source-name in $presNumericItems 
                                                                    set($calc.target-name, $calc.source-name)
                                                                else
                                                                    skip);
                                        $calcItems = sum($calcspresentSet);
                                        
                                        $supplementalCashItems = navigate parent-child descendants from ($Set_Non_CF_Abstracts) role $presNetwork.role where $relationship.target.is-monetary == true returns set (target-name);
<<<<<<< HEAD

=======
>>>>>>> b9751985

                                        $presNumericItems - ($calcItems + $CF_Exclusions + $supplementalCashItems + $Non_CF_Items)
                                else 
                                        $presConceptItems = $presNetwork.concept-names;

                                        /** Identifies a list of IS supplemental items which are OK if in the presentation but not the calculation **/
                                        $IS_Supplemental_Disclosures = navigate parent-child descendants from list(ShareBasedCompensationAllocationAndClassificationInFinancialStatementsAbstract, SupplementalIncomeStatementElementsAbstract) role $presNetwork.role where $relationship.target.is-monetary == true returns set (target-name);

                                        /** Specific items seen in the presentation that can be excluded from the calc */
                                        $BS_IS_exceptions = set(CommitmentsAndContingencies, ComprehensiveIncomeNetOfTaxIncludingPortionAttributableToNoncontrollingInterest, ComprehensiveIncomeNetOfTax, AllocatedShareBasedCompensationExpense, NetIncomeLossAvailableToCommonStockholdersBasic, NetIncomeLossAvailableToCommonStockholdersDiluted, PremiumsWrittenGross);

                                        /** Income Statement Processing **/
                                        if $presConceptItems.contains(IncomeStatementAbstract)

                                            $presNumericItems = filter $presConceptItems where taxonomy().concept($item).is-monetary and taxonomy().concept($item).period-type == duration;
                                            $calcspresentSet = set(for $calc in $calcRelationshipItems 
                                                                if $calc.target-name in $presNumericItems and $calc.source-name in $presNumericItems 
                                                                    set($calc.target-name, $calc.source-name)
                                                                else
                                                                    skip);
<<<<<<< HEAD
                                        $calcItems = sum($calcspresentSet);

                                        /** This generates a list of items in the SHE that would not be included in the IS calculation. If these are reported in the presentation of the IS they will be ignored **/
                                        $SSHExceptions =  navigate parent-child descendants from IncreaseDecreaseInStockholdersEquityRollForward taxonomy $us-gaap where $relationship.target.is-monetary == true and $relationship.target.period-type == duration returns set (target-name);

                                        /** Identifies a list of IS supplemental items which are OK if in the presentation but not the calculation **/
                                        $IS_Supplemental_Disclosures = navigate parent-child descendants from list(ShareBasedCompensationAllocationAndClassificationInFinancialStatementsAbstract, SupplementalIncomeStatementElementsAbstract) role $presNetwork.role where $relationship.target.is-monetary == true returns set (target-name);

                                        /** Specific items seen in the presentation that can be excluded from the calc */

                                        $BS_IS_exceptions = set(CommitmentsAndContingencies, ComprehensiveIncomeNetOfTaxIncludingPortionAttributableToNoncontrollingInterest, ComprehensiveIncomeNetOfTax, AllocatedShareBasedCompensationExpense, NetIncomeLossAvailableToCommonStockholdersBasic, NetIncomeLossAvailableToCommonStockholdersDiluted, PremiumsWrittenGross);
                                        
                                        $presNumericItems - ($calcItems + $BS_IS_exceptions + $IS_Supplemental_Disclosures + $SSHExceptions)
=======
                                            $calcItems = sum($calcspresentSet);
                                        
                                            $presNumericItems - ($calcItems + $BS_IS_exceptions + $IS_Supplemental_Disclosures + $SSHExceptions)

                                        else 
                                            /** Balance Sheet Processing **/
                                            if $presConceptItems.contains(StatementOfFinancialPositionAbstract)

                                                $presNumericItems = filter $presConceptItems where taxonomy().concept($item).is-monetary and taxonomy().concept($item).period-type == instant;
                                                $calcspresentSet = set(for $calc in $calcRelationshipItems 
                                                                    if $calc.target-name in $presNumericItems and $calc.source-name in $presNumericItems 
                                                                        set($calc.target-name, $calc.source-name)
                                                                    else
                                                                        skip);
                                                $calcItems = sum($calcspresentSet);
                                            
                                                $presNumericItems - ($calcItems + $BS_IS_exceptions + $IS_Supplemental_Disclosures)
                                                
                                            else 
                                                /** CATCH ALL FOR ALL OTHER STATEMENTS WHERE ABSTRACTS ARE NOT USED TO IDENTIFY STATEMENT**/
                                                $presNumericItems = filter $presConceptItems where taxonomy().concept($item).is-monetary;
                                                $calcspresentSet = set(for $calc in $calcRelationshipItems 
                                                                        if $calc.target-name in $presNumericItems and $calc.source-name in $presNumericItems 
                                                                            set($calc.target-name, $calc.source-name)
                                                                        else
                                                                            skip);
                                                $calcItems = sum($calcspresentSet);
                                                
                                                $presNumericItems - ($calcItems + $BS_IS_exceptions + $IS_Supplemental_Disclosures + $SSHExceptions)
>>>>>>> b9751985
    
  $cash_flow_message =    if $presNetwork.role.description.lower-case.contains("cash")
                                 "
If the item is an additional disclosure in the cash flow statement then make sure that is included as a child of one of the following abstract items:
" + $Set_Non_CF_Abstracts.join(", ") +
 ""
                            else
                                "If the item is an additional disclosure in the income statement statement then make sure that is included as a child of one of the following abstract items:
ShareBasedCompensationAllocationAndClassificationInFinancialStatementsAbstract, 
SupplementalIncomeStatementElementsAbstract";

    $presConceptNoCalculation.length > 0
        
MESSAGE
"
The following elements are in the presentation linkbase of {$presNetwork.role.description} but are not included in any calculation relationship in the filing.
{$presConceptNoCalculation.join(", 
")}
All elements appearing in the face of the financial statements should be included in a calculation relationship somewhere in the filing. Items not included in the financial statement calculations but included in the presentation are referred to as parenthetical items. These usualy appear as a referenced item, or as a value in parenthesis describing that the value reported includes another specific amount.  These values should be reported in a seperate link role for parenthetical items.

This rule will produce an error irrespective of a fact value being entered for the item(s) listed above.
{$cash_flow_message}

Rule Element Id:{$rule_id}
Rule version: {$ruleVersion}"

SEVERITY error

effectiveDate $effective_dates[$rule_id]
<|MERGE_RESOLUTION|>--- conflicted
+++ resolved
@@ -45,17 +45,6 @@
                         NetCashProvidedByUsedInDiscontinuedOperations)
 
 $Non_CF_Items = navigate parent-child descendants from list(SupplementalCashFlowInformationAbstract, NoncashInvestingAndFinancingItemsAbstract, CashFlowNoncashInvestingAndFinancingActivitiesDisclosureAbstract) taxonomy $us-gaap where $relationship.target.is-monetary == true returns set (target-name);
-<<<<<<< HEAD
-
-/** Defines a set of CF Abstracts that if used on the CF any children will be excluded from the rules **/
-$Set_Non_CF_Abstracts1 = (navigate parent-child descendants from list(CashFlowNoncashInvestingAndFinancingActivitiesDisclosureAbstract, SupplementalCashFlowInformationAbstract) taxonomy $us-gaap where ($relationship.target.is-abstract == true and $relationship.target-name.local-name.contains("Abstract") ) returns set (target-name));
-
-$Set_Non_CF_Abstracts2 = set(SupplementalCashFlowElementsAbstract, NoncashInvestingAndFinancingItemsAbstract, AdditionalCashFlowElementsAndSupplementalCashFlowInformationAbstract, CashFlowNoncashInvestingAndFinancingActivitiesDisclosureAbstract, SupplementalCashFlowInformationAbstract, qname($extension_ns,'NoncashInvestingItemsAbstract'), qname($extension_ns,'NoncashFinancingItemsAbstract'), qname($extension_ns,'NonCashOperatingAndFinancingActivitiesAbstract'),qname($extension_ns,'NonCashOperatingAndInvestingActivitiesAbstract'));
-
-$Set_Non_CF_Abstracts = $Set_Non_CF_Abstracts1 + $Set_Non_CF_Abstracts2;
-                        
-=======
->>>>>>> b9751985
 
 /** Defines a set of CF Abstracts that if used on the CF any children will be excluded from the rules **/
 $Set_Non_CF_Abstracts1 = (navigate parent-child descendants from list(CashFlowNoncashInvestingAndFinancingActivitiesDisclosureAbstract, SupplementalCashFlowInformationAbstract) taxonomy $us-gaap where ($relationship.target.is-abstract == true and $relationship.target-name.local-name.contains("Abstract") ) returns set (target-name));
@@ -79,10 +68,6 @@
                                         $calcItems = sum($calcspresentSet);
                                         
                                         $supplementalCashItems = navigate parent-child descendants from ($Set_Non_CF_Abstracts) role $presNetwork.role where $relationship.target.is-monetary == true returns set (target-name);
-<<<<<<< HEAD
-
-=======
->>>>>>> b9751985
 
                                         $presNumericItems - ($calcItems + $CF_Exclusions + $supplementalCashItems + $Non_CF_Items)
                                 else 
@@ -103,21 +88,6 @@
                                                                     set($calc.target-name, $calc.source-name)
                                                                 else
                                                                     skip);
-<<<<<<< HEAD
-                                        $calcItems = sum($calcspresentSet);
-
-                                        /** This generates a list of items in the SHE that would not be included in the IS calculation. If these are reported in the presentation of the IS they will be ignored **/
-                                        $SSHExceptions =  navigate parent-child descendants from IncreaseDecreaseInStockholdersEquityRollForward taxonomy $us-gaap where $relationship.target.is-monetary == true and $relationship.target.period-type == duration returns set (target-name);
-
-                                        /** Identifies a list of IS supplemental items which are OK if in the presentation but not the calculation **/
-                                        $IS_Supplemental_Disclosures = navigate parent-child descendants from list(ShareBasedCompensationAllocationAndClassificationInFinancialStatementsAbstract, SupplementalIncomeStatementElementsAbstract) role $presNetwork.role where $relationship.target.is-monetary == true returns set (target-name);
-
-                                        /** Specific items seen in the presentation that can be excluded from the calc */
-
-                                        $BS_IS_exceptions = set(CommitmentsAndContingencies, ComprehensiveIncomeNetOfTaxIncludingPortionAttributableToNoncontrollingInterest, ComprehensiveIncomeNetOfTax, AllocatedShareBasedCompensationExpense, NetIncomeLossAvailableToCommonStockholdersBasic, NetIncomeLossAvailableToCommonStockholdersDiluted, PremiumsWrittenGross);
-                                        
-                                        $presNumericItems - ($calcItems + $BS_IS_exceptions + $IS_Supplemental_Disclosures + $SSHExceptions)
-=======
                                             $calcItems = sum($calcspresentSet);
                                         
                                             $presNumericItems - ($calcItems + $BS_IS_exceptions + $IS_Supplemental_Disclosures + $SSHExceptions)
@@ -147,7 +117,6 @@
                                                 $calcItems = sum($calcspresentSet);
                                                 
                                                 $presNumericItems - ($calcItems + $BS_IS_exceptions + $IS_Supplemental_Disclosures + $SSHExceptions)
->>>>>>> b9751985
     
   $cash_flow_message =    if $presNetwork.role.description.lower-case.contains("cash")
                                  "
