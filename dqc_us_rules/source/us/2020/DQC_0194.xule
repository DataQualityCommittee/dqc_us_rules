--- conflicted
+++ resolved
@@ -1,7 +1,6 @@
-<<<<<<< HEAD
 /**
 DQC Rules
- (c) Copyright 2017 - 2024, XBRL US Inc. All rights reserved.
+ (c) Copyright 2017 - 2025, XBRL US Inc. All rights reserved.
  See https://xbrl.us/dqc-license for license information.
  See https://xbrl.us/dqc-patent for patent infringement notice.
 Taxonomy: US GAAP ALL
@@ -183,7 +182,7 @@
 rule-focus $fact1
 effectiveDate $effective_dates[$rule_id]
 
-ASSERT US.0194.10623 satisfied
+ASSERT US.0194.10637 satisfied
 
 $rule_id = (rule-name().split('.'))[rule-name().split('.').length];
 
@@ -219,226 +218,4 @@
 
 severity error
 rule-focus $fact1
-=======
-/**
-DQC Rules
- (c) Copyright 2017 - 2024, XBRL US Inc. All rights reserved.
- See https://xbrl.us/dqc-license for license information.
- See https://xbrl.us/dqc-patent for patent infringement notice.
-Taxonomy: US GAAP ALL
-
-**/
-
-
-RULE-NAME-PREFIX DQC
-
-ASSERT US.0194.10621 satisfied
-
-$rule_id = (rule-name().split('.'))[rule-name().split('.').length];
-
-$Common_Stock_Positive = set(SharesOutstanding, 
-                                    CommonStockSharesOutstanding, 
-                                    StockholdersEquityIncludingPortionAttributableToNoncontrollingInterest,
-                                    StockIssuedDuringPeriodValueNewIssues,
-                                    StockIssuedDuringPeriodSharesNewIssues,
-                                    StockIssuedDuringPeriodValueIssuedForServices,
-                                    StockIssuedDuringPeriodSharesIssuedForServices,
-                                    StockGrantedDuringPeriodValueSharebasedCompensationGross,
-                                    StockGrantedDuringPeriodValueSharebasedCompensationForfeited,
-                                    StockGrantedDuringPeriodValueSharebasedCompensation,
-                                    ShareBasedCompensationArrangementByShareBasedPaymentAwardOptionsGrantsInPeriodGross,
-                                    ShareBasedCompensationArrangementByShareBasedPaymentAwardOptionsForfeituresInPeriod,
-                                    ShareBasedCompensationArrangementByShareBasedPaymentAwardOptionsGrantsInPeriod,
-                                    StockIssuedDuringPeriodValueShareBasedCompensationGross,
-                                    StockIssuedDuringPeriodValueShareBasedCompensationForfeited,
-                                    StockIssuedDuringPeriodValueShareBasedCompensation,
-                                    StockIssuedDuringPeriodSharesShareBasedCompensationGross,
-                                    StockIssuedDuringPeriodSharesShareBasedCompensationForfeited,
-                                    StockIssuedDuringPeriodSharesShareBasedCompensation,
-                                    StockIssuedDuringPeriodValueRestrictedStockAwardGross,
-                                    StockIssuedDuringPeriodValueRestrictedStockAwardForfeitures,
-                                    StockIssuedDuringPeriodSharesRestrictedStockAwardGross,
-                                    StockIssuedDuringPeriodSharesRestrictedStockAwardForfeited,
-                                    StockIssuedDuringPeriodValueStockOptionsExercised,
-                                    StockIssuedDuringPeriodSharesStockOptionsExercised,
-                                    StockIssuedDuringPeriodValueEmployeeStockOwnershipPlan,
-                                    StockIssuedDuringPeriodSharesEmployeeStockOwnershipPlan,
-                                    StockIssuedDuringPeriodValueEmployeeStockPurchasePlan,
-                                    StockIssuedDuringPeriodSharesEmployeeStockPurchasePlans,
-                                    StockIssuedDuringPeriodValueEmployeeBenefitPlan,
-                                    StockIssuedDuringPeriodSharesEmployeeBenefitPlan,
-                                    StockIssuedDuringPeriodValueAcquisitions,
-                                    StockIssuedDuringPeriodSharesAcquisitions,
-                                    StockIssuedDuringPeriodValueConversionOfUnits,
-                                    StockIssuedDuringPeriodSharesConversionOfUnits,
-                                    StockIssuedDuringPeriodValueStockDividend,
-                                    CommonStockDividendsShares,
-                                    StockDividendsShares,
-                                    StockIssuedDuringPeriodValueDividendReinvestmentPlan,
-                                    StockIssuedDuringPeriodSharesDividendReinvestmentPlan,
-                                    StockIssuedDuringPeriodValuePurchaseOfAssets,
-                                    StockIssuedDuringPeriodSharesPurchaseOfAssets,
-                                    StockIssuedDuringPeriodValueOther,
-                                    StockIssuedDuringPeriodSharesOther,
-                                    StockIssuedDuringPeriodSharesStockSplits,
-                                    StockIssuedDuringPeriodSharesReverseStockSplits, /** Assume use calc to negate **/
-                                    StockRepurchasedAndRetiredDuringPeriodValue,
-                                    StockRepurchasedAndRetiredDuringPeriodShares,
-                                    StockRepurchasedDuringPeriodValue,
-                                    StockRepurchasedDuringPeriodShares,
-                                    StockRedeemedOrCalledDuringPeriodValue,
-                                    StockRedeemedOrCalledDuringPeriodShares,
-                                    TreasuryStockRetiredParValueMethodAmount,
-                                    TreasuryStockRetiredCostMethodAmount,
-                                    TreasuryStockSharesRetired,
-                                    AmortizationOfESOPAward
-                                    )
-
-$fact1 =
-	{nonils @concept in $Common_Stock_Positive @StatementEquityComponentsAxis=CommonStockMember @unit=* where $fact < 0 and ($fact.dimensions.length == 1 or 
-		(not match_set_substring($fact, $exclude_non_neg_string_members)
-		and (to-set($fact.dimensions-explicit.values.name) intersect $exclude_non_neg_members).length == 0
-		and ($fact.dimensions.keys.name intersect (($exclude_non_neg_axis + set(StatementClassOfStockAxis)) - set(StatementEquityComponentsAxis))).length == 0
-		and not_elim_adjust($fact, $exclude_non_neg_axis_members)))
-		};  /** Included class of stock axis for transfers between classes of stock which can make a value negative**/
-true
-
-message
-"{$fact1.concept} has a value of {$fact1} which is less than zero. This element should not have a negative value when used with the common stock [Member]. The preparer should consider if the value is input correctly for this assertion and, after considering the appropriateness of the input, if incorrect, input the amount as a positive (i.e., absolute) value and provide a negated label.
-
-The properties of this {$fact1.concept} fact are:
-Period :{$fact1.period}
-Dimensions : {$fact1.dimensions.join(', ','=')}
-Unit : {$fact1.unit}
-Rule Element Id:{$rule_id}
-Rule version: {$ruleVersion}"
-
-
-severity error
-rule-focus $fact1
-effectiveDate $effective_dates[$rule_id]
-
-ASSERT US.0194.10636 satisfied
-
-$rule_id = (rule-name().split('.'))[rule-name().split('.').length];
-
-
-$Preferred_Stock_Positive = set(SharesOutstanding, 
-                                    PreferredStockSharesOutstanding, 
-                                    StockholdersEquityIncludingPortionAttributableToNoncontrollingInterest,
-                                    StockIssuedDuringPeriodValueNewIssues,
-                                    StockIssuedDuringPeriodSharesNewIssues,
-                                    StockIssuedDuringPeriodValueIssuedForServices,
-                                    StockIssuedDuringPeriodSharesIssuedForServices,
-                                    StockGrantedDuringPeriodValueSharebasedCompensationGross,
-                                    StockGrantedDuringPeriodValueSharebasedCompensationForfeited,
-                                    StockGrantedDuringPeriodValueSharebasedCompensation,
-                                    ShareBasedCompensationArrangementByShareBasedPaymentAwardOptionsGrantsInPeriodGross,
-                                    ShareBasedCompensationArrangementByShareBasedPaymentAwardOptionsForfeituresInPeriod,
-                                    ShareBasedCompensationArrangementByShareBasedPaymentAwardOptionsGrantsInPeriod,
-                                    StockIssuedDuringPeriodValueShareBasedCompensationGross,
-                                    StockIssuedDuringPeriodValueShareBasedCompensationForfeited,
-                                    StockIssuedDuringPeriodValueShareBasedCompensation,
-                                    StockIssuedDuringPeriodSharesShareBasedCompensationGross,
-                                    StockIssuedDuringPeriodSharesShareBasedCompensationForfeited,
-                                    StockIssuedDuringPeriodSharesShareBasedCompensation,
-                                    StockIssuedDuringPeriodValueRestrictedStockAwardGross,
-                                    StockIssuedDuringPeriodValueRestrictedStockAwardForfeitures,
-                                    StockIssuedDuringPeriodSharesRestrictedStockAwardGross,
-                                    StockIssuedDuringPeriodSharesRestrictedStockAwardForfeited,
-                                    StockIssuedDuringPeriodValueStockOptionsExercised,
-                                    StockIssuedDuringPeriodSharesStockOptionsExercised,
-                                    StockIssuedDuringPeriodValueEmployeeStockOwnershipPlan,
-                                    StockIssuedDuringPeriodSharesEmployeeStockOwnershipPlan,
-                                    StockIssuedDuringPeriodValueEmployeeStockPurchasePlan,
-                                    StockIssuedDuringPeriodSharesEmployeeStockPurchasePlans,
-                                    StockIssuedDuringPeriodValueEmployeeBenefitPlan,
-                                    StockIssuedDuringPeriodSharesEmployeeBenefitPlan,
-                                    StockIssuedDuringPeriodValueAcquisitions,
-                                    StockIssuedDuringPeriodSharesAcquisitions,
-                                    StockIssuedDuringPeriodValueConversionOfUnits,
-                                    StockIssuedDuringPeriodSharesConversionOfUnits,
-                                    StockIssuedDuringPeriodValueStockDividend,
-                                    PreferredStockDividendsShares,
-                                    StockDividendsShares,
-                                    StockIssuedDuringPeriodValueDividendReinvestmentPlan,
-                                    StockIssuedDuringPeriodSharesDividendReinvestmentPlan,
-                                    StockIssuedDuringPeriodValuePurchaseOfAssets,
-                                    StockIssuedDuringPeriodSharesPurchaseOfAssets,
-                                    StockIssuedDuringPeriodValueOther,
-                                    StockIssuedDuringPeriodSharesOther,
-                                    StockIssuedDuringPeriodSharesStockSplits,
-                                    StockIssuedDuringPeriodSharesReverseStockSplits, /** Assume use calc to negate **/
-                                    StockRepurchasedAndRetiredDuringPeriodValue,
-                                    StockRepurchasedAndRetiredDuringPeriodShares,
-                                    StockRepurchasedDuringPeriodValue,
-                                    StockRepurchasedDuringPeriodShares,
-                                    StockRedeemedOrCalledDuringPeriodValue,
-                                    StockRedeemedOrCalledDuringPeriodShares,
-                                    TreasuryStockRetiredParValueMethodAmount,
-                                    TreasuryStockRetiredCostMethodAmount,
-                                    TreasuryStockSharesRetired,
-                                    AmortizationOfESOPAward
-                                    )
-$fact1 =
-	{nonils @concept in $Preferred_Stock_Positive @StatementEquityComponentsAxis=PreferredStockMember @unit=* where $fact < 0 and ($fact.dimensions.length == 1 or 
-		(not match_set_substring($fact, $exclude_non_neg_string_members)
-		and (to-set($fact.dimensions-explicit.values.name) intersect $exclude_non_neg_members).length == 0
-		and ($fact.dimensions.keys.name intersect (($exclude_non_neg_axis + set(StatementClassOfStockAxis)) - set(StatementEquityComponentsAxis))).length == 0
-		and not_elim_adjust($fact, $exclude_non_neg_axis_members)))
-		};  /** Included class of stock axis for transfers between classes of stock which can make a value negative**/
-true
-
-message
-"{$fact1.concept} has a value of {$fact1} which is less than zero. This element should not have a negative value when used with the preferred stock [Member]. The preparer should consider if the value is input correctly for this assertion and, after considering the appropriateness of the input, if incorrect, input the amount as a positive (i.e., absolute) value and provide a negated label.
-
-The properties of this {$fact1.concept} fact are:
-Period :{$fact1.period}
-Dimensions : {$fact1.dimensions.join(', ','=')}
-Unit : {$fact1.unit}
-Rule Element Id:{$rule_id}
-Rule version: {$ruleVersion}"
-
-
-severity error
-rule-focus $fact1
-effectiveDate $effective_dates[$rule_id]
-
-ASSERT US.0194.10637 satisfied
-
-$rule_id = (rule-name().split('.'))[rule-name().split('.').length];
-
-
-$NCI_Positive = set(
-                    NoncontrollingInterestIncreaseFromSubsidiaryEquityIssuance,
-                    NoncontrollingInterestIncreaseFromSaleOfParentEquityInterest,
-                    NoncontrollingInterestIncreaseFromBusinessCombination,
-                    NoncontrollingInterestDecreaseFromDeconsolidation,
-                    MinorityInterestDecreaseFromDistributionsToNoncontrollingInterestHolders,
-                    MinorityInterestDecreaseFromRedemptions
-                                    )
-
-$fact1 =
-	{nonils @concept in $NCI_Positive @StatementEquityComponentsAxis in $NCI @unit=* where $fact < 0 and ($fact.dimensions.length == 1 or 
-		(not match_set_substring($fact, $exclude_non_neg_string_members)
-		and (to-set($fact.dimensions-explicit.values.name) intersect $exclude_non_neg_members).length == 0
-		and ($fact.dimensions.keys.name intersect (($exclude_non_neg_axis + set(StatementClassOfStockAxis)) - set(StatementEquityComponentsAxis))).length == 0
-		and not_elim_adjust($fact, $exclude_non_neg_axis_members)))
-		};  /** Included class of stock axis for transfers between classes of stock which can make a value negative**/
-true
-
-message
-"{$fact1.concept} has a value of {$fact1} which is less than zero. This element should not have a negative value when used with a non controlling interest [Member]. The preparer should consider if the value is input correctly for this assertion and, after considering the appropriateness of the input, if incorrect, input the amount as a positive (i.e., absolute) value and provide a negated label.
-
-The properties of this {$fact1.concept} fact are:
-Period :{$fact1.period}
-Dimensions : {$fact1.dimensions.join(', ','=')}
-Unit : {$fact1.unit}
-Rule Element Id:{$rule_id}
-Rule version: {$ruleVersion}"
-
-
-severity error
-rule-focus $fact1
->>>>>>> ccc6d1d3
 effectiveDate $effective_dates[$rule_id]