--- conflicted
+++ resolved
@@ -1,4 +1,3 @@
-<<<<<<< HEAD
 /**
 DQC Rules
  (c) Copyright 2017 - 2024, XBRL US Inc. All rights reserved.
@@ -68,9 +67,13 @@
 
 $additionPaidInCapital = list(AdditionalPaidInCapitalMember, OtherAdditionalCapitalMember)
 
-$dividendsInAPIC = {@concept in $DIVIDEND_CONCEPTS @StatementEquityComponentsAxis in $additionPaidInCapital where $fact > 0}
-
-exists($dividendsInAPIC)
+$retainedEarningsTypes = list(RetainedEarningsMember, RetainedEarningsUnappropriatedMember)
+
+$dividendsInAPIC = {@@concept in $DIVIDEND_CONCEPTS @StatementEquityComponentsAxis in $additionPaidInCapital where $fact > 0}
+
+$dividendsInRE = {@@concept in $DIVIDEND_CONCEPTS @StatementEquityComponentsAxis in $retainedEarningsTypes where $fact > 0}
+
+exists($dividendsInAPIC) and not exists($dividendsInRE)
 
 message
 "The filing includes a value for dividends using the concept {$dividendsInAPIC.concept.name} and the additional paid in capital member with a value of {$dividendsInAPIC}. Dividends should generally be deducted from retained earnings and not deducted from additional paid in capital. In certain cases dividends can be deducted from paid in capital, but in these cases the element AdjustmentsToAdditionalPaidInCapitalDividendsInExcessOfRetainedEarnings defined in the taxonomy should be used.  Please update the filing to reflect this.
@@ -283,294 +286,4 @@
 /**
 TODO 
 Pickup missing dividends declared per share
-=======
-/**
-DQC Rules
- (c) Copyright 2017 - 2024, XBRL US Inc. All rights reserved.
- See https://xbrl.us/dqc-license for license information.
- See https://xbrl.us/dqc-patent for patent infringement notice.
-Taxonomy: US GAAP ALL
-
-WARNING : THIS IS A SINGLE FILE ON CHANGE TO THIS AFFECTS 5 files 2024, 2023, 2022, 2021, 2020
-This was created using a hardlink ln {original} {new}
-**/
-
-RULE-NAME-PREFIX DQC
-
-/** This rule checks that when dividends are reported in the statement of shareholders equity that the appropriate signs are used and that values are reported with the correct members on the StatementEquityComponentsAxis.  
-
-It has been observed that filers have used the elements used for the issuance of dividends as stock to represent a payment in actual cash.**/
-
-constant $DIVIDEND_CONCEPTS = list(DividendsCommonStock, DividendsCommonStockStock, DividendsCommonStockCash, DividendsCommonStock, DividendsCommonStockPaidinkind, DividendsPreferredStockCash, DividendsPreferredStock, DividendsPreferredStockStock, DividendsPreferredStockPaidinkind, Dividends, DividendsCash, DividendsStock, DividendsPaidinkind, DividendsShareBasedCompensationCash, DividendsSharebasedCompensationStock)
-
-constant $INVALID_DIVIDEND_CONCEPTS_WITH_MEMBER = dict(
-                                                list(RetainedEarningsAppropriatedMember,$DIVIDEND_CONCEPTS),
-                                                list(CommonStockMember,list(DividendsPreferredStockCash, DividendsPreferredStock, DividendsPreferredStockStock, DividendsPreferredStockPaidinkind, DividendsCash, DividendsCommonStockCash)),
-                                                list(CommonStockIncludingAdditionalPaidInCapitalMember,list(DividendsPreferredStockCash, DividendsPreferredStock, DividendsPreferredStockStock, DividendsPreferredStockPaidinkind)),
-                                                list(PreferredStockMember,list(DividendsCommonStock, DividendsCommonStockStock, DividendsCommonStockCash, DividendsCommonStock, DividendsCommonStockPaidinkind, DividendsPreferredStockCash, DividendsCash)),
-                                                list(PreferredStockIncludingAdditionalPaidInCapitalMember,list(DividendsCommonStock, DividendsCommonStockStock, DividendsCommonStockCash, DividendsCommonStock, DividendsCommonStockPaidinkind)),
-                                                list(TreasuryStockPreferredMember,$DIVIDEND_CONCEPTS),
-                                                list(TreasuryStockCommonMember,$DIVIDEND_CONCEPTS),
-                                                list(AccumulatedOtherComprehensiveIncomeMember,$DIVIDEND_CONCEPTS),
-                                                list(ComprehensiveIncomeMember,$DIVIDEND_CONCEPTS),
-                                            )
-
-/**--NONNEG Dividend Items Impact on Retained earnings - This should never increase retained earnings**/
-
-
-ASSERT US.0178.10134 satisfied
-
-$rule_id = (rule-name().split('.'))[rule-name().split('.').length];
-
-$retainedEarningsTypes = list(RetainedEarningsMember, RetainedEarningsUnappropriatedMember)
-
-$negativeDividends = {@concept in $DIVIDEND_CONCEPTS @StatementEquityComponentsAxis in $retainedEarningsTypes where $fact < 0}
-
-exists($negativeDividends)
-
-message
-"The filing includes a value for dividends using the concept {$negativeDividends.concept.name} and the retained earnings member with a value of {$negativeDividends}. Dividends must be deducted from retained earnings.  Please check that the sign of the dividends value is positive.
-
-The properties of this  fact are:
-Period :{$negativeDividends.period}
-Dimensions : {$negativeDividends.dimensions.join(', ','=')}
-Unit : {$negativeDividends.unit}
-
-Rule Element Id:{$rule_id}
-Rule version: {$ruleVersion}"
-
-severity error
-rule-focus $negativeDividends
-status $status
-effectiveDate $effective_dates[$rule_id]
-
-
-
-/** AdjustmentsToAdditionalPaidInCapitalDividendsInExcessOfRetainedEarnings **/
-ASSERT US.0178.10135 satisfied
-
-$rule_id = (rule-name().split('.'))[rule-name().split('.').length];
-
-$additionPaidInCapital = list(AdditionalPaidInCapitalMember, OtherAdditionalCapitalMember)
-
-$retainedEarningsTypes = list(RetainedEarningsMember, RetainedEarningsUnappropriatedMember)
-
-$dividendsInAPIC = {@@concept in $DIVIDEND_CONCEPTS @StatementEquityComponentsAxis in $additionPaidInCapital where $fact > 0}
-
-$dividendsInRE = {@@concept in $DIVIDEND_CONCEPTS @StatementEquityComponentsAxis in $retainedEarningsTypes where $fact > 0}
-
-exists($dividendsInAPIC) and not exists($dividendsInRE)
-
-message
-"The filing includes a value for dividends using the concept {$dividendsInAPIC.concept.name} and the additional paid in capital member with a value of {$dividendsInAPIC}. Dividends should generally be deducted from retained earnings and not deducted from additional paid in capital. In certain cases dividends can be deducted from paid in capital, but in these cases the element AdjustmentsToAdditionalPaidInCapitalDividendsInExcessOfRetainedEarnings defined in the taxonomy should be used.  Please update the filing to reflect this.
-
-The properties of this  fact are:
-Period :{$dividendsInAPIC.period}
-Dimensions : {$dividendsInAPIC.dimensions.join(', ','=')}
-Unit : {$dividendsInAPIC.unit}
-
-Rule Element Id:{$rule_id}
-Rule version: {$ruleVersion}"
-
-severity error
-rule-focus $dividendsInAPIC
-status $status
-effectiveDate $effective_dates[$rule_id]
-
-ASSERT US.0178.10136 satisfied
-
-$rule_id = (rule-name().split('.'))[rule-name().split('.').length];
-
-$additionPaidInCapital = list(AdditionalPaidInCapitalMember, OtherAdditionalCapitalMember)
-
-$dividendsInAPIC = {@concept in list(DividendsCommonStockCash,DividendsPreferredStockCash) @StatementEquityComponentsAxis in $additionPaidInCapital where $fact < 0}
-
-exists($dividendsInAPIC)
-
-message
-"The filing includes a negative value for dividends using the concept {$dividendsInAPIC.concept.name} and the additional paid in capital member with a value of {$dividendsInAPIC}. If APIC is increasing due to the declaration of dividends this indicates that the filer is doing issuance of stock as a dividend.  This has the impact of increasing APIC and reducing retained earnings. In these cases the elements DividendsCommonStockStock, or DividendsCommonStock should be used.
-
-The properties of this  fact are:
-Period :{$dividendsInAPIC.period}
-Dimensions : {$dividendsInAPIC.dimensions.join(', ','=')}
-Unit : {$dividendsInAPIC.unit}
-
-Rule Element Id:{$rule_id}
-Rule version: {$ruleVersion}"
-
-severity error
-rule-focus $dividendsInAPIC
-status $status
-effectiveDate $effective_dates[$rule_id]
-
-/** DividendsCommonStockStock used instead of DividendsCommonStockCash**/
-ASSERT US.0178.10137 satisfied
-
-$rule_id = (rule-name().split('.'))[rule-name().split('.').length];
-
-$retainedEarningsTypes = list(RetainedEarningsMember, RetainedEarningsUnappropriatedMember)
-
-$additionPaidInCapital = list(AdditionalPaidInCapitalMember, OtherAdditionalCapitalMember);
-$DivdedndImpactRE = {nonils @@concept in list(DividendsCommonStockStock, StockIssuedDuringPeriodValueStockDividend) @StatementEquityComponentsAxis in $retainedEarningsTypes where $fact != 0}
-$DivdedndImpactSH = {nonils @@concept in list(DividendsCommonStockStock, StockIssuedDuringPeriodValueStockDividend) @StatementEquityComponentsAxis = none where $fact != 0}
-$InvalidValueExists = ($DivdedndImpactRE == $DivdedndImpactSH );
-$misingAPIC = list({nonils @@concept in list(DividendsCommonStockStock, StockIssuedDuringPeriodValueStockDividend)  @StatementEquityComponentsAxis in $additionPaidInCapital where $fact != 0}).length == 0
-
-$InvalidValueExists and $misingAPIC
-
-message
-"The filing includes a value for dividends using the concept {$DivdedndImpactSH.concept.name} with a value of {$DivdedndImpactSH}. This value represents a dividend paid in stock, but no impact has been reported on the value of APIC. If this is an actual dividend paid in stock it should  include the retained earnings member and not have a value in the default. If it is a dividend paid fully in cash then the element DividendsCommonStockCash should be used.  If it is partial stock and cash then the element DividendsCommonStock should be used.
-
-The properties of this  fact are:
-Period :{$DivdedndImpactSH.period}
-Dimensions : {$DivdedndImpactSH.dimensions.join(', ','=')}
-Unit : {$DivdedndImpactSH.unit}
-
-Rule Element Id:{$rule_id}
-Rule version: {$ruleVersion}"
-
-severity error
-rule-focus $DivdedndImpactSH
-status $status
-effectiveDate $effective_dates[$rule_id]
-
-/** Inappropriate use of members and dividend concepts**/
-ASSERT US.0178.10138 satisfied
-
-$rule_id = (rule-name().split('.'))[rule-name().split('.').length];
-
-for $memberToCheck in $INVALID_DIVIDEND_CONCEPTS_WITH_MEMBER.keys
-           $divFact = {nonils @concept in $INVALID_DIVIDEND_CONCEPTS_WITH_MEMBER[$memberToCheck] @StatementEquityComponentsAxis = $memberToCheck where $fact != 0}
-           exists($divFact)
-
-message
-"The filing includes a value for dividends using the concept {$divFact.concept.name} with a value of {$divFact}. This value is reported with the dimension member {$memberToCheck}.  This member should not be used with the concept {$divFact.concept.name}.  Please check the filing and select a more appropriate concept.
-
-The properties of this  fact are:
-Period :{$divFact.period}
-Dimensions : {$divFact.dimensions.join(', ','=')}
-Unit : {$divFact.unit}
-
-Rule Element Id:{$rule_id}
-Rule version: {$ruleVersion}"
-
-severity error
-rule-focus $divFact
-status $status
-effectiveDate $effective_dates[$rule_id]
-
-
-
-/**------------ The following rules address issues in AdjustmentsToAdditionalPaidInCapitalDividendsInExcessOfRetainedEarnings ----------------------**/
-ASSERT US.0178.10145 satisfied
-
-$rule_id = (rule-name().split('.'))[rule-name().split('.').length];
-
-$additionPaidInCapital = list(AdditionalPaidInCapitalMember, OtherAdditionalCapitalMember)
-
-$dividendsInAPIC = {@concept = AdjustmentsToAdditionalPaidInCapitalDividendsInExcessOfRetainedEarnings @StatementEquityComponentsAxis in $additionPaidInCapital where $fact < 0}
-
-exists($dividendsInAPIC)
-
-message
-"The filing includes a negative value for dividends using the concept {$dividendsInAPIC.concept.name} and the additional paid in capital member with a value of {$dividendsInAPIC}. The element AdjustmentsToAdditionalPaidInCapitalDividendsInExcessOfRetainedEarnings should not be reported with a negative value.  Check the disclosure and determine if the element DividendsCommonStockStock is more appropriate as this element is expected to increase APIC when a dividend distribution is made.
-
-The properties of this  fact are:
-Period :{$dividendsInAPIC.period}
-Dimensions : {$dividendsInAPIC.dimensions.join(', ','=')}
-Unit : {$dividendsInAPIC.unit}
-
-Rule Element Id:{$rule_id}
-Rule version: {$ruleVersion}"
-
-severity error
-rule-focus $dividendsInAPIC
-status $status
-effectiveDate $effective_dates[$rule_id]
-
-/** 
-**
-** This specifically picks up the best buy case :
-** https://www.sec.gov/Archives/edgar/data/764478/000076447823000041/bby-20230729x10q.htm 
-** where they have used the incorrect sign
- **/
-
-ASSERT US.0178.10146 satisfied
-
-$rule_id = (rule-name().split('.'))[rule-name().split('.').length];
-
-$dividendsInAPIC = {@concept = AdjustmentsToAdditionalPaidInCapitalDividendsInExcessOfRetainedEarnings @StatementEquityComponentsAxis = none where $fact < 0}
-
-exists($dividendsInAPIC)
-
-message
-"The filing includes a negative value for dividends using the concept {$dividendsInAPIC.concept.name} in the default. The element AdjustmentsToAdditionalPaidInCapitalDividendsInExcessOfRetainedEarnings should not be reported with a negative value. 
-
-The properties of this  fact are:
-Period :{$dividendsInAPIC.period}
-Dimensions : {$dividendsInAPIC.dimensions.join(', ','=')}
-Unit : {$dividendsInAPIC.unit}
-
-Rule Element Id:{$rule_id}
-Rule version: {$ruleVersion}"
-
-severity error
-rule-focus $dividendsInAPIC
-status $status
-effectiveDate $effective_dates[$rule_id]
-
-
-/** -----------------------------_RULE DQC.US.0178.10150 ------------------------------------------------**/
-ASSERT US.0178.10150 satisfied
-
-$rule_id = (rule-name().split('.'))[rule-name().split('.').length];
-
-$StockWithInconsistentClass = {nonils @concept in list(CommonStockDividendsPerShareDeclared, PreferredStockDividendsPerShareDeclared) @StatementClassOfStockAxis in list(CommonStockMember, PreferredStockMember)}
-
-exists($StockWithInconsistentClass)
-
-message
-"The filing includes a  value of {$StockWithInconsistentClass} for  dividends declared using the concept {$StockWithInconsistentClass.concept.name} and the dimension member of {$StockWithInconsistentClass.dimension(StatementClassOfStockAxis).name} on the axis StatementClassOfStockAxis. This member should not be used with this concept as the type of stock declared is already communicated with the concept name, and the dimensions provides no additional disaggregation. 
-
-The properties of this  fact are:
-Period :{$StockWithInconsistentClass.period}
-Dimensions : {$StockWithInconsistentClass.dimensions.join(', ','=')}
-Unit : {$StockWithInconsistentClass.unit}
-
-Rule Element Id:{$rule_id}
-Rule version: {$ruleVersion}"
-
-severity error
-rule-focus $StockWithInconsistentClass
-status $status
-effectiveDate $effective_dates[$rule_id]
-
-
-/** -----------------------------_RULE DQC.US.0178.10152 ------------------------------------------------**/
-ASSERT US.0178.10152 satisfied
-
-$rule_id = (rule-name().split('.'))[rule-name().split('.').length];
-
-$StockDivsIsPositive = {@concept in list(StockIssuedDuringPeriodValueDividendReinvestmentPlan, StockIssuedDuringPeriodValueStockDividend) @StatementEquityComponentsAxis = RetainedEarningsMember where $fact > 0}
-
-exists($StockDivsIsPositive) 
-message
-"The filing includes a  value of {$StockDivsIsPositive} for {$StockDivsIsPositive.concept.name} using the RetainedEarningsMember. This element is a credit element so, the value must be entered as a negative amount to reduce retained earnings.
-
-The properties of this  fact are:
-Period :{$StockDivsIsPositive.period}
-Dimensions : {$StockDivsIsPositive.dimensions.join(', ','=')}
-Unit : {$StockDivsIsPositive.unit}
-
-Rule Element Id:{$rule_id}
-Rule version: {$ruleVersion}"
-
-severity error
-rule-focus $StockDivsIsPositive
-status $status
-effectiveDate $effective_dates[$rule_id]
-/**
-TODO 
-Pickup missing dividends declared per share
->>>>>>> 81e0758d
 **/