--- conflicted
+++ resolved
@@ -17,6 +17,7 @@
 
 constant $maximum_period_end_date = max($document_period_end_value + $document_period_end_context)
 
+
 rule-name-prefix DQC
 
 assert US.0005.17 satisfied
@@ -32,11 +33,7 @@
 else
 	$fact1 = {covered @concept.local-name ='EntityCommonStockSharesOutstanding'};
 	$shares_at_date = $fact1.period.end;
-<<<<<<< HEAD
-	/** The and true makes a value of None cause a skip of the iteration **/
-=======
 	/** Added and true for the case where max period end date comes back as none. none and true = skip **/
->>>>>>> b9751985
 	$shares_at_date < $maximum_period_end_date and true
 
 	
@@ -61,16 +58,6 @@
 
 $rule_id = (rule-name().split('.'))[rule-name().split('.').length];
 
-<<<<<<< HEAD
-
-if (any(set(exists({covered @concept.local-name ='DocumentType' where $fact in $report_type_exclusions}))))
-	skip
-else
-	$fact1 = {@SubsequentEventTypeAxis = * as $ssa};
-	$sub_event_at_date = $fact1.period.end;
-	/** The and true makes a value of None cause a skip of the iteration **/
-	$sub_event_at_date <= $maximum_period_end_date and true
-=======
 	if (any(set(exists({covered @concept.local-name ='DocumentType' where $fact in $report_type_exclusions}))))
 		skip
 	else
@@ -78,7 +65,6 @@
 		$sub_event_at_date = $fact1.period.end;
 		/** Added and true for the case where max period end date comes back as none. none and true = skip **/
 		$sub_event_at_date <= $maximum_period_end_date and true
->>>>>>> b9751985
 	
 message
 "The date of {$sub_event_at_date} used for {$fact1.concept.label.text} and the Subsequent Event Type [Axis] with a value of {$fact1} is earlier than or the same as the reporting period end date of {$maximum_period_end_date}. Either remove the subsequent event axis from this value, change the reporting period end date for the value or update the Document and Entity Information document period end date.
@@ -102,13 +88,8 @@
 else
 	$fact1 = {@srt:StatementScenarioAxis = srt:ScenarioForecastMember};
 	$sub_event_at_date = $fact1.period.end;
-<<<<<<< HEAD
-	/** The and true makes a value of None cause a skip of the iteration **/
-	$sub_event_at_date <= $maximum_period_end_date and true
-=======
 	/** Added and true for the case where max period end date comes back as none. none and true = skip **/
 	$sub_event_at_date <= $maximum_period_end_date  and true
->>>>>>> b9751985
 
 message
 "The date of {$sub_event_at_date} used for {$fact1.concept.label.text} and the Scenario [Axis] and srt:ScenarioForecastMember with a value of {$fact1} is earlier than or the same as the reporting period end date of {$maximum_period_end_date}. Either remove the statement scenario axis and forecast member from this value, change the end date for the value or update the Document and Entity Information document period end date.
