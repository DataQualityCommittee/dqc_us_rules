/**

DQC Rules
 (c) Copyright 2017 - 2022, XBRL US Inc. All rights reserved.
 See https://xbrl.us/dqc-license for license information.
 See https://xbrl.us/dqc-patent for patent infringement notice.
Taxonomy: US GAAP 2020

**/

/**
	Define report types  exluded from identified rules
**/

constant $report_type_exclusions = set( 'S-1', 'S-3', 'S-4', 'S-6', 'S-8', 'S-11', 'S-20', 'S-1/A', 'S-3/A', 'S-4/A', 'S-6/A', 'S-8/A', 'S-11/A', 'S-20/A', 'F-1','F-3', '10-12G', '10-12G/A')

constant $Accrual_Items =
				navigate summation-item descendants from list(ComprehensiveIncomeNetOfTax,
				NetIncomeLoss, 
				NetIncomeLossAvailableToCommonStockholdersBasic,
				NetIncomeLossAvailableToCommonStockholdersDiluted,
				IncomeLossIncludingPortionAttributableToNoncontrollingInterest,
				IncomeLossAttributableToParent,
				NetIncomeLossAllocatedToGeneralPartners,
				NetIncomeLossAllocatedToLimitedPartners,
				StockholdersEquityPeriodIncreaseDecrease,
				PartnersCapitalAccountPeriodIncreaseDecrease)  taxonomy $us-gaap where $relationship.target.is-monetary == true returns set (target-name)
				+
				navigate parent-child descendants from list(IncomeStatementAbstract,
				StatementOfIncomeAndComprehensiveIncomeAbstract,
				StatementOfStockholdersEquityAbstract,
				StatementOfPartnersCapitalAbstract) taxonomy $us-gaap where $relationship.target.is-monetary == true returns set (target-name)

constant $cash_flow_exceptions = set(ProceedsFromDepositsWithOtherInstitutions, 
				InterestPaidCapitalized,
				ProceedsFromFederalHomeLoanBankAdvances,
				PaymentsForFederalHomeLoanBankAdvances,
				ProceedsFromPaymentsForTradingSecurities,
				PaymentsForDepositsWithOtherInstitutions,
				ProceedsFromPaymentsForInSecuritiesSoldUnderAgreementsToRepurchase,
				IncreaseDecreaseInFederalFundsPurchasedAndSecuritiesSoldUnderAgreementsToRepurchaseNet,
				IncreaseDecreaseInRestrictedCash, IncreaseDecreaseOfRestrictedInvestments,
				PaymentsForProceedsFromOtherDeposits,
				ProceedsFromOtherDeposits,
				PaymentsForOtherDeposits
				)
				
//constant $base_qname = sum(filter $all_base_taxonomies.concepts returns $item.name)

//constant $filing_qname = filter taxonomy().concepts returns $item.name

//constant $extension_qname = $filing_qname - $base_qname

//constant $extension_ns = first($extension_qname).namespace-uri

constant $extension_ns = taxonomy().entry-point-namespace

constant $extension_qname = filter taxonomy().concepts where $item.name.namespace-uri == $extension_ns returns $item.name


constant $tax_items = set(IncomeTaxExpenseBenefit,
				CurrentIncomeTaxExpenseBenefit,
				CurrentForeignTaxExpenseBenefit,
				CurrentFederalStateAndLocalTaxExpenseBenefit,
				CurrentFederalTaxExpenseBenefit,
				CurrentStateAndLocalTaxExpenseBenefit,
				DeferredIncomeTaxExpenseBenefit,
				DeferredForeignIncomeTaxExpenseBenefit,
				DeferredFederalStateAndLocalTaxExpenseBenefit,
				DeferredFederalIncomeTaxExpenseBenefit,
				DeferredStateAndLocalIncomeTaxExpenseBenefit,
				OtherTaxExpenseBenefit
				)


constant $calcRelationships = set(for ($rel in navigate summation-item descendants taxonomy $us-gaap returns (relationship))
										set($rel.source.name.namespace-uri + ':' + $rel.source.name.local-name + ':' + $rel.target.name.namespace-uri + ':' + $rel.target.name.local-name,$rel.weight))
										
/** Constants Used for Nonneg Rules **/
<<<<<<< HEAD

/**Replaced the Hard coded string and read from dqc rules taxonomy.	**/	

=======

/**Replaced the Hard coded string and read from dqc rules taxonomy.	**/	

>>>>>>> 9de6ed10
/**
constant $exclude_non_neg_string_members = set(
				'adjust',
				'consolidat',
				'eliminat',
				'netting',
				'reconcili',
				'reclass',
				'basisswap'
				)
**/

constant $non_neg_string_ref = filter ($dqc-rules.concept(dqcrules:Dqc_0015_ExcludeNonNegMemberStringsAbstract).references("http://fasb.org/us-gaap/role/dqc/dqcNote")) where ($item.part-by-name(dqcrules:allowableSubString).part-value != none) 

constant $exclude_non_neg_string_members = set(for $ref in $non_neg_string_ref 
                                for $x in $ref.part-by-name(dqcrules:allowableSubString).part-value.split(" ") $x ) + set('basisswap')
								

/**
constant $exclude_non_neg_members = set(
				CorporateNonSegmentMember,
				FairValueConcentrationOfRiskMarketRiskManagementEffectsOnIncomeOrNetAssetsMember,
				AccumulatedNetGainLossFromDesignatedOrQualifyingCashFlowHedgesMember,
				AccumulatedNetUnrealizedInvestmentGainLossMember,
				DeferredDerivativeGainLossMember,
				AboveMarketLeasesMember,
				NewAccountingPronouncementEarlyAdoptionEffectMember,
				UnallocatedFinancingReceivablesMember,
				DifferenceBetweenRevenueGuidanceInEffectBeforeAndAfterTopic606Member
				)

**/
constant $exclude_non_neg_members = navigate concept-rule descendants from list(dqcrules:Dqc_0015_ExcludeNonNegMembersAbstract)  taxonomy $dqc-rules returns set (target-name)	

/**
constant  $exclude_non_neg_axis_members = list(
				list(StatementBusinessSegmentsAxis, set(CorporateAndOtherMember, CorporateMember, AllOtherSegmentsMember)),
				list(srt:ConsolidatedEntitiesAxis, set(srt:ParentCompanyMember, srt:SubsidiariesMember, srt:GuarantorSubsidiariesMember, srt:NonGuarantorSubsidiariesMember, srt:SubsidiaryIssuerMember)),
				list(FairValueByMeasurementBasisAxis, set(ChangeDuringPeriodFairValueDisclosureMember))
				)

**/
constant  $exclude_non_neg_axis_members_pre = navigate concept-rule children from list(dqcrules:Dqc_0015_ExcludeNonNegAxisMembersAbstract) taxonomy $dqc-rules returns set (target-name)

constant $exclude_non_neg_axis_members = list(for $axis in $exclude_non_neg_axis_members_pre
												list($axis, navigate concept-rule children from $axis taxonomy $dqc-rules returns set (target-name)))

/**
constant $exclude_non_neg_axis = set(StatementEquityComponentsAxis,
				ErrorCorrectionsAndPriorPeriodAdjustmentsRestatementByRestatementPeriodAndAmountAxis,
				AdjustmentsForChangeInAccountingPrincipleAxis,
				AdjustmentsForNewAccountingPronouncementsAxis,
				ProspectiveAdoptionOfNewAccountingPronouncementsAxis,
				QuantifyingMisstatementInCurrentYearFinancialStatementsByNatureOfErrorAxis,
				PartnerCapitalComponentsAxis,
				ChangeInAccountingEstimateByTypeAxis,
				PartnerTypeOfPartnersCapitalAccountAxis,
				StatementBusinessSegmentsAxis
				)
**/

constant $exclude_non_neg_axis = navigate concept-rule descendants from list(dqcrules:Dqc_0015_ExcludeNonNegAxisAbstract)  taxonomy $dqc-rules returns set (target-name) + set(StatementBusinessSegmentsAxis)

/** DQC.US.0001 **/
				
constant $member_USGAAP_fair_value = navigate dimensions dimension-member descendants from FairValueByFairValueHierarchyLevelAxis taxonomy $us-gaap returns set (target-name)


constant $OCI_Totals = list(OtherComprehensiveIncomeLossNetOfTax, OtherComprehensiveIncomeLossBeforeTax, OtherComprehensiveIncomeLossNetOfTaxPortionAttributableToParent, OtherComprehensiveIncomeLossBeforeTaxPortionAttributableToParent)



constant $income_items = set(ProfitLoss,
					NetIncomeLoss,
					IncomeLossFromContinuingOperationsIncludingPortionAttributableToNoncontrollingInterest,
					IncomeLossFromContinuingOperations,
					IncomeLossAttributableToParent,
					IncomeLossIncludingPortionAttributableToNoncontrollingInterest,
					IncomeLossBeforeExtraordinaryItemsAndCumulativeEffectOfChangeInAccountingPrinciple,
					NetIncomeLossAvailableToCommonStockholdersBasic,
					NetIncomeLossAllocatedToGeneralPartners,
					NetIncomeLossAllocatedToLimitedPartners,
					DiscontinuedOperationIncomeLossFromDiscontinuedOperationBeforeIncomeTax,
					ExtraordinaryItemGainOrLossNetOfTaxAttributableToNoncontrollingInterest,
					ExtraordinaryItemGainOrLossNetOfTaxAttributableToReportingEntity,
					ExtraordinaryItemNetOfTax,
					ExtraordinaryItemsGross,
					GainLossOnSaleOfPropertiesNetOfApplicableIncomeTaxes,
					IncomeLossAttributableToNoncontrollingInterest,
					IncomeLossFromContinuingOperationsAttributableToNoncontrollingEntity,
					IncomeLossFromContinuingOperationsBeforeIncomeTaxesExtraordinaryItemsNoncontrollingInterest,
					IncomeLossFromDiscontinuedOperationsNetOfTax,
					IncomeLossFromDiscontinuedOperationsNetOfTaxAttributableToNoncontrollingInterest,
					IncomeLossFromDiscontinuedOperationsNetOfTaxAttributableToReportingEntity,
					NetIncomeLossAttributableToParentNetOfFederalHomeLoanBankAssessments,
					NetIncomeLossAttributableToNoncontrollingInterest,
					IncomeLossBeforeGainOrLossOnSaleOfPropertiesExtraordinaryItemsAndCumulativeEffectsOfAccountingChanges,
					ComprehensiveIncomeNetOfTax,
					IncomeLossFromContinuingOperationsBeforeIncomeTaxesDomestic,
					IncomeLossFromContinuingOperationsBeforeIncomeTaxesMinorityInterestAndIncomeLossFromEquityMethodInvestments,
					IncomeLossFromContinuingOperationsBeforeInterestExpenseInterestIncomeIncomeTaxesExtraordinaryItemsNoncontrollingInterestsNet,
					IncomeLossFromSubsidiariesNetOfTax,
					NetIncomeLossIncludingPortionAttributableToNonredeemableNoncontrollingInterest,
					DiscontinuedOperationGainLossOnDisposalOfDiscontinuedOperationNetOfTax,
					InvestmentCompanyNetAssetsFromOperationsIncreaseDecrease
					)

constant $MONETARY_NON_NEGS = filter $non_neg_items.keys where taxonomy().concept($item).is-monetary returns taxonomy().concept($item)

constant $BANKING_MEASURES_BETWEEN_ZERO_AND_ONE = navigate parent-child descendants from list(RiskBasedRatiosAbstract, LeverageRatiosAbstract, BankingRegulationTangibleEquityRatioAbstract, BankingRegulationCapitalConservationBufferAbstract, BankingRegulationLeverageBufferAbstract, BankingRegulationMaximumPayoutRatioAndAmountAbstract, BankingRegulationMaximumLeveragePayoutRatioAndAmountAbstract) taxonomy $us-gaap where $relationship.target.data-type.name == xbrli:pureItemType returns set (target-name)

constant $STATEMENT_CUBES = FILTER taxonomy().cubes where $item.drs-role.description.contains('- Statement -')
and (not $item.drs-role.uri.lower-case.contains('parenthetical')) 
and (not $item.drs-role.uri.lower-case.contains('equity')) 
and (not $item.drs-role.uri.lower-case.contains('deficit')) 
and (not $item.drs-role.uri.lower-case.contains('stockholders')) 
and (not $item.drs-role.uri.lower-case.contains('capital')) 
and (not $item.drs-role.uri.lower-case.contains('investment')) 
and (not $item.drs-role.uri.lower-case.contains('changes')) 
and (not $item.drs-role.uri.lower-case.contains('shareholder')) 
and (not $item.drs-role.uri.lower-case.contains('convertible')) 
and (not $item.drs-role.uri.lower-case.contains('preferred'))  
and (not $item.drs-role.uri.lower-case.contains('temporaryequity')) 
and (not $item.drs-role.uri.lower-case.contains('redeemable'))
and (not $item.drs-role.uri.lower-case.contains('netproceedsfromallsources'))
and (not $item.drs-role.uri.lower-case.contains('membersinterest'))
and (not $item.drs-role.description.lower-case.contains('schedule iii'))
and (not $item.drs-role.description.lower-case.contains('schedule iv'))

constant $STATEMENT_NETWORK_CONCEPTS = filter taxonomy().networks(summation-item) where $item.role.description.contains('- Statement -') returns $item.concepts

constant $STATEMENT_CONCEPTS = sum(filter $STATEMENT_NETWORK_CONCEPTS returns $item.name)<|MERGE_RESOLUTION|>--- conflicted
+++ resolved
@@ -77,15 +77,9 @@
 										set($rel.source.name.namespace-uri + ':' + $rel.source.name.local-name + ':' + $rel.target.name.namespace-uri + ':' + $rel.target.name.local-name,$rel.weight))
 										
 /** Constants Used for Nonneg Rules **/
-<<<<<<< HEAD
 
 /**Replaced the Hard coded string and read from dqc rules taxonomy.	**/	
 
-=======
-
-/**Replaced the Hard coded string and read from dqc rules taxonomy.	**/	
-
->>>>>>> 9de6ed10
 /**
 constant $exclude_non_neg_string_members = set(
 				'adjust',
