--- conflicted
+++ resolved
@@ -95,10 +95,7 @@
 
 constant $non_neg_string_ref = filter ($dqc-rules.concept(dqcrules:Dqc_0015_ExcludeNonNegMemberStringsAbstract).references("http://fasb.org/us-gaap/role/dqc/dqcNote")) where ($item.part-by-name(dqcrules:allowableSubString).part-value != none) 
 
-<<<<<<< HEAD
-=======
 
->>>>>>> b9751985
 constant $exclude_non_neg_string_members = set(for $ref in $non_neg_string_ref 
                                 for $x in $ref.part-by-name(dqcrules:allowableSubString).part-value.split(" ") $x ) + set('basisswap')
 								
