--- conflicted
+++ resolved
@@ -1,4 +1,3 @@
-<<<<<<< HEAD
 /**
 DQC Rules
  (c) Copyright 2017 - 2024, XBRL US Inc. All rights reserved.
@@ -55,8 +54,12 @@
 										))
 								else
 									true
-
-			/** Identify if facts exist for the dimension and concept in a notes hypercube **/
+				/** Identify if facts exist for the dimension and concept in a parenthetical hypercube **/
+			    $factsInParenthetical = list([nonils @cube in $STATEMENT_PARENTHETICAL_CUBES  @$dim = *]) 
+
+				$NoFactsInParentheticalFlag = $factsInParenthetical.length == 0
+
+				/** Identify if facts exist for the dimension and concept in a notes hypercube **/
 				$factsInNotes = list([nonils @cube in $NOTES_CUBES  @$dim = *])
 
 				/** Gets those values in the cube that are monetary and match the reporting period duration or the reporting period instant of the required context.**/
@@ -72,7 +75,7 @@
 				/** Get a set  of the unique members **/
 				$member_descendants = $members.to-set - $domain;
 				
-			if $SubTotalExists and ($noFactsInNotes or $DimValueGreaterThanTotal)
+			if $SubTotalExists and ($noFactsInNotes or $DimValueGreaterThanTotal) and $NoFactsInParentheticalFlag
 				/** Generate a list of the member values to sum. It excludes member values that are included as a subtotal, by checking if a members ancestor has a value. If yes, then the value is excluded. **/
 				$member_facts = list(for $member in $member_descendants
 									$ancestors_list = (navigate dimensions domain-member ancestors from $member drs-role $drs_role[1] returns set (target-name)) - $domain;
@@ -272,283 +275,4 @@
 															exists([@cube.drs-role = $drs_role[1] @$dim = $SubMember @$Dim2Dimension = $SubSubMember where $fact.concept.is-monetary])
 														))
 												else
-=======
-/**
-DQC Rules
- (c) Copyright 2017 - 2024, XBRL US Inc. All rights reserved.
- See https://xbrl.us/dqc-license for license information.
- See https://xbrl.us/dqc-patent for patent infringement notice.
-Taxonomy: US GAAP 2020
-**/
-
-RULE-NAME-PREFIX DQC
-
-
-ASSERT US.0117.9574 SATISFIED
-$rule_id = (rule-name().split('.'))[rule-name().split('.').length];
-
-/** Get the DRS Roles and dimensions **/
-$drs_roles = set(for $y in $STATEMENT_CUBES 
-					list($y.drs-role, $y.dimensions, $y));
-
-/** GET THE DOCUMENT PERIOD 
-** Only use facts where the duration matches
-** This is done so that the statement cube dosent include peridos that were not reported in the cube.
-**/
-
-$document_period = first(list({covered @concept.local-name = 'DocumentType'}));
-$document_period_duration = $document_period.period.days;
-
-/** Go through each cube **/
-for $drs_role in $drs_roles
-	for $dimension in $drs_role[2]
-		$dim = $dimension.concept.name
-		/**if $dim.local-name in list('LegalEntityAxis','ConsolidatedEntitiesAxis') or $dim.local-name not in list('StatementClassOfStockAxis')**/
-		if $dim.local-name in list('StatementClassOfStockAxis', 'ProductOrServiceAxis', 'PropertyPlantAndEquipmentByTypeAxis','LongtermDebtTypeAxis','RelatedPartyTransactionsByRelatedPartyAxis','StatementBusinessSegmentsAxis', 'LimitedPartnersCapitalAccountByClassAxis','PartnerTypeOfPartnersCapitalAccountAxis','FiniteLivedIntangibleAssetsByMajorClassAxis','FinancialInstrumentAxis','InformationByCategoryOfDebtSecurityAxis')
-			$members = navigate dimensions descendants from $dimension.concept drs-role $drs_role[1] returns target-name
-
-			$domain = navigate dimensions dimension-domain descendants from $dimension.concept drs-role $drs_role[1] returns set target-name
-
-			/** We need some code here to determine if the rule should run when mutiple breakdowns are defined using multiple dimensions
-			An example is where revenue is broken down by product and then a product category is broken down by related party with not subtotal for the product.
-			**/
-
-			/** Step 1 - Identify facts in the cube that have 2 or more dimensions including the target dimension **/
-
-			$factsWithMutipleDimensions = list({covered-dims nonils @cube.drs-role = $drs_role[1] @$dim = * where $fact.concept.is-monetary and ($fact.dimensions.keys.name).length > 1})
-
-			$SubTotalExists = if $factsWithMutipleDimensions.length > 0
-								/**Step2 Identify members of TargetDim with more than one dimension so we can determine if a subtotal was included.
-								**/
-								$MembersOfTargetDim = (filter $factsWithMutipleDimensions returns $item.dimension($dim).name).to-set
-
-								/**Step 3 - Identify if that target dimension members are reported as a subtotal **/
-								
-								all(set(for $SubMember in $MembersOfTargetDim
-											exists([@cube.drs-role = $drs_role[1] @$dim = $SubMember where $fact.concept.is-monetary])
-										))
-								else
-									true
-				/** Identify if facts exist for the dimension and concept in a parenthetical hypercube **/
-			    $factsInParenthetical = list([nonils @cube in $STATEMENT_PARENTHETICAL_CUBES  @$dim = *]) 
-
-				$NoFactsInParentheticalFlag = $factsInParenthetical.length == 0
-
-				/** Identify if facts exist for the dimension and concept in a notes hypercube **/
-				$factsInNotes = list([nonils @cube in $NOTES_CUBES  @$dim = *])
-
-				/** Gets those values in the cube that are monetary and match the reporting period duration or the reporting period instant of the required context.**/
-				$TotalDefault = [nonils @cube.drs-role = $drs_role[1] @$dim in $domain where $fact.concept.is-monetary and ($fact.period.days == 0 or $fact.period.days == $document_period_duration)]
-
-				$noFactsInNotes = $factsInNotes.length == 0
-
-				$DimValueGreaterThanTotal = if $noFactsInNotes 
-												false
-											else
-												max($factsInNotes) > $TotalDefault
-										
-				/** Get a set  of the unique members **/
-				$member_descendants = $members.to-set - $domain;
-				
-			if $SubTotalExists and ($noFactsInNotes or $DimValueGreaterThanTotal) and $NoFactsInParentheticalFlag
-				/** Generate a list of the member values to sum. It excludes member values that are included as a subtotal, by checking if a members ancestor has a value. If yes, then the value is excluded. **/
-				$member_facts = list(for $member in $member_descendants
-									$ancestors_list = (navigate dimensions domain-member ancestors from $member drs-role $drs_role[1] returns set (target-name)) - $domain;
-									if list([nonils @cube.drs-role = $drs_role[1] @$dim in $ancestors_list where $fact.concept.is-monetary]).length > 0
-										skip
-									else 
-										[nonils @cube.drs-role = $drs_role[1] @$dim = $member where $fact.concept.is-monetary]);
-				/** If there are no member facts the rule ends otherwise the subtotal is evaluated **/
-				if 	$member_facts.length == 0 
-					skip
-				else		
-					/** aggregate the fact values on the axis **/
-					$member_sums = sum($member_facts);
-					/** Calculate the minimum decimals **/
-
-					$min_decimals = min(list(for $z in $member_facts
-					if $z == none 
-						skip
-					else
-						$z.decimals));
-
-					$member_string = sum(list(for $member_fact in $member_facts
-						"\t" + $member_fact.dimension($dim).local-name + " \t --> {$member_fact}" + " \t --> {$member_fact.dimensions.join(', ','=')} \n"));
-
-					/** Get the financial statement cube **/
-					$bs_cubes = (filter $STATEMENT_CUBES  where $item.drs-role == $drs_role[1]).to-list;
-					/** Check if the FASB Exception for 606 applies **/
-					if $bs_cubes.length > 0 and $TotalDefault.name in list(RevenueFromContractWithCustomerExcludingAssessedTax, RevenueFromContractWithCustomerIncludingAssessedTax) and $dim == srt:ProductOrServiceAxis
-						$bs_cube = $bs_cubes[1]
-						if  $bs_cube.primary-concepts.name.contains(NoninterestIncome)
-							/** This takes into account those cases for Banks and FASB guidance https://www.fasb.org/revenue_2020 and calculation of non interest income.
-							** See Figure 13b-1a. Unfortunately the breakdown for 606 revenue for banks get interlaced and non-dimensional. For now
-							** this rule excludes those cases where the bank breaks down revenue and uses the product or service axis and the element NonInterestIncome
-							** appears in the cube and the value of the default is greater than the value of the members. In these cases a remainder is embedded somewhere else.
-							**/
-							$additional_message = "The value of the dimensions is greater than the default. In the cases of banks reporting non interest income the value of the revenue default should be at least greater than the dimensionalized values."
-							tolerance_for_decimals_comp($member_sums, $TotalDefault, $min_decimals, 2) and $member_sums > $TotalDefault
-						else
-							if $member_sums < $TotalDefault and $bs_cube.primary-concepts.name.contains(Revenues)
-								$calcRevComponents = navigate summation-item descendants from Revenues role $bs_cube.drs-role.uri returns set (target-name);
-								if $calcRevComponents.length > 1 and ($calcRevComponents intersect set(RevenueFromContractWithCustomerExcludingAssessedTax, RevenueFromContractWithCustomerIncludingAssessedTax)).length > 0 /** This checks that the breakdown could have a rev item that is 606 and non 606 **/
-									false
-								else
-									$additional_message = "The calculation breakdown of Revenues should include both Revenue From Contract With Customers and at least one additional revenue item that includes both 606 and non 606 income, if the sum of Revenue From Contract With Customers breakdown is not equal to the aggregated value of the dimension members on the ProductOrServiceAxis. Either add a calculation breakdown of Revenues or represent all the 606 revenue as members."
-									tolerance_for_decimals_comp($member_sums, $TotalDefault, $min_decimals, 2)
-							else
-								$additional_message = "When breaking down 606 revenue using the product or service axis and the total does not aggregate, then the element NoninterestIncome income should be used as the total to comply with the FASB guidance for breaking down 606 revenue. To correct this error ensure that a the element NoninterestIncome is included in the presentation and definition linkbases."
-								tolerance_for_decimals_comp($member_sums, $TotalDefault, $min_decimals, 2)
-					else
-						$additional_message = ""
-						tolerance_for_decimals_comp($member_sums, $TotalDefault, $min_decimals, 2)
-			else
-				skip
-		else
-			skip
-	
-message
-"In the statement {$drs_role[1].description} the concept {$TotalDefault.name} with a value of {$TotalDefault} is not equal to the dimensional breakdown of {$member_sums} using the dimension {$dim} which is comprised of the members {$member_descendants.join(", ")}:
-{$member_string}
-
-On the face financial statements it is expected that values reported are dimensionally complete for a given line item. If you added up the values of the dimensions the resulting sum should represent the actual aggregate value.  This rule takes the dimensional values of an axis reported on the face financial statements and adds them up and compares them to the actual aggregate value reported anywhere in the filing. If they are different the rule reports an error.
-{$additional_message}
-The properties of this {$TotalDefault.concept.name} fact are:
-Period :{$TotalDefault.period}
-Unit : {$TotalDefault.unit}
-Dimensions : {$TotalDefault.dimensions.join(', ','=')}
-Rule Element Id:{$rule_id}
-Rule version: {$ruleVersion}"
-
-
-severity error
-
-effectiveDate $effective_dates[$rule_id]
-
-rule-focus $TotalDefault
-
-ASSERT US.0117.10093 SATISFIED
-$rule_id = (rule-name().split('.'))[rule-name().split('.').length];
-
-/** Get the DRS Roles and dimensions **/
-$drs_roles = set(for $y in $STATEMENT_CUBES 
-					list($y.drs-role, $y.dimensions, $y));
-
-/** GET THE DOCUMENT PERIOD 
-** Only use facts where the duration matches
-** This is done so that the statement cube dosent include peridos that were not reported in the cube.
-**/
-
-$document_period = first(list({covered @concept.local-name = 'DocumentType'}));
-$document_period_duration = $document_period.period.days;
-
-/** Go through each cube **/
-for $drs_role in $drs_roles
-	for $dimension in $drs_role[2]
-		$dim = $dimension.concept.name
-		/**if $dim.local-name in list('LegalEntityAxis','ConsolidatedEntitiesAxis') or $dim.local-name not in list('StatementClassOfStockAxis')**/
-		if $dim.local-name in list('StatementClassOfStockAxis', 'ProductOrServiceAxis', 'PropertyPlantAndEquipmentByTypeAxis','LongtermDebtTypeAxis','RelatedPartyTransactionsByRelatedPartyAxis','StatementBusinessSegmentsAxis', 'LimitedPartnersCapitalAccountByClassAxis','PartnerTypeOfPartnersCapitalAccountAxis','FiniteLivedIntangibleAssetsByMajorClassAxis','FinancialInstrumentAxis','InformationByCategoryOfDebtSecurityAxis')
-			
-			/** We need some code here to determine if the rule should run when mutiple breakdowns are defined using multiple dimensions
-			An example is where revenue is broken down by product and then a product category is broken down by related party with not subtotal for the product.
-			**/
-
-			/** Step 1 - Identify facts in the cube that have 2 or more dimensions including the target dimension **/
-
-			$factsWithMutipleDimensions = list({covered-dims nonils @cube.drs-role = $drs_role[1] @$dim = * where $fact.concept.is-monetary and ($fact.dimensions.keys.name).length == 2})
-
-			if $factsWithMutipleDimensions.length == 0
-				skip
-			else
-				/**Step2 Identify members of TargetDim with more than one dimension so we can determine if a subtotal was included.
-				**/
-				$MembersOfTargetDim = (filter $factsWithMutipleDimensions returns $item.dimension($dim).name).to-set
-
-				for $SubMember in $MembersOfTargetDim
-
-						/** Get second dimension member **/
-						$Dim2Facts = list({covered-dims nonils @cube.drs-role = $drs_role[1] @$dim = $SubMember where $fact.concept.is-monetary and ($fact.dimensions.keys.name).length == 2})
-
-						$Dim2Dimensions = sum((filter $Dim2Facts returns $item.dimensions.keys.name).to-set) - set($dim)
-
-						$Dim2Dimension = first($Dim2Dimensions);
-
-						$factsWithMoreThanTwoDimensions = list({covered-dims nonils @cube.drs-role = $drs_role[1] @$dim = $SubMember  @$Dim2Dimension = * where $fact.concept.is-monetary and ($fact.dimensions.keys.name).length > 2})
-
-						$DoSubTotalExists = CheckSubTotalExists($factsWithMoreThanTwoDimensions,$drs_role, $dim, $SubMember, $Dim2Dimension)
-
-						/** Identify if facts exist for the dimensions and concept in a notes hypercube If they do then the rule will not run as we get bleed through from other hypercubes.**/
-						$factsInNotes = list([nonils @cube in $NOTES_CUBES  @$dim = $SubMember  @$Dim2Dimension = *])
-
-						/** Gets those values in the cube that are monetary and match the reporting period duration or the reporting period instant of the required context.**/
-						$TotalDefault = [nonils @cube.drs-role = $drs_role[1] @$dim = $SubMember where $fact.concept.is-monetary and ($fact.period.days == 0 or $fact.period.days == $document_period_duration)]
-
-						$noFactsInNotes = $factsInNotes.length == 0
-
-						$DimValueGreaterThanTotal = if $noFactsInNotes 
-														false
-													else
-														max($factsInNotes) > $TotalDefault
-						
-					
-						if $DoSubTotalExists and ($noFactsInNotes or $DimValueGreaterThanTotal) and exists($TotalDefault) and not (set('LegalEntityAxis').contains($Dim2Dimension.local-name))
-							$member_facts = list([covered-dims nonils @cube.drs-role = $drs_role[1] @$dim = $SubMember @$Dim2Dimension = * where $fact.concept.is-monetary]);
-							/** If there are no member facts the rule ends otherwise the subtotal is evaluated **/
-								
-								/** aggregate the fact values on the axis **/
-								$member_sums = sum($member_facts);
-								/** Calculate the minimum decimals **/
-
-								$min_decimals = min(list(for $z in $member_facts
-								if $z == none 
-									skip
-								else
-									$z.decimals));
-
-								$member_string = sum(list(for $member_fact in $member_facts
-									"\t" + $member_fact.dimension($dim).local-name + " \t --> {$member_fact}" + " \t --> {$member_fact.dimensions.join(', ','=')} \n"));
-
-								tolerance_for_decimals_comp($member_sums, $TotalDefault, $min_decimals, 2)
-						else
-							skip
-				
-		else
-			skip
-	
-message
-"In the statement {$drs_role[1].description} the concept {$TotalDefault.name} with a value of {$TotalDefault} and dimension of {$dim} and member of {$SubMember} is not equal to the dimensional breakdown of {$member_sums} using the dimension {$dim} and the second dimension {$Dim2Dimension}:
-{$member_string}
-
-On the face financial statements it is expected that values reported are dimensionally complete for a given line item. If you added up the values of the dimensions the resulting sum should represent the actual aggregate value.  This rule takes the dimensional values of an axis reported on the face financial statements and adds them up and compares them to the actual aggregate value reported anywhere in the filing. If they are different the rule reports an error.
-
-The properties of this {$TotalDefault.concept.name} fact are:
-Period :{$TotalDefault.period}
-Unit : {$TotalDefault.unit}
-Dimensions : {$TotalDefault.dimensions.join(', ','=')}
-Rule Element Id:{$rule_id}
-Rule version: {$ruleVersion}"
-
-
-severity error
-
-effectiveDate $effective_dates[$rule_id]
-
-rule-focus $TotalDefault
-
-
-
-
-function CheckSubTotalExists($factsWithMoreThanTwoDimensions,$drs_role, $dim, $SubMember, $Dim2Dimension)
-  												if $factsWithMoreThanTwoDimensions.length > 0
-												/**Step2 Identify members of SubDim with more than two dimension so we can determine if a subtotal was included.
-												**/
-												$MembersOfSubDim = (filter $factsWithMoreThanTwoDimensions returns $item.dimension($Dim2Dimension).name).to-set
-
-												/**Step 3 - Identify if that Sub dimension members are reported as a subtotal **/
-												
-												all(set(for $SubSubMember in $MembersOfSubDim
-															exists([@cube.drs-role = $drs_role[1] @$dim = $SubMember @$Dim2Dimension = $SubSubMember where $fact.concept.is-monetary])
-														))
-												else
->>>>>>> 837df8a2
 													true