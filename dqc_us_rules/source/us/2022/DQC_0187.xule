<<<<<<< HEAD
/**
DQC Rules
 (c) Copyright 2017 - 2024 XBRL US Inc. All rights reserved.
 See https://xbrl.us/dqc-license for license information.
 See https://xbrl.us/dqc-patent for patent infringement notice.
Taxonomy: US GAAP All

WARNING : THIS IS A SINGLE FILE ON CHANGE TO THIS AFFECTS 5 files 2024, 2023, 2022, 2021, 2020
This was created using a hardlink ln {original} {new}
**/

RULE-NAME-PREFIX DQC

/** Check PPEGross is calculated correctly **/
ASSERT US.0187.10173 satisfied
$rule_id = (rule-name().split('.'))[rule-name().split('.').length];

$ppe_gross = {nonils @concept=PropertyPlantAndEquipmentGross};
$ppe_Gross_dim_components = list({nonils @concept=PropertyPlantAndEquipmentGross @PropertyPlantAndEquipmentByTypeAxis=*});
$ppe_Gross_dim_components_sum = sum($ppe_Gross_dim_components)

$ppe_gross < $ppe_Gross_dim_components_sum

message
"The value of PropertyPlantAndEquipmentGross is reported as {$ppe_gross}. The dimensional breakdown of PropertyPlantAndEquipmentGross using the axis PropertyPlantAndEquipmentByTypeAxis aggregates to a total of {$ppe_Gross_dim_components_sum}.  This is more than the value of PropertyPlantAndEquipmentGross.

The dimensional values reported are as follows:
{$ppe_Gross_dim_components.join(', ')}

Rule Element Id:{$rule_id}
Rule version: {$ruleVersion}
"

severity error
rule-focus $ppe_gross
effectiveDate $effective_dates[$rule_id]


assert US.0187.10174 satisfied

$rule_id = (rule-name().split('.'))[rule-name().split('.').length];

$base = {nonils @PropertyPlantAndEquipmentGross};
$agg = {nonils @PropertyPlantAndEquipmentNet}#a1 <+> {nonils @AccumulatedDepreciationDepletionAndAmortizationPropertyPlantAndEquipment}#a2;
$decimal_tolerance_factor = 2;

tolerance_for_decimals($base, $agg, $decimal_tolerance_factor)

message

"{$base.concept.label.text} with a value of {$base} is not equal to the combined total of {$a1.concept.label.text} and {$a2.concept.label.text} ( {$a1} + {$a2} ) with a value of {$agg}. 

These values should be equal.
The properties of this {$base.concept} fact are:
Period :{$base.period}
Dimensions :  {$base.dimensions.join(', ','=')}
Unit : {$base.unit}
Decimals of {$base.concept.label.text} : {$base.decimals}
Decimals of {$a1.concept.label.text} : {$a1.decimals}
Decimals of {$a2.concept.label.text} : {$a2.decimals}

Rule Element Id:{$rule_id}
Rule version: {$ruleVersion}"

severity error

effectiveDate $effective_dates[$rule_id]

assert US.0187.10175 satisfied

$rule_id = (rule-name().split('.'))[rule-name().split('.').length];

$base = {nonils @PropertyPlantAndEquipmentAndFinanceLeaseRightOfUseAssetBeforeAccumulatedDepreciationAndAmortization};
$agg = {nonils @PropertyPlantAndEquipmentAndFinanceLeaseRightOfUseAssetAfterAccumulatedDepreciationAndAmortization}#a1 <+> {nonils @PropertyPlantAndEquipmentAndFinanceLeaseRightOfUseAssetAccumulatedDepreciationAndAmortization}#a2;
$decimal_tolerance_factor = 2;

tolerance_for_decimals($base, $agg, $decimal_tolerance_factor)

message

"{$base.concept.label.text} with a value of {$base} is not equal to the combined total of {$a1.concept.label.text} and {$a2.concept.label.text} ( {$a1} + {$a2} ) with a value of {$agg}. 

These values should be equal.
The properties of this {$base.concept} fact are:
Period :{$base.period}
Dimensions :  {$base.dimensions.join(', ','=')}
Unit : {$base.unit}
Decimals of {$base.concept.label.text} : {$base.decimals}
Decimals of {$a1.concept.label.text} : {$a1.decimals}
Decimals of {$a2.concept.label.text} : {$a2.decimals}

Rule Element Id:{$rule_id}
Rule version: {$ruleVersion}"

severity error

effectiveDate $effective_dates[$rule_id]


/** Check PPEGross is calculated correctly **/
ASSERT US.0187.10176 satisfied
$rule_id = (rule-name().split('.'))[rule-name().split('.').length];

$ppe_gross = {nonils @concept=PropertyPlantAndEquipmentGross};
$ppe_Gross_dim_components = list({nonils @concept=PropertyPlantAndEquipmentGross @PublicUtilityAxis=*});
$ppe_Gross_dim_components_sum = sum($ppe_Gross_dim_components)

$ppe_gross < $ppe_Gross_dim_components_sum

message
"The value of PropertyPlantAndEquipmentGross is reported as {$ppe_gross}. The dimensional breakdown of PropertyPlantAndEquipmentGross using the axis PublicUtilityAxis aggregates to a total of {$ppe_Gross_dim_components_sum}.  This is more than the value of PropertyPlantAndEquipmentGross.

The dimensional values reported are as follows:
{$ppe_Gross_dim_components.join(', ')}

Rule Element Id:{$rule_id}
Rule version: {$ruleVersion}
"

severity error
rule-focus $ppe_gross
effectiveDate $effective_dates[$rule_id]
=======
/**
DQC Rules
 (c) Copyright 2017 - 2024, XBRL US Inc. All rights reserved.
 See https://xbrl.us/dqc-license for license information.
 See https://xbrl.us/dqc-patent for patent infringement notice.
Taxonomy: US GAAP All

WARNING : THIS IS A SINGLE FILE ON CHANGE TO THIS AFFECTS 5 files 2024, 2023, 2022, 2021, 2020
This was created using a hardlink ln {original} {new}
**/

RULE-NAME-PREFIX DQC

/** Check PPEGross is calculated correctly **/
ASSERT US.0187.10173 satisfied
$rule_id = (rule-name().split('.'))[rule-name().split('.').length];

$ppe_gross = {nonils @concept=PropertyPlantAndEquipmentGross};
$ppe_Gross_dim_components = list({nonils @concept=PropertyPlantAndEquipmentGross @PropertyPlantAndEquipmentByTypeAxis=*});
$ppe_Gross_dim_components_sum = sum($ppe_Gross_dim_components)
if $ppe_Gross_dim_components_sum == none
    skip
else
    $ppe_gross < $ppe_Gross_dim_components_sum

message
"The value of PropertyPlantAndEquipmentGross is reported as {$ppe_gross}. The dimensional breakdown of PropertyPlantAndEquipmentGross using the axis PropertyPlantAndEquipmentByTypeAxis aggregates to a total of {$ppe_Gross_dim_components_sum}.  This is more than the value of PropertyPlantAndEquipmentGross.

The dimensional values reported are as follows:
{$ppe_Gross_dim_components.join(', ')}

Rule Element Id:{$rule_id}
Rule version: {$ruleVersion}
"

severity error
rule-focus $ppe_gross
effectiveDate $effective_dates[$rule_id]


assert US.0187.10174 satisfied

$rule_id = (rule-name().split('.'))[rule-name().split('.').length];

$base = {nonils @PropertyPlantAndEquipmentGross};
$agg = {nonils @PropertyPlantAndEquipmentNet}#a1 <+> {nonils @AccumulatedDepreciationDepletionAndAmortizationPropertyPlantAndEquipment}#a2;
$decimal_tolerance_factor = 2;

tolerance_for_decimals($base, $agg, $decimal_tolerance_factor)

message

"{$base.concept.label.text} with a value of {$base} is not equal to the combined total of {$a1.concept.label.text} and {$a2.concept.label.text} ( {$a1} + {$a2} ) with a value of {$agg}. 

These values should be equal.
The properties of this {$base.concept} fact are:
Period :{$base.period}
Dimensions :  {$base.dimensions.join(', ','=')}
Unit : {$base.unit}
Decimals of {$base.concept.label.text} : {$base.decimals}
Decimals of {$a1.concept.label.text} : {$a1.decimals}
Decimals of {$a2.concept.label.text} : {$a2.decimals}

Rule Element Id:{$rule_id}
Rule version: {$ruleVersion}"

severity error

effectiveDate $effective_dates[$rule_id]

assert US.0187.10175 satisfied

$rule_id = (rule-name().split('.'))[rule-name().split('.').length];

$base = {nonils @PropertyPlantAndEquipmentAndFinanceLeaseRightOfUseAssetBeforeAccumulatedDepreciationAndAmortization};
$agg = {nonils @PropertyPlantAndEquipmentAndFinanceLeaseRightOfUseAssetAfterAccumulatedDepreciationAndAmortization}#a1 <+> {nonils @PropertyPlantAndEquipmentAndFinanceLeaseRightOfUseAssetAccumulatedDepreciationAndAmortization}#a2;
$decimal_tolerance_factor = 2;

tolerance_for_decimals($base, $agg, $decimal_tolerance_factor)

message

"{$base.concept.label.text} with a value of {$base} is not equal to the combined total of {$a1.concept.label.text} and {$a2.concept.label.text} ( {$a1} + {$a2} ) with a value of {$agg}. 

These values should be equal.
The properties of this {$base.concept} fact are:
Period :{$base.period}
Dimensions :  {$base.dimensions.join(', ','=')}
Unit : {$base.unit}
Decimals of {$base.concept.label.text} : {$base.decimals}
Decimals of {$a1.concept.label.text} : {$a1.decimals}
Decimals of {$a2.concept.label.text} : {$a2.decimals}

Rule Element Id:{$rule_id}
Rule version: {$ruleVersion}"

severity error

effectiveDate $effective_dates[$rule_id]


/** Check PPEGross is calculated correctly **/
ASSERT US.0187.10176 satisfied
$rule_id = (rule-name().split('.'))[rule-name().split('.').length];

$ppe_gross = {nonils @concept=PropertyPlantAndEquipmentGross};
$ppe_Gross_dim_components = list({nonils @concept=PropertyPlantAndEquipmentGross @PublicUtilityAxis=*});
$ppe_Gross_dim_components_sum = sum($ppe_Gross_dim_components)
if $ppe_Gross_dim_components_sum == none
    skip
else
    $ppe_gross < $ppe_Gross_dim_components_sum

message
"The value of PropertyPlantAndEquipmentGross is reported as {$ppe_gross}. The dimensional breakdown of PropertyPlantAndEquipmentGross using the axis PublicUtilityAxis aggregates to a total of {$ppe_Gross_dim_components_sum}.  This is more than the value of PropertyPlantAndEquipmentGross.

The dimensional values reported are as follows:
{$ppe_Gross_dim_components.join(', ')}

Rule Element Id:{$rule_id}
Rule version: {$ruleVersion}
"

severity error
rule-focus $ppe_gross
effectiveDate $effective_dates[$rule_id]
>>>>>>> 1156cd8e
<|MERGE_RESOLUTION|>--- conflicted
+++ resolved
@@ -1,127 +1,3 @@
-<<<<<<< HEAD
-/**
-DQC Rules
- (c) Copyright 2017 - 2024 XBRL US Inc. All rights reserved.
- See https://xbrl.us/dqc-license for license information.
- See https://xbrl.us/dqc-patent for patent infringement notice.
-Taxonomy: US GAAP All
-
-WARNING : THIS IS A SINGLE FILE ON CHANGE TO THIS AFFECTS 5 files 2024, 2023, 2022, 2021, 2020
-This was created using a hardlink ln {original} {new}
-**/
-
-RULE-NAME-PREFIX DQC
-
-/** Check PPEGross is calculated correctly **/
-ASSERT US.0187.10173 satisfied
-$rule_id = (rule-name().split('.'))[rule-name().split('.').length];
-
-$ppe_gross = {nonils @concept=PropertyPlantAndEquipmentGross};
-$ppe_Gross_dim_components = list({nonils @concept=PropertyPlantAndEquipmentGross @PropertyPlantAndEquipmentByTypeAxis=*});
-$ppe_Gross_dim_components_sum = sum($ppe_Gross_dim_components)
-
-$ppe_gross < $ppe_Gross_dim_components_sum
-
-message
-"The value of PropertyPlantAndEquipmentGross is reported as {$ppe_gross}. The dimensional breakdown of PropertyPlantAndEquipmentGross using the axis PropertyPlantAndEquipmentByTypeAxis aggregates to a total of {$ppe_Gross_dim_components_sum}.  This is more than the value of PropertyPlantAndEquipmentGross.
-
-The dimensional values reported are as follows:
-{$ppe_Gross_dim_components.join(', ')}
-
-Rule Element Id:{$rule_id}
-Rule version: {$ruleVersion}
-"
-
-severity error
-rule-focus $ppe_gross
-effectiveDate $effective_dates[$rule_id]
-
-
-assert US.0187.10174 satisfied
-
-$rule_id = (rule-name().split('.'))[rule-name().split('.').length];
-
-$base = {nonils @PropertyPlantAndEquipmentGross};
-$agg = {nonils @PropertyPlantAndEquipmentNet}#a1 <+> {nonils @AccumulatedDepreciationDepletionAndAmortizationPropertyPlantAndEquipment}#a2;
-$decimal_tolerance_factor = 2;
-
-tolerance_for_decimals($base, $agg, $decimal_tolerance_factor)
-
-message
-
-"{$base.concept.label.text} with a value of {$base} is not equal to the combined total of {$a1.concept.label.text} and {$a2.concept.label.text} ( {$a1} + {$a2} ) with a value of {$agg}. 
-
-These values should be equal.
-The properties of this {$base.concept} fact are:
-Period :{$base.period}
-Dimensions :  {$base.dimensions.join(', ','=')}
-Unit : {$base.unit}
-Decimals of {$base.concept.label.text} : {$base.decimals}
-Decimals of {$a1.concept.label.text} : {$a1.decimals}
-Decimals of {$a2.concept.label.text} : {$a2.decimals}
-
-Rule Element Id:{$rule_id}
-Rule version: {$ruleVersion}"
-
-severity error
-
-effectiveDate $effective_dates[$rule_id]
-
-assert US.0187.10175 satisfied
-
-$rule_id = (rule-name().split('.'))[rule-name().split('.').length];
-
-$base = {nonils @PropertyPlantAndEquipmentAndFinanceLeaseRightOfUseAssetBeforeAccumulatedDepreciationAndAmortization};
-$agg = {nonils @PropertyPlantAndEquipmentAndFinanceLeaseRightOfUseAssetAfterAccumulatedDepreciationAndAmortization}#a1 <+> {nonils @PropertyPlantAndEquipmentAndFinanceLeaseRightOfUseAssetAccumulatedDepreciationAndAmortization}#a2;
-$decimal_tolerance_factor = 2;
-
-tolerance_for_decimals($base, $agg, $decimal_tolerance_factor)
-
-message
-
-"{$base.concept.label.text} with a value of {$base} is not equal to the combined total of {$a1.concept.label.text} and {$a2.concept.label.text} ( {$a1} + {$a2} ) with a value of {$agg}. 
-
-These values should be equal.
-The properties of this {$base.concept} fact are:
-Period :{$base.period}
-Dimensions :  {$base.dimensions.join(', ','=')}
-Unit : {$base.unit}
-Decimals of {$base.concept.label.text} : {$base.decimals}
-Decimals of {$a1.concept.label.text} : {$a1.decimals}
-Decimals of {$a2.concept.label.text} : {$a2.decimals}
-
-Rule Element Id:{$rule_id}
-Rule version: {$ruleVersion}"
-
-severity error
-
-effectiveDate $effective_dates[$rule_id]
-
-
-/** Check PPEGross is calculated correctly **/
-ASSERT US.0187.10176 satisfied
-$rule_id = (rule-name().split('.'))[rule-name().split('.').length];
-
-$ppe_gross = {nonils @concept=PropertyPlantAndEquipmentGross};
-$ppe_Gross_dim_components = list({nonils @concept=PropertyPlantAndEquipmentGross @PublicUtilityAxis=*});
-$ppe_Gross_dim_components_sum = sum($ppe_Gross_dim_components)
-
-$ppe_gross < $ppe_Gross_dim_components_sum
-
-message
-"The value of PropertyPlantAndEquipmentGross is reported as {$ppe_gross}. The dimensional breakdown of PropertyPlantAndEquipmentGross using the axis PublicUtilityAxis aggregates to a total of {$ppe_Gross_dim_components_sum}.  This is more than the value of PropertyPlantAndEquipmentGross.
-
-The dimensional values reported are as follows:
-{$ppe_Gross_dim_components.join(', ')}
-
-Rule Element Id:{$rule_id}
-Rule version: {$ruleVersion}
-"
-
-severity error
-rule-focus $ppe_gross
-effectiveDate $effective_dates[$rule_id]
-=======
 /**
 DQC Rules
  (c) Copyright 2017 - 2024, XBRL US Inc. All rights reserved.
@@ -247,5 +123,4 @@
 
 severity error
 rule-focus $ppe_gross
-effectiveDate $effective_dates[$rule_id]
->>>>>>> 1156cd8e
+effectiveDate $effective_dates[$rule_id]