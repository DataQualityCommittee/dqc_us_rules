--- conflicted
+++ resolved
@@ -64,11 +64,7 @@
 				else
 					/** Get a list of values for this element **/
 
-<<<<<<< HEAD
-					$FS_Concept_Item = list(nonils covered @concept = $FS_concept where $fact != 0}).sort;
-=======
 					$FS_Concept_Item = list({nonils covered @concept = $FS_concept where $fact != 0}).sort;
->>>>>>> 945f0eb2
 					
 					if $FS_Concept_Item.length > 0
 
