/**
DQC Rules
 (c) Copyright 2017 - 2022, XBRL US Inc. All rights reserved.
 See https://xbrl.us/dqc-license for license information.
 See https://xbrl.us/dqc-patent for patent infringement notice.
Taxonomy: US GAAP 2022
**/


rule-name-prefix DQC

assert US.0135.9835 satisfied

$ruleId = (rule-name().split('.'))[rule-name().split('.').length];

$decimal_tolerance_factor = 20;
<<<<<<< HEAD

=======
>>>>>>> 41580aed
/** Is this report a 10-K **/
if set('10-K','10-KT','10-K/A','20-F').contains([covered @concept.local-name ='DocumentType'])
	
	/** Identify all presentation networks in the company extension **/

	$allNetworks = $PRES_NETWORKS;

	/** eliminate reports with no presentations containg a statement **/

	$fsNetworks = filter $allNetworks where $item.role.description.contains('- Statement ');
	
	if $fsNetworks.length == 0
			skip
	else

		/** Get all concepts in FS Networks **/
		$fsConcepts = sum(set(for ($network in $fsNetworks)
									$network.concepts));

		/** Get the QName of FS elements that are monetary **/
		$fsConceptsQname_pre_all = filter $fsConcepts where $item.is-monetary returns $item.name;

		/** Get calculation descendants of $fsConceptsQname as this indicates they have a reconciliation of the items in the financials**/

		$fsConceptsQname = navigate summation-item descendants include start from $fsConceptsQname_pre_all returns set (target-name)

		/** Get the list of items to check **/
		for $ext_pairs in $EXT_ENUM
			$FS_concept = $ext_pairs[1]
			$related_ext_enum = $ext_pairs[2]

			/** Identify if required element disclosure  is contained in the financial statements 
			** Exclude lease items already checked in other rules.
			**/
			if ($fsConceptsQname.contains($FS_concept)) or ($FS_concept in ($LEASE_ITEMS + $NON_REQUIRED_CAPTION_DISCLOSURE))
				 or ($FS_concept in $DEFINED_BENEFIT_COST_FS_LINE_ITEMS and  NetPeriodicDefinedBenefitsExpenseReversalOfExpenseExcludingServiceCostComponent in $fsConceptsQname)
                    
				/** If the concept is in the FS then stop the rule **/
				false
			else

				/** get set of ancestor calculation concepts and test if in financial statement items to exclude from rule as has linkage back to financials through a calculation**/

				$fsConceptsQnameAncestor = navigate summation-item ancestors from $FS_concept returns set (target-name)
				
				if $fsConceptsQnameAncestor.intersect($fsConceptsQname).length > 0
					false
				else
					/** Get a list of values for this element **/

<<<<<<< HEAD
					$FS_Concept_Item = list(nonils covered @concept = $FS_concept where $fact != 0}).sort;
=======
					$FS_Concept_Item = list({nonils covered @concept = $FS_concept where $fact != 0}).sort;
>>>>>>> 41580aed
					
					if $FS_Concept_Item.length > 0

						/** Get ancestor items **/
						$ancestor_ext_enum = list(for $ancestor in $fsConceptsQnameAncestor
													for $ext_pairs in $EXT_ENUM
														if $ancestor == $ext_pairs[1]
															$ext_pairs[2]
														else
															skip
												)

					/** For pensions we allow the high level element to be used DefinedBenefitPlanNetPeriodicBenefitCostCreditExcludingServiceCostStatementOfIncomeOrComprehensiveIncomeExtensibleList if
					** any of the pension elements are used. So if interest cost is tagged it is ok to use the generic all element as companies often say all of the above items are included in other expenses.
					**/
						
						$related_pension_item_list = if $related_ext_enum in $DEFINED_BENEFIT_COST_EXT_ENUM
													list(DefinedBenefitPlanNetPeriodicBenefitCostCreditExcludingServiceCostStatementOfIncomeOrComprehensiveIncomeExtensibleList)
												else
													list()

						/** This determines the allowable enum items that can be used for this concept **/
						$related_ext_enum_list = list($related_ext_enum) + $related_pension_item_list + $ancestor_ext_enum

						/** Generate pension specific message **/
						$pension_message = if $related_pension_item_list.length > 0
												"In the case of pension elements the element DefinedBenefitPlanNetPeriodicBenefitCostCreditExcludingServiceCostStatementOfIncomeOrComprehensiveIncomeExtensibleList can be used as a catch all for those cases where a company indicates that all pension costs are included in a specific line item on the financial statements. "
											else
												""

						/** Determine if any the extensible list element has been used with a value 
						** Because we use covered we get all the facts with dimensions or not.  THis means no errors are reported if alignment is incorrect.
						** If any of location axis are used then no error is reported. The next rule checks that alignment is appropriate for location axis.
						** In some cases this may cause duplicates
						**/

						if list({nonils covered @concept in $related_ext_enum_list}).length > 0 
							false
<<<<<<< HEAD
						else
=======
						else 
>>>>>>> 41580aed
							$fs_fact_values_decimals = filter (list({nonils covered @concept.is-monetary = true})) returns $item.decimals;
							$fs_decimals = most_frequent($fs_fact_values_decimals)
							$tolerance = (10.power(-1 * $fs_decimals)) * $decimal_tolerance_factor;
							/** This gets the max value either neg or pos **/
							$FS_Concept_Item_abs_only = filter $FS_Concept_Item returns $item.abs;
							$FS_Concept_Item_abs = filter $FS_Concept_Item returns list($item.abs, $item);
							$FS_Concept_Item_abs_sort = $FS_Concept_Item_abs.sort("desc")
							$FS_Concept_Item_max_first = first($FS_Concept_Item_abs_sort)
							$FS_Concept_Item_max = $FS_Concept_Item_max_first[2]
							/** Test if amount is larger than tolerance **/
							if max($FS_Concept_Item_abs_only) > $tolerance
								true
							else 
								false
					else
						false
else
 	false
 
message

"The element {$FS_concept} has been used in the filing but does not appear in the financial statements of the filing. This disclosure should appear in the face financials unless it is included in another account caption. If this is the case the following element(s) {$related_ext_enum_list.to-set.join(",")} should be used to identify the account where the financial statement element {$FS_concept} is included. 
{$pension_message}

The following is an example of a fact that does not have an extensible list.
 
Concept : {$FS_concept}
Value : {$FS_Concept_Item_max}
Period : {$FS_Concept_Item_max.period}
Dimensions : {$FS_Concept_Item_max.dimensions.join(', ','=')}
Unit : {$FS_Concept_Item_max.unit}
Decimals: {$FS_Concept_Item_max.decimals}

Rule Element Id:{$ruleId}
Rule version: {$ruleVersion}"

SEVERITY error
status $status
effectiveDate $effective_dates[$ruleId]

rule-focus $FS_Concept_Item_max 

assert US.0135.9836 satisfied

/** THIS RULE ONLY CHECKS THOSE FACTS THAT HAVE USED THE BALANCE SHEET AND INCOME STATEMENT LOCATION AXIS **/
$ruleId = (rule-name().split('.'))[rule-name().split('.').length];

/** Is this report a 10-K **/
if set('10-K','10-KT','10-K/A','20-F').contains([covered @concept.local-name ='DocumentType'])
	
	/** Identify all presentation networks in the company extension **/

	$fsNetworks = filter $PRES_NETWORKS where $item.role.description.contains('- Statement ');

	/** eliminate reports with no presentations such as an 8-K with no financial data**/
	if $fsNetworks.length == 0
			skip
	else

		/** Get all concepts in FS Networks **/
		$fsConcepts = sum(set(for ($network in $fsNetworks)
									$network.concepts));

		/** Get the QName of FS elements that are monetary **/
		$fsConceptsQname = filter $fsConcepts where $item.is-monetary returns $item.name;

		/** Get the list of items to check **/
		for $ext_pairs in $EXT_ENUM
			$FS_concept = $ext_pairs[1]
			$related_ext_enum = $ext_pairs[2]

			/** Identify if required element disclosure  is contained in the financial statements 
			** Exclude lease items already checked in other rules.
			**/
			if ($fsConceptsQname.contains($FS_concept)) or ($FS_concept in ($LEASE_ITEMS + $NON_REQUIRED_CAPTION_DISCLOSURE))
				 or ($FS_concept in $DEFINED_BENEFIT_COST_FS_LINE_ITEMS and  NetPeriodicDefinedBenefitsExpenseReversalOfExpenseExcludingServiceCostComponent in $fsConceptsQname)
				/** If the concept is in the FS then stop the rule **/
				false
			else
				/** Get a list of elements **/

				if taxonomy().concept($FS_concept).period-type == instant

					$FS_Concept_Item = {nonils @concept = $FS_concept @@BalanceSheetLocationAxis = * @unit = * where $fact != 0};
				    
				
				/** Determine if any the extensible list element has been used with a value 
				** In some cases the context does not need the related extension because it is provided at a different dimensional level.
				** We need to check that either the BS Location or IS location axis has also been used with the item. If any of these axis are used then no error is reported
				**/
					if exists({nonils @concept = $related_ext_enum @@BalanceSheetLocationAxis = *})
						
							false
					else 
						
							true
				else
					$FS_Concept_Item = {nonils @concept = $FS_concept @@IncomeStatementLocationAxis = * @unit = * where $fact != 0};
					
				/** Determine if any the extensible list element has been used with a value 
				** In some cases the context does not need the related extension because it is provided at a different dimensional level.
				** We need to check that either the BS Location or IS location axis has also been used with the item. If any of these axis are used then no error is reported
				**/
					if exists({nonils @concept = $related_ext_enum @@IncomeStatementLocationAxis = *})
						
							false
					else 
						
							true
else
 	false
 
message

"The element {$FS_concept} with a value of {$FS_Concept_Item} has been used in the filing but does not appear in the financial statements of the filing. This disclosure should appear in the face financials unless it is included in another account caption. If this is the case the element {$related_ext_enum} should be used to identify the account where the element {$FS_concept} is included.  Because this value uses a statement location axis the enumerated value should also include the appropriate statement location axis. If there is only one statement location axis value the location axis does not have to be used.

Concept : {$FS_concept}
Period :{$FS_Concept_Item.period}
Dimensions : {$FS_Concept_Item.dimensions.join(', ','=')}
Unit : {$FS_Concept_Item.unit}
Decimals: {$FS_Concept_Item.decimals}

Rule Element Id:{$ruleId}
Rule version: {$ruleVersion}"

SEVERITY error
status $status
effectiveDate $effective_dates[$ruleId]

rule-focus $FS_Concept_Item 

<|MERGE_RESOLUTION|>--- conflicted
+++ resolved
@@ -14,10 +14,6 @@
 $ruleId = (rule-name().split('.'))[rule-name().split('.').length];
 
 $decimal_tolerance_factor = 20;
-<<<<<<< HEAD
-
-=======
->>>>>>> 41580aed
 /** Is this report a 10-K **/
 if set('10-K','10-KT','10-K/A','20-F').contains([covered @concept.local-name ='DocumentType'])
 	
@@ -68,11 +64,7 @@
 				else
 					/** Get a list of values for this element **/
 
-<<<<<<< HEAD
-					$FS_Concept_Item = list(nonils covered @concept = $FS_concept where $fact != 0}).sort;
-=======
 					$FS_Concept_Item = list({nonils covered @concept = $FS_concept where $fact != 0}).sort;
->>>>>>> 41580aed
 					
 					if $FS_Concept_Item.length > 0
 
@@ -111,11 +103,7 @@
 
 						if list({nonils covered @concept in $related_ext_enum_list}).length > 0 
 							false
-<<<<<<< HEAD
-						else
-=======
 						else 
->>>>>>> 41580aed
 							$fs_fact_values_decimals = filter (list({nonils covered @concept.is-monetary = true})) returns $item.decimals;
 							$fs_decimals = most_frequent($fs_fact_values_decimals)
 							$tolerance = (10.power(-1 * $fs_decimals)) * $decimal_tolerance_factor;
