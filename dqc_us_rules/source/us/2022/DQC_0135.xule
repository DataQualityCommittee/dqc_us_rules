--- conflicted
+++ resolved
@@ -1,4 +1,3 @@
-<<<<<<< HEAD
 /**
 DQC Rules
  (c) Copyright 2017 - 2024, XBRL US Inc. All rights reserved.
@@ -222,279 +221,6 @@
 					* TO DO At some point we may want to update to check if there is a total and if not then check the detail.
 					***/
 
-					$FS_Concept_Item = {nonils @concept = $FS_concept @@BalanceSheetLocationAxis = * @unit = * @@BalanceSheetLocationAxis = * @@FairValueByAssetClassAxis != * @@FairValueByLiabilityClassAxis != * @@FinancialInstrumentAxis != * @@RetirementPlanNameAxis != * @@RetirementPlanTypeAxis != * @@RetirementPlanSponsorLocationAxis !=*  @@DerivativeInstrumentRiskAxis != * @@DerivativeInstrumentsGainLossByHedgingRelationshipAxis != * @@EnvironmentalRemediationSiteAxis != * @@HedgingDesignationAxis != * where $fact != 0 or ($fact.dimensions.values.name not in $FairValueBreakdownItemsNotChecked)};
-				    
-				
-				/** Determine if any the extensible list element has been used with a value 
-				** In some cases the context does not need the related extension because it is provided at a different dimensional level.
-				** We need to check that either the BS Location or IS location axis has also been used with the item. If any of these axis are used then no error is reported
-				**/
-					if exists({nonils @concept = $related_ext_enum @@BalanceSheetLocationAxis = *})
-						
-							false
-					else 
-						
-							true
-				else
-					$FS_Concept_Item = {nonils @concept = $FS_concept @@IncomeStatementLocationAxis = * @unit = *  @@FairValueByAssetClassAxis != * @@FairValueByLiabilityClassAxis != * @@FinancialInstrumentAxis != * @@RetirementPlanNameAxis != * @@RetirementPlanTypeAxis != * @@RetirementPlanSponsorLocationAxis !=* @@DerivativeInstrumentRiskAxis != * @@DerivativeInstrumentsGainLossByHedgingRelationshipAxis != * @@EnvironmentalRemediationSiteAxis != * @@HedgingDesignationAxis != * where $fact != 0 or ($fact.dimensions.values.name not in $FairValueBreakdownItemsNotChecked)};
-					
-				/** Determine if any the extensible list element has been used with a value 
-				** In some cases the context does not need the related extension because it is provided at a different dimensional level.
-				** We need to check that either the BS Location or IS location axis has also been used with the item. If any of these axis are used then no error is reported
-				**/
-					if exists({nonils @concept = $related_ext_enum @@IncomeStatementLocationAxis = *})
-						
-							false
-					else 
-						
-							true
-else
- 	false
- 
-message
-
-"The element {$FS_concept} with a value of {$FS_Concept_Item} has been used in the filing but does not appear in the financial statements of the filing. This disclosure should appear in the face financials unless it is included in another account caption. If this is the case the element {$related_ext_enum} should be used to identify the account where the element {$FS_concept} is included.  Because this value uses a statement location axis the enumerated value should also include the appropriate statement location axis. If there is only one statement location axis value the location axis does not have to be used.
-
-If the filing does not disclose the financial statement captions where the amounts appear, an extension element {$NotDisclosedAsImmaterial} can be used. If this element is used, the rule will not produce an error.
-
-Concept : {$FS_concept}
-Period :{$FS_Concept_Item.period}
-Dimensions : {$FS_Concept_Item.dimensions.join(', ','=')}
-Unit : {$FS_Concept_Item.unit}
-Decimals: {$FS_Concept_Item.decimals}
-
-Rule Element Id:{$ruleId}
-Rule version: {$ruleVersion}"
-
-SEVERITY error
-effectiveDate $effective_dates[$ruleId]
-
-rule-focus $FS_Concept_Item 
-
-=======
-/**
-DQC Rules
- (c) Copyright 2017 - 2024, XBRL US Inc. All rights reserved.
- See https://xbrl.us/dqc-license for license information.
- See https://xbrl.us/dqc-patent for patent infringement notice.
-Taxonomy: US GAAP 2022
-**/
-
-
-rule-name-prefix DQC
-
-constant $EXT_ENUM_DICT = $EXT_ENUM.agg-to-dict(1) 
-
-assert US.0135.9835 satisfied
-
-$ruleId = (rule-name().split('.'))[rule-name().split('.').length];
-$decimal_tolerance_factor = 20
-
-/** Is this report a 10-K **/
-if set('10-K','10-KT','10-K/A','20-F').contains([covered @concept.local-name ='DocumentType'])
-	
-	/** Identify all presentation networks in the company extension **/
-	$fsNetworks = filter $PRES_NETWORKS where $item.role.description.contains('- Statement ');
-
-	/** eliminate reports with no presentations such as an 8-K with no financial data**/
-	if $fsNetworks.length == 0
-			skip
-	else
-
-		/** Get all concepts in FS Networks **/
-		$fsConcepts = sum(set(for ($network in $fsNetworks)
-									$network.concepts));
-
-		/** Get the QName of FS elements that are monetary **/
-		$fsConceptsQname_pre_all = filter $fsConcepts where $item.is-monetary returns $item.name;
-
-		/** Get calculation descendants of $fsConceptsQname as this indicates they have a reconciliation of the items in the financials**/
-
-		$fsConceptsQname = navigate summation-item descendants include start from $fsConceptsQname_pre_all returns set (target-name)
-
-		/** Get the list of items to check **/
-		for $ext_pairs in $EXT_ENUM
-			$FS_concept = $ext_pairs[1]
-			$related_ext_enum = $ext_pairs[2]
-			$NotDisclosedAsImmaterial = $related_ext_enum.local-name + 'NotDisclosedFlag'
-
-			$FS_Concepts_With_OCI = set(FairValueAssetLiabilityRecurringBasisStillHeldUnrealizedGainLossOci, FairValueAssetRecurringBasisStillHeldUnrealizedGainLossOci, FairValueLiabilityRecurringBasisStillHeldUnrealizedGainLossOci, FairValueNetDerivativeAssetLiabilityRecurringBasisStillHeldUnrealizedGainLossOci, FairValueRecurringBasisUnobservableInputReconciliationAssetLiabilityGainLossOci);
-
-			/** Identify if required element disclosure  is contained in the financial statements 
-			** Exclude lease items already checked in other rules.
-			**/
-			if ($fsConceptsQname.contains($FS_concept)) or ($FS_concept in ($LEASE_ITEMS + $NON_REQUIRED_CAPTION_DISCLOSURE))
-				 or ($FS_concept in $DEFINED_BENEFIT_COST_FS_LINE_ITEMS and  NetPeriodicDefinedBenefitsExpenseReversalOfExpenseExcludingServiceCostComponent in $fsConceptsQname)
-				 or ($FS_concept in $FS_Concepts_With_OCI and ($OCI_SECURITY_RELATED_ITEMS.intersect($fsConceptsQname).length > 0))
-				 or ($FS_concept in ($DERIVATIVE_ASSETS_FS_LINE_ITEMS + set(DerivativeAssets)) and ($fsConceptsQname intersect ($DERIVATIVE_ASSETS_FS_LINE_ITEMS + set(DerivativeAssets))).length > 0)
-				 or ($FS_concept in ($DERIVATIVE_LIABILITIES_FS_LINE_ITEMS + set(DerivativeLiabilities)) and ($fsConceptsQname intersect ($DERIVATIVE_LIABILITIES_FS_LINE_ITEMS + set(DerivativeLiabilities))).length > 0)
-				 or (list({covered @concept.local-name = $NotDisclosedAsImmaterial}).length > 0)
-                    
-				/** If the concept is in the FSor its equivalent is then stop the rule **/
-				false
-			else
-
-				/** get set of ancestor calculation concepts and test if in financial statement items to exclude from rule as has linkage back to financials through a calculation**/
-
-				$fsConceptsQnameAncestor = navigate summation-item ancestors from $FS_concept returns set (target-name)
-
-				/** We do not get calc ancestors defined in the taxonomy as this would potentially return something in the FS.  We deal with the pension case of NetPeriodicDefinedBenefitsExpenseReversalOfExpenseExcludingServiceCostComponent above as this calc will not be defined in the company calc
-				as it excludes service costs. **/
-				
-				if $fsConceptsQnameAncestor.intersect($fsConceptsQname).length > 0
-					false
-				else
-					/** Get a list of values for this element, but exclude detailed breakdowns of disclosure for financial instruments **/
-					/** But exclude some member items not to check **/
-					$FairValueBreakdownItemsNotChecked = list(FairValueInputsLevel2Member, FairValueInputsLevel1Member, FairValueMeasuredAtNetAssetValuePerShareMember, FairValueInputsLevel12And3Member)
-
-					$FS_Concept_Item = list({nonils covered @concept = $FS_concept @FairValueByAssetClassAxis != * @FairValueByLiabilityClassAxis != * @FinancialInstrumentAxis != * @RetirementPlanNameAxis != * @RetirementPlanTypeAxis != * @RetirementPlanSponsorLocationAxis !=* @DerivativeInstrumentRiskAxis != * @DerivativeInstrumentsGainLossByHedgingRelationshipAxis != * @EnvironmentalRemediationSiteAxis != * @HedgingDesignationAxis != * where $fact != 0 or ($fact.dimensions.values.name not in $FairValueBreakdownItemsNotChecked)}).sort;
-					
-					if $FS_Concept_Item.length > 0
-
-						/** Get ancestor items **/
-						$ancestor_ext_enum = list(for $ancestor in $fsConceptsQnameAncestor
-													for $ext_pairs in $EXT_ENUM
-														if $ancestor == $ext_pairs[1]
-															$ext_pairs[2]
-														else
-															skip
-												)
-
-						/** For pensions we allow the high level element to be used DefinedBenefitPlanNetPeriodicBenefitCostCreditExcludingServiceCostStatementOfIncomeOrComprehensiveIncomeExtensibleList if
-						** any of the pension elements are used. So if interest cost is tagged it is ok to use the generic all element as companies often say all of the above items are included in other expenses.
-						**/
-						
-						$related_pension_item_list = if $related_ext_enum in $DEFINED_BENEFIT_COST_EXT_ENUM
-													list(DefinedBenefitPlanNetPeriodicBenefitCostCreditExcludingServiceCostStatementOfIncomeOrComprehensiveIncomeExtensibleList)
-												else
-													list()
-
-						/** Government Assistance element GovernmentAssistanceAmount has ext enum of GovernmentAssistanceStatementOfIncomeOrComprehensiveIncomeExtensibleEnumeration which is used as a catch all for government assistance items of GovernmentAssistanceNonoperatingIncome with GovernmentAssistanceNonoperatingIncomeStatementOfIncomeOrComprehensiveIncomeExtensibleEnumeration and GovernmentAssistanceOperatingIncome with GovernmentAssistanceOperatingIncomeStatementOfIncomeOrComprehensiveIncomeExtensibleEnumeration **/
-
-						/** Get the children of the FS concept to see if any of these are in the ext enum list. We do this because the total amount reported could be broken up and allocated to different FS accounts.  So a total without an extensible enum is OK if its children have an ext enum showing the accounts in the FS they are allocated to. **/
-
-						$children = navigate summation-item descendants from $FS_concept returns set (target-name)
-						$related_ext_enum_item_list	 =	list(for $child in $children
-																if $EXT_ENUM_DICT[$child]== none
-																	skip
-																else
-																	$EXT_ENUM_DICT[$child][1][2])
-
-						/** This determines the allowable enum items that can be used for this concept **/
-						$related_ext_enum_list = list($related_ext_enum) + $related_pension_item_list + $ancestor_ext_enum + $related_ext_enum_item_list
-
-						/** Generate pension specific message **/
-						$pension_message = if $related_pension_item_list.length > 0
-												"In the case of pension elements the element DefinedBenefitPlanNetPeriodicBenefitCostCreditExcludingServiceCostStatementOfIncomeOrComprehensiveIncomeExtensibleList can be used as a catch all for those cases where a company indicates that all pension costs are included in a specific line item on the financial statements. "
-											else
-												""
-
-						/** Determine if any the extensible list element has been used with a value 
-						** Because we use covered we get all the facts with dimensions or not.  THis means no errors are reported if alignment is incorrect.
-						** If any of location axis are used then no error is reported. The next rule checks that alignment is appropriate for location axis.
-						** In some cases this may cause duplicates
-						**/
-
-						if list({nonils covered @concept in $related_ext_enum_list}).length > 0 
-							false
-						else
-							$fs_fact_values_decimals = filter (list({nonils covered @concept.is-monetary = true})) returns $item.decimals;
-							$fs_decimals = most_frequent($fs_fact_values_decimals)
-							$tolerance = (10.power(-1 * $fs_decimals)) * $decimal_tolerance_factor;
-							/** This gets the max value either neg or pos **/
-							$FS_Concept_Item_abs_only = filter $FS_Concept_Item returns $item.abs;
-							$FS_Concept_Item_abs = filter $FS_Concept_Item returns list($item.abs, $item);
-							$FS_Concept_Item_abs_sort = $FS_Concept_Item_abs.sort("desc")
-							$FS_Concept_Item_max_first = first($FS_Concept_Item_abs_sort)
-							$FS_Concept_Item_max = $FS_Concept_Item_max_first[2]
-							/** Test if amount is larger than tolerance **/
-							if max($FS_Concept_Item_abs_only) > $tolerance
-								true
-							else 
-								false
-					else
-						false
-else
- 	false
- 
-message
-
-"The element {$FS_concept} has been used in the filing but does not appear in the financial statements of the filing. This disclosure should appear in the face financials unless it is included in another account caption. If this is the case the following element(s) {$related_ext_enum_list.to-set.join(",")} should be used to identify the account where the financial statement element {$FS_concept} is included. 
-{$pension_message}
-
-If the filing does not disclose the financial statement captions where the amounts appear, an extension element {$NotDisclosedAsImmaterial} can be used. If this element is used, the rule will not produce an error.
-
-The following is an example of a fact that does not have an extensible list.
- 
-Concept : {$FS_concept}
-Value : {$FS_Concept_Item_max}
-Period : {$FS_Concept_Item_max.period}
-Dimensions : {$FS_Concept_Item_max.dimensions.join(', ','=')}
-Unit : {$FS_Concept_Item_max.unit}
-Decimals: {$FS_Concept_Item_max.decimals}
-
-Rule Element Id:{$ruleId}
-Rule version: {$ruleVersion}"
-
-SEVERITY error
-effectiveDate $effective_dates[$ruleId]
-
-rule-focus $FS_Concept_Item_max 
-
-assert US.0135.9836 satisfied
-
-/** THIS RULE ONLY CHECKS THOSE FACTS THAT HAVE USED THE BALANCE SHEET AND INCOME STATEMENT LOCATION AXIS **/
-$ruleId = (rule-name().split('.'))[rule-name().split('.').length];
-
-/** Is this report a 10-K **/
-if set('10-K','10-KT','10-K/A','20-F').contains([covered @concept.local-name ='DocumentType'])
-	
-	/** Identify all presentation networks in the company extension **/
-
-	$fsNetworks = filter $PRES_NETWORKS where $item.role.description.contains('- Statement ');
-
-	/** eliminate reports with no presentations such as an 8-K with no financial data**/
-	if $fsNetworks.length == 0
-			skip
-	else
-
-		/** Get all concepts in FS Networks **/
-		$fsConcepts = sum(set(for ($network in $fsNetworks)
-									$network.concepts));
-
-		/** Get the QName of FS elements that are monetary **/
-		$fsConceptsQname = filter $fsConcepts where $item.is-monetary returns $item.name;
-
-		/** Get the list of items to check **/
-		for $ext_pairs in $EXT_ENUM
-			$FS_concept = $ext_pairs[1]
-			$related_ext_enum = $ext_pairs[2]
-			$NotDisclosedAsImmaterial = $related_ext_enum.local-name + 'NotDisclosedFlag'
-
-			$FS_Concepts_With_OCI = set(FairValueAssetLiabilityRecurringBasisStillHeldUnrealizedGainLossOci, FairValueAssetRecurringBasisStillHeldUnrealizedGainLossOci, FairValueLiabilityRecurringBasisStillHeldUnrealizedGainLossOci, FairValueNetDerivativeAssetLiabilityRecurringBasisStillHeldUnrealizedGainLossOci, FairValueRecurringBasisUnobservableInputReconciliationAssetLiabilityGainLossOci);
-
-			/** Identify if required element disclosure  is contained in the financial statements 
-			** Exclude lease items already checked in other rules.
-			**/
-			if ($fsConceptsQname.contains($FS_concept)) or ($FS_concept in ($LEASE_ITEMS + $NON_REQUIRED_CAPTION_DISCLOSURE))
-				 or ($FS_concept in $DEFINED_BENEFIT_COST_FS_LINE_ITEMS and  NetPeriodicDefinedBenefitsExpenseReversalOfExpenseExcludingServiceCostComponent in $fsConceptsQname)
-				 or ($FS_concept in $FS_Concepts_With_OCI and ($OCI_SECURITY_RELATED_ITEMS.intersect($fsConceptsQname).length > 0))
-				 or ($FS_concept in ($DERIVATIVE_ASSETS_FS_LINE_ITEMS + set(DerivativeAssets)) and ($fsConceptsQname intersect ($DERIVATIVE_ASSETS_FS_LINE_ITEMS + set(DerivativeAssets))).length > 0)
-				 or ($FS_concept in ($DERIVATIVE_LIABILITIES_FS_LINE_ITEMS + set(DerivativeLiabilities)) and ($fsConceptsQname intersect ($DERIVATIVE_LIABILITIES_FS_LINE_ITEMS + set(DerivativeLiabilities))).length > 0)
-				 or (list({covered @concept.local-name = $NotDisclosedAsImmaterial}).length > 0)
-				/** If the concept is in the FS then stop the rule **/
-				false
-			else
-				/** Get a list of elements but exclude dimensional breakdowns of investments by classes.**/
-				$FairValueBreakdownItemsNotChecked = list(FairValueInputsLevel2Member, FairValueInputsLevel1Member, FairValueMeasuredAtNetAssetValuePerShareMember, FairValueInputsLevel12And3Member)
-
-				if taxonomy().concept($FS_concept).period-type == instant
-
-					/** Exclude breakdowns of key elements where broken down in schedules.  This means the rule will only pick up totals if they are provided.
-					* TO DO At some point we may want to update to check if there is a total and if not then check the detail.
-					***/
-
 					$FS_Concept_Item1 = {nonils @concept = $FS_concept @@BalanceSheetLocationAxis = * @unit = * @@BalanceSheetLocationAxis = * @@FairValueByAssetClassAxis != * @@FairValueByLiabilityClassAxis != * @@FinancialInstrumentAxis != * @@RetirementPlanNameAxis != * @@RetirementPlanTypeAxis != * @@RetirementPlanSponsorLocationAxis !=*  @@DerivativeInstrumentRiskAxis != * @@DerivativeInstrumentsGainLossByHedgingRelationshipAxis != * @@EnvironmentalRemediationSiteAxis != * @@HedgingDesignationAxis != * where $fact != 0 or ($fact.dimensions.values.name not in $FairValueBreakdownItemsNotChecked)};
 				    
 				
@@ -544,5 +270,3 @@
 
 rule-focus $FS_Concept_Item1 
 
-
->>>>>>> 0d09f43c
