--- conflicted
+++ resolved
@@ -70,11 +70,7 @@
 					/** But exclude some member items not to check **/
 					$FairValueBreakdownItemsNotChecked = list(FairValueInputsLevel2Member, FairValueInputsLevel1Member, FairValueMeasuredAtNetAssetValuePerShareMember, FairValueInputsLevel12And3Member)
 
-<<<<<<< HEAD
-					$FS_Concept_Item = list({nonils covered @concept = $FS_concept @FairValueByAssetClassAxis != * @FairValueByLiabilityClassAxis != * @FinancialInstrumentAxis != * @RetirementPlanNameAxis != * @RetirementPlanTypeAxis != *  where $fact != 0 or ($fact.dimensions.values.name not in $FairValueBreakdownItemsNotChecked)}).sort;
-=======
 					$FS_Concept_Item = list({nonils covered @concept = $FS_concept @FairValueByAssetClassAxis != * @FairValueByLiabilityClassAxis != * @FinancialInstrumentAxis != * @RetirementPlanNameAxis != * @RetirementPlanTypeAxis != *  @DerivativeInstrumentRiskAxis != * @DerivativeInstrumentsGainLossByHedgingRelationshipAxis != * @HedgingDesignationAxis != * where $fact != 0 or ($fact.dimensions.values.name not in $FairValueBreakdownItemsNotChecked)}).sort;
->>>>>>> 9ac24fa1
 					
 					if $FS_Concept_Item.length > 0
 
@@ -208,11 +204,7 @@
 					* TO DO At some point we may want to update to check if there is a total and if not then check the detail.
 					***/
 
-<<<<<<< HEAD
-					$FS_Concept_Item = {nonils @concept = $FS_concept @@BalanceSheetLocationAxis = * @unit = * @@BalanceSheetLocationAxis = * @@FairValueByAssetClassAxis != * @@FairValueByLiabilityClassAxis != * @@FinancialInstrumentAxis != * @@RetirementPlanNameAxis != * @@RetirementPlanTypeAxis != * where $fact != 0 or ($fact.dimensions.values.name not in $FairValueBreakdownItemsNotChecked)};
-=======
 					$FS_Concept_Item = {nonils @concept = $FS_concept @@BalanceSheetLocationAxis = * @unit = * @@BalanceSheetLocationAxis = * @@FairValueByAssetClassAxis != * @@FairValueByLiabilityClassAxis != * @@FinancialInstrumentAxis != * @@RetirementPlanNameAxis != * @@RetirementPlanTypeAxis != * @DerivativeInstrumentRiskAxis != * @DerivativeInstrumentsGainLossByHedgingRelationshipAxis != * @HedgingDesignationAxis != * where $fact != 0 or ($fact.dimensions.values.name not in $FairValueBreakdownItemsNotChecked)};
->>>>>>> 9ac24fa1
 				    
 				
 				/** Determine if any the extensible list element has been used with a value 
@@ -226,11 +218,7 @@
 						
 							true
 				else
-<<<<<<< HEAD
-					$FS_Concept_Item = {nonils @concept = $FS_concept @@IncomeStatementLocationAxis = * @unit = *  @@FairValueByAssetClassAxis != * @@FairValueByLiabilityClassAxis != * @@FinancialInstrumentAxis != * @@RetirementPlanNameAxis != * @@RetirementPlanTypeAxis != * where $fact != 0 or ($fact.dimensions.values.name not in $FairValueBreakdownItemsNotChecked)};
-=======
 					$FS_Concept_Item = {nonils @concept = $FS_concept @@IncomeStatementLocationAxis = * @unit = *  @@FairValueByAssetClassAxis != * @@FairValueByLiabilityClassAxis != * @@FinancialInstrumentAxis != * @@RetirementPlanNameAxis != * @@RetirementPlanTypeAxis != * @DerivativeInstrumentRiskAxis != * @DerivativeInstrumentsGainLossByHedgingRelationshipAxis != * @HedgingDesignationAxis != * where $fact != 0 or ($fact.dimensions.values.name not in $FairValueBreakdownItemsNotChecked)};
->>>>>>> 9ac24fa1
 					
 				/** Determine if any the extensible list element has been used with a value 
 				** In some cases the context does not need the related extension because it is provided at a different dimensional level.
