/**

DQC Rules
 (c) Copyright 2017 - 2022, XBRL US Inc. All rights reserved.
 See https://xbrl.us/dqc-license for license information.
 See https://xbrl.us/dqc-patent for patent infringement notice.
Taxonomy: US GAAP 2022
**/

/**
	Define report types  exluded from identified rules
**/

<<<<<<< HEAD
constant $REPORT_TYPE_EXCLUSIONS = set( 'S-1', 'S-3', 'S-4', 'S-6', 'S-8', 'S-11', 'S-20', 'S-1/A', 'S-3/A', 'S-4/A', 'S-6/A', 'S-8/A', 'S-11/A', 'S-20/A', 'F-1','F-3', '10-12G', '10-12G/A')
=======
constant $REPORT_TYPE_EXCLUSIONS = set( 'S-1', 'S-3', 'S-4', 'S-6', 'S-8', 'S-11', 'S-20', 'S-1/A', 'S-3/A', 'S-4/A', 'S-6/A', 'S-8/A', 'S-11/A', 'S-20/A', 'F-1','F-3','10-12G', '10-12G/A')
>>>>>>> 8c8269a0

constant $ACCRUAL_ITEMS =
				navigate summation-item descendants from list(ComprehensiveIncomeNetOfTax,
				NetIncomeLoss, 
				NetIncomeLossAvailableToCommonStockholdersBasic,
				NetIncomeLossAvailableToCommonStockholdersDiluted,
				IncomeLossIncludingPortionAttributableToNoncontrollingInterest,
				IncomeLossAttributableToParent,
				NetIncomeLossAllocatedToGeneralPartners,
				NetIncomeLossAllocatedToLimitedPartners,
				StockholdersEquityPeriodIncreaseDecrease,
				PartnersCapitalAccountPeriodIncreaseDecrease)  taxonomy $US-GAAP where $relationship.target.is-monetary == true returns set (target-name)
				+
				navigate parent-child descendants from list(IncomeStatementAbstract,
				StatementOfIncomeAndComprehensiveIncomeAbstract,
				StatementOfStockholdersEquityAbstract,
				StatementOfPartnersCapitalAbstract) taxonomy $US-GAAP where $relationship.target.is-monetary == true returns set (target-name)


constant $CASH_FLOW_EXCEPTIONS = set(ProceedsFromDepositsWithOtherInstitutions, 
				InterestPaidCapitalized,
				ProceedsFromFederalHomeLoanBankAdvances,
				PaymentsForFederalHomeLoanBankAdvances,
				ProceedsFromPaymentsForTradingSecurities,
				PaymentsForDepositsWithOtherInstitutions,
				ProceedsFromPaymentsForInSecuritiesSoldUnderAgreementsToRepurchase,
				IncreaseDecreaseInFederalFundsPurchasedAndSecuritiesSoldUnderAgreementsToRepurchaseNet,
				IncreaseDecreaseInRestrictedCash, IncreaseDecreaseOfRestrictedInvestments,
				PaymentsForProceedsFromOtherDeposits,
				ProceedsFromOtherDeposits,
				PaymentsForOtherDeposits
				)

constant $EXTENSION_NS = taxonomy().entry-point-namespace

constant $EXTENSION_QNAME = filter taxonomy().concepts where $item.name.namespace-uri == $EXTENSION_NS returns $item.name


constant $TAX_ITEMS = set(IncomeTaxExpenseBenefit,
				CurrentIncomeTaxExpenseBenefit,
				CurrentForeignTaxExpenseBenefit,
				CurrentFederalStateAndLocalTaxExpenseBenefit,
				CurrentFederalTaxExpenseBenefit,
				CurrentStateAndLocalTaxExpenseBenefit,
				DeferredIncomeTaxExpenseBenefit,
				DeferredForeignIncomeTaxExpenseBenefit,
				DeferredFederalStateAndLocalTaxExpenseBenefit,
				DeferredFederalIncomeTaxExpenseBenefit,
				DeferredStateAndLocalIncomeTaxExpenseBenefit,
				OtherTaxExpenseBenefit
				)


constant $CALC_RELATIONSHIPS = set(for ($rel in navigate summation-item descendants taxonomy $US-GAAP returns (relationship))
										set($rel.source.name.namespace-uri + ':' + $rel.source.name.local-name + ':' + $rel.target.name.namespace-uri + ':' + $rel.target.name.local-name,$rel.weight))
										
/** Constants Used for Nonneg Rules
**

Replaced the Hard coded string and read from dqc rules taxonomy.								 
constant $EXCLUDE_NON_NEG_STRING_MEMBERS = set(
				'adjust',
				'consolidat',
				'eliminat',
				'netting',
				'reconcili',
				'reclass'
				)
**/

constant $NON_NEG_STRING_REF = filter ($DQC_RULES.concept(dqcrules15:Dqc_0015_ExcludeNonNegMemberStringsAbstract).references("http://fasb.org/us-gaap/role/dqc/ruleExclusions")) where ($item.part-by-name(dqcrules:allowableSubString).part-value != none) 

constant $EXCLUDE_NON_NEG_STRING_MEMBERS = set(for $ref in $NON_NEG_STRING_REF 
                                for $x in $ref.part-by-name(dqcrules:allowableSubString).part-value.split(" ") $x ) + set('basisswap')
								

/**
constant $EXCLUDE_NON_NEG_MEMBERS = set(
				CorporateNonSegmentMember,
				FairValueConcentrationOfRiskMarketRiskManagementEffectsOnIncomeOrNetAssetsMember,
				AccumulatedNetGainLossFromDesignatedOrQualifyingCashFlowHedgesMember,
				AccumulatedNetUnrealizedInvestmentGainLossMember,
				DeferredDerivativeGainLossMember,
				AboveMarketLeasesMember,
				NewAccountingPronouncementEarlyAdoptionEffectMember,
				UnallocatedFinancingReceivablesMember,
				DifferenceBetweenRevenueGuidanceInEffectBeforeAndAfterTopic606Member
				)
**/

constant $EXCLUDE_NON_NEG_MEMBERS = navigate rule-concept descendants from list(dqcrules15:Dqc_0015_ExcludeNonNegMembersAbstract)  taxonomy $DQC_RULES returns set (target-name)	

/**
constant  $EXCLUDE_NON_NEG_AXIS_MEMBERS = list(
				list(StatementBusinessSegmentsAxis, set(CorporateAndOtherMember, CorporateMember, AllOtherSegmentsMember)),
				list(srt:ConsolidatedEntitiesAxis, set(srt:ParentCompanyMember, srt:SubsidiariesMember, srt:GuarantorSubsidiariesMember, srt:NonGuarantorSubsidiariesMember, srt:SubsidiaryIssuerMember)),
				list(FairValueByMeasurementBasisAxis, set(ChangeDuringPeriodFairValueDisclosureMember))
				)
**/ 
constant  $EXCLUDE_NON_NEG_AXIS_MEMBERS_PRE = navigate rule-concept children from list(dqcrules15:Dqc_0015_ExcludeNonNegAxisMembersAbstract) taxonomy $DQC_RULES returns set (target-name)

constant $EXCLUDE_NON_NEG_AXIS_MEMBERS = list(for $axis in $EXCLUDE_NON_NEG_AXIS_MEMBERS_PRE
												list($axis, navigate rule-concept children from $axis taxonomy $DQC_RULES returns set (target-name)))

/**
constant $EXCLUDE_NON_NEG_AXIS = set(StatementEquityComponentsAxis,
				ErrorCorrectionsAndPriorPeriodAdjustmentsRestatementByRestatementPeriodAndAmountAxis,
				AdjustmentsForChangeInAccountingPrincipleAxis,
				AdjustmentsForNewAccountingPronouncementsAxis,
				ProspectiveAdoptionOfNewAccountingPronouncementsAxis,
				QuantifyingMisstatementInCurrentYearFinancialStatementsByNatureOfErrorAxis,
				PartnerCapitalComponentsAxis,
				ChangeInAccountingEstimateByTypeAxis,
				PartnerTypeOfPartnersCapitalAccountAxis,
				StatementBusinessSegmentsAxis
				)
**/
constant $EXCLUDE_NON_NEG_AXIS = navigate rule-concept descendants from list(dqcrules15:Dqc_0015_ExcludeNonNegAxisAbstract)  taxonomy $DQC_RULES returns set (target-name) + set(StatementBusinessSegmentsAxis)

/** Rule DQC.US.0084 **/

constant $NON_ADDITIVE_DURATION_CONCEPTS = set()

/** DQC.US.0001 **/
				
constant $MEMBER_USGAAP_FAIR_VALUE = navigate dimensions dimension-member descendants from FairValueByFairValueHierarchyLevelAxis taxonomy $US-GAAP returns set (target-name)


constant $OCI_TOTALS = list(OtherComprehensiveIncomeLossNetOfTax, OtherComprehensiveIncomeLossBeforeTax, OtherComprehensiveIncomeLossNetOfTaxPortionAttributableToParent, OtherComprehensiveIncomeLossBeforeTaxPortionAttributableToParent)



constant $INCOME_ITEMS = set(
					ComprehensiveIncomeNetOfTax,
					DiscontinuedOperationIncomeLossFromDiscontinuedOperationBeforeIncomeTax,
					GainLossOnSaleOfPropertiesNetOfApplicableIncomeTaxes,
					IncomeLossAttributableToNoncontrollingInterest,
					IncomeLossAttributableToParent,
					IncomeLossBeforeGainOrLossOnSaleOfPropertiesExtraordinaryItemsAndCumulativeEffectsOfAccountingChanges,
					IncomeLossFromContinuingOperations,
					IncomeLossFromContinuingOperationsAttributableToNoncontrollingEntity,
					IncomeLossFromContinuingOperationsBeforeIncomeTaxesDomestic,
					IncomeLossFromContinuingOperationsBeforeIncomeTaxesExtraordinaryItemsNoncontrollingInterest,
					IncomeLossFromContinuingOperationsBeforeIncomeTaxesMinorityInterestAndIncomeLossFromEquityMethodInvestments,
					IncomeLossFromContinuingOperationsBeforeInterestExpenseInterestIncomeIncomeTaxesExtraordinaryItemsNoncontrollingInterestsNet,
					IncomeLossFromContinuingOperationsIncludingPortionAttributableToNoncontrollingInterest,
					IncomeLossFromDiscontinuedOperationsNetOfTax,
					IncomeLossFromDiscontinuedOperationsNetOfTaxAttributableToNoncontrollingInterest,
					IncomeLossFromDiscontinuedOperationsNetOfTaxAttributableToReportingEntity,
					IncomeLossFromSubsidiariesNetOfTax,
					IncomeLossIncludingPortionAttributableToNoncontrollingInterest,
					NetIncomeLoss,
					NetIncomeLossAllocatedToGeneralPartners,
					NetIncomeLossAllocatedToLimitedPartners,
					NetIncomeLossAttributableToNoncontrollingInterest,
					NetIncomeLossAttributableToParentNetOfFederalHomeLoanBankAssessments,
					NetIncomeLossAvailableToCommonStockholdersBasic,
					NetIncomeLossIncludingPortionAttributableToNonredeemableNoncontrollingInterest,
					ProfitLoss,
					)

constant $PRES_NETWORKS = taxonomy().networks(parent-child)

/*  
*	Gets the end of period date (dei:DocumentPeriodEndDate).  Returns the fact
*	value or the context end date on the fact, whichever is later.
*
*	Used for Rule 5
*/

constant $DOCUMENT_PERIOD_END_VALUE =  set(date({covered @concept.local-name ='DocumentPeriodEndDate'}))

constant $DOCUMENT_PERIOD_END_CONTEXT = set({covered @concept.local-name ='DocumentPeriodEndDate'}.period.end)

constant $MAXIMUM_PERIOD_END_DATE = max($DOCUMENT_PERIOD_END_VALUE + $DOCUMENT_PERIOD_END_CONTEXT)

/** DEPRECATED CONCEPTS 
**
** This will return a set of deprecated concepts that is used by a rule to evaluate these items.
**/

constant $DEP_CONCEPTS = navigate parent-child descendants from DeprecatedItems taxonomy $US-GAAP returns set (target-name)


constant $MONETARY_NON_NEGS = filter $NON_NEG_ITEMS.keys where taxonomy().concept($item).is-monetary returns taxonomy().concept($item)

constant $EXT_ENUM = navigate 'http://fasb.org/us-gaap/arcrole/concept-extensibleEnumerationLineItemLocation' descendants taxonomy $EXT_ENUM_LINKS returns set (source-name, target-name)

constant $LEASE_ITEMS = list(FinanceLeaseLiability, FinanceLeaseLiabilityCurrent, FinanceLeaseLiabilityNoncurrent, FinanceLeaseRightOfUseAsset, OperatingLeaseRightOfUseAsset, OperatingLeaseLiability, OperatingLeaseLiabilityCurrent, OperatingLeaseLiabilityNoncurrent)

constant $NON_REQUIRED_CAPTION_DISCLOSURE = list(DefinedBenefitPlanOtherCosts, RestrictedCash, RestrictedCashAndCashEquivalents, RestrictedCashAndCashEquivalentsAtCarryingValue, RestrictedCashAndCashEquivalentsNoncurrent, RestrictedCashCurrent, RestrictedCashEquivalents, RestrictedCashEquivalentsCurrent, RestrictedCashEquivalentsNoncurrent, RestrictedCashNoncurrent)

constant $DEFINED_BENEFIT_COST_EXT_ENUM = navigate parent-child descendants include start from DefinedBenefitPlanNetPeriodicBenefitCostCreditExcludingServiceCostStatementOfIncomeOrComprehensiveIncomeExtensibleList taxonomy $US-GAAP returns set (target-name)

constant $BANKING_MEASURES_BETWEEN_ZERO_AND_ONE = navigate parent-child descendants from list(RiskBasedRatiosAbstract, LeverageRatiosAbstract, BankingRegulationTangibleEquityRatioAbstract, BankingRegulationCapitalConservationBufferAbstract, BankingRegulationLeverageBufferAbstract, BankingRegulationMaximumPayoutRatioAndAmountAbstract, BankingRegulationMaximumLeveragePayoutRatioAndAmountAbstract) taxonomy $US-GAAP where $relationship.target.data-type.name == xbrli:pureItemType returns set (target-name)

constant $STATEMENT_CUBES = FILTER taxonomy().cubes where $item.drs-role.description.contains('- Statement -')
and (not $item.drs-role.uri.lower-case.contains('parenthetical')) 
and (not $item.drs-role.uri.lower-case.contains('equity')) 
and (not $item.drs-role.uri.lower-case.contains('deficit')) 
and (not $item.drs-role.uri.lower-case.contains('stockholders')) 
and (not $item.drs-role.uri.lower-case.contains('capital')) 
and (not $item.drs-role.uri.lower-case.contains('investment')) 
and (not $item.drs-role.uri.lower-case.contains('changes')) 
and (not $item.drs-role.uri.lower-case.contains('shareholder')) 
and (not $item.drs-role.uri.lower-case.contains('convertible')) 
and (not $item.drs-role.uri.lower-case.contains('preferred'))  
and (not $item.drs-role.uri.lower-case.contains('temporaryequity')) 
and (not $item.drs-role.uri.lower-case.contains('redeemable'))
and (not $item.drs-role.uri.lower-case.contains('netproceedsfromallsources'))
and (not $item.drs-role.uri.lower-case.contains('membersinterest'))
and (not $item.drs-role.description.lower-case.contains('schedule iii'))
and (not $item.drs-role.description.lower-case.contains('schedule iv'))


constant $EXCLUDING_ACCRUED_INTEREST = list(AccountsReceivableExcludingAccruedInterestAfterAllowanceForCreditLossNoncurrent,
AccountsReceivableExcludingAccruedInterestBeforeAllowanceForCreditLossNoncurrent,
AccountsReceivableAllowanceForCreditLossExcludingAccruedInterestNoncurrent,
DebtSecuritiesHeldToMaturityAllowanceForCreditLossExcludingAccruedInterestCurrent,
DebtSecuritiesAvailableForSaleExcludingAccruedInterest,
DebtSecuritiesAvailableForSaleExcludingAccruedInterestCurrent,
DebtSecuritiesAvailableForSaleAmortizedCostExcludingAccruedInterestBeforeAllowanceForCreditLossNoncurrent,
DebtSecuritiesAvailableForSaleExcludingAccruedInterestNoncurrent,
DebtSecuritiesHeldToMaturityAllowanceForCreditLossExcludingAccruedInterest,
DebtSecuritiesHeldToMaturityExcludingAccruedInterestAfterAllowanceForCreditLoss,
DebtSecuritiesHeldToMaturityExcludingAccruedInterestAfterAllowanceForCreditLossNoncurrent,
DebtSecuritiesHeldToMaturityExcludingAccruedInterestAfterAllowanceForCreditLossCurrent,
DebtSecuritiesHeldToMaturityAllowanceForCreditLossExcludingAccruedInterestNoncurrent,
DebtSecuritiesAvailableForSaleAmortizedCostExcludingAccruedInterestBeforeAllowanceForCreditLossCurrent,
DebtSecuritiesHeldToMaturityExcludingAccruedInterestOriginatedMoreThanFiveYearsBeforeCurrentFiscalYear,
DebtSecuritiesAvailableForSaleAmortizedCostExcludingAccruedInterestAfterAllowanceForCreditLoss,
DebtSecuritiesHeldToMaturityExcludingAccruedInterestBeforeAllowanceForCreditLoss,
DebtSecuritiesHeldToMaturityExcludingAccruedInterestYearFiveOriginatedFourYearsBeforeCurrentFiscalYear,
DebtSecuritiesAvailableForSaleAmortizedCostExcludingAccruedInterestAfterAllowanceForCreditLossCurrent,
DebtSecuritiesAvailableForSaleAmortizedCostExcludingAccruedInterestBeforeAllowanceForCreditLoss,
DebtSecuritiesAvailableForSaleAmortizedCostAllowanceForCreditLossExcludingAccruedInterest,
DebtSecuritiesHeldToMaturityExcludingAccruedInterestBeforeAllowanceForCreditLossCurrent,
DebtSecuritiesAvailableForSaleAmortizedCostAllowanceForCreditLossExcludingAccruedInterestCurrent,
DebtSecuritiesAvailableForSaleAmortizedCostAllowanceForCreditLossExcludingAccruedInterestNoncurrent,
DebtSecuritiesHeldToMaturityExcludingAccruedInterestYearFourOriginatedThreeYearsBeforeCurrentFiscalYear,
DebtSecuritiesAvailableForSaleAmortizedCostExcludingAccruedInterestAfterAllowanceForCreditLossNoncurrent,
DebtSecuritiesHeldToMaturityExcludingAccruedInterestBeforeAllowanceForCreditLossNoncurrent,
DebtSecuritiesHeldToMaturityExcludingAccruedInterestYearOneOriginatedCurrentFiscalYear,
DebtSecuritiesHeldToMaturityExcludingAccruedInterestYearThreeOriginatedTwoYearsBeforeCurrentFiscalYear,
DebtSecuritiesHeldToMaturityExcludingAccruedInterestYearTwoOriginatedFiscalYearBeforeCurrentFiscalYear,
DirectFinancingLeaseNetInvestmentInLeaseExcludingAccruedInterestAfterAllowanceForCreditLoss,
DirectFinancingLeaseNetInvestmentInLeaseExcludingAccruedInterestAfterAllowanceForCreditLossNoncurrent,
DirectFinancingLeaseNetInvestmentInLeaseExcludingAccruedInterestBeforeAllowanceForCreditLossNoncurrent,
DirectFinancingLeaseNetInvestmentInLeaseExcludingAccruedInterestBeforeAllowanceForCreditLoss,
DirectFinancingLeaseNetInvestmentInLeaseAllowanceForCreditLossExcludingAccruedInterestCurrent,
DirectFinancingLeaseNetInvestmentInLeaseAllowanceForCreditLossExcludingAccruedInterest,
DirectFinancingLeaseNetInvestmentInLeaseAllowanceForCreditLossExcludingAccruedInterestNoncurrent,
DirectFinancingLeaseNetInvestmentInLeaseExcludingAccruedInterestBeforeAllowanceForCreditLossCurrent,
DirectFinancingLeaseNetInvestmentInLeaseExcludingAccruedInterestAfterAllowanceForCreditLossCurrent,
FinancingReceivableExcludingAccruedInterestAfterAllowanceForCreditLoss,
FinancingReceivableExcludingAccruedInterestBeforeAllowanceForCreditLoss,
FinancingReceivableExcludingAccruedInterestOriginatedMoreThanFiveYearsBeforeCurrentFiscalYear,
FinancingReceivableAllowanceForCreditLossExcludingAccruedInterest,
FinancingReceivableAllowanceForCreditLossExcludingAccruedInterestNoncurrent,
FinancingReceivableExcludingAccruedInterestAfterAllowanceForCreditLossCurrent,
FinancingReceivableExcludingAccruedInterestBeforeAllowanceForCreditLossCurrent,
FinancingReceivableExcludingAccruedInterestAfterAllowanceForCreditLossNoncurrent,
FinancingReceivableExcludingAccruedInterestRevolvingConvertedToTermLoan,
FinancingReceivableExcludingAccruedInterestYearFiveOriginatedFourYearsBeforeCurrentFiscalYear,
FinancingReceivableExcludingAccruedInterestYearTwoOriginatedFiscalYearBeforeCurrentFiscalYear,
FinancingReceivableExcludingAccruedInterestRevolving,
FinancingReceivableExcludingAccruedInterestYearFourOriginatedThreeYearsBeforeCurrentFiscalYear,
FinancingReceivableExcludingAccruedInterestYearOneOriginatedCurrentFiscalYear,
FinancingReceivableAllowanceForCreditLossExcludingAccruedInterestCurrent,
FinancingReceivableExcludingAccruedInterestYearThreeOriginatedTwoYearsBeforeCurrentFiscalYear,
FinancingReceivableExcludingAccruedInterestBeforeAllowanceForCreditLossNoncurrent,
NetInvestmentInLeaseAllowanceForCreditLossExcludingAccruedInterest,
NetInvestmentInLeaseExcludingAccruedInterestBeforeAllowanceForCreditLossNoncurrent,
NetInvestmentInLeaseAllowanceForCreditLossExcludingAccruedInterestNoncurrent,
NetInvestmentInLeaseExcludingAccruedInterestBeforeAllowanceForCreditLoss,
NetInvestmentInLeaseExcludingAccruedInterestBeforeAllowanceForCreditLossCurrent,
NetInvestmentInLeaseExcludingAccruedInterestAfterAllowanceForCreditLoss,
NetInvestmentInLeaseExcludingAccruedInterestAfterAllowanceForCreditLossNoncurrent,
NetInvestmentInLeaseExcludingAccruedInterestAfterAllowanceForCreditLossCurrent,
NetInvestmentInLeaseAllowanceForCreditLossExcludingAccruedInterestCurrent,
SalesTypeLeaseNetInvestmentInLeaseExcludingAccruedInterestBeforeAllowanceForCreditLossCurrent,
SalesTypeLeaseNetInvestmentInLeaseExcludingAccruedInterestBeforeAllowanceForCreditLoss,
SalesTypeLeaseNetInvestmentInLeaseExcludingAccruedInterestBeforeAllowanceForCreditLossNoncurrent,
SalesTypeLeaseNetInvestmentInLeaseExcludingAccruedInterestAfterAllowanceForCreditLossCurrent,
SalesTypeLeaseNetInvestmentInLeaseExcludingAccruedInterestAfterAllowanceForCreditLossNoncurrent,
SalesTypeLeaseNetInvestmentInLeaseAllowanceForCreditLossExcludingAccruedInterest,
SalesTypeLeaseNetInvestmentInLeaseExcludingAccruedInterestAfterAllowanceForCreditLoss,
SalesTypeLeaseNetInvestmentInLeaseAllowanceForCreditLossExcludingAccruedInterestCurrent,
SalesTypeLeaseNetInvestmentInLeaseAllowanceForCreditLossExcludingAccruedInterestNoncurrent,
DebtSecuritiesAvailableForSaleExcludingAccruedInterestAllowanceForCreditLossNotPreviouslyRecorded,
DebtSecuritiesAvailableForSaleExcludingAccruedInterestAllowanceForCreditLossNotToSellBeforeRecoveryCreditLossPreviouslyRecordedExpenseReversal,
DebtSecuritiesAvailableForSaleExcludingAccruedInterestAllowanceForCreditLossPeriodIncreaseDecrease,
DebtSecuritiesAvailableForSaleExcludingAccruedInterestAllowanceForCreditLossRecovery,
DebtSecuritiesAvailableForSaleExcludingAccruedInterestAllowanceForCreditLossRollForward,
DebtSecuritiesAvailableForSaleExcludingAccruedInterestAllowanceForCreditLossSecuritiesSold,
DebtSecuritiesAvailableForSaleExcludingAccruedInterestAllowanceForCreditLossSellBeforeRecovery,
DebtSecuritiesAvailableForSaleExcludingAccruedInterestAllowanceForCreditLossWriteoff,
DebtSecuritiesAvailableForSaleExcludingAccruedInterestPurchasedWithCreditDeteriorationAllowanceForCreditLossAtAcquisitionDate,
DebtSecuritiesAvailableForSaleExcludingAccruedInterestTransferToHeldToMaturityAllowanceForCreditLossExpense,
DebtSecuritiesAvailableForSaleExcludingAccruedInterestTransferToHeldToMaturityAllowanceForCreditLossExpenseReversal,
DebtSecuritiesHeldToMaturityAmortizedCostExcludingAccruedInterestAfterAllowanceForCreditLossMaturityAllocatedAndSingleMaturityDate,
DebtSecuritiesHeldToMaturityAmortizedCostExcludingAccruedInterestAfterAllowanceForCreditLossMaturityAllocatedAndSingleMaturityDateAfterYear10,
DebtSecuritiesHeldToMaturityAmortizedCostExcludingAccruedInterestAfterAllowanceForCreditLossMaturityAllocatedAndSingleMaturityDateAfterYear5Through10,
DebtSecuritiesHeldToMaturityAmortizedCostExcludingAccruedInterestAfterAllowanceForCreditLossMaturityAllocatedAndSingleMaturityDateAfterYearOneThroughFive,
DebtSecuritiesHeldToMaturityAmortizedCostExcludingAccruedInterestAfterAllowanceForCreditLossMaturityAllocatedAndSingleMaturityDateRollingAfter10Years,
DebtSecuritiesHeldToMaturityAmortizedCostExcludingAccruedInterestAfterAllowanceForCreditLossMaturityAllocatedAndSingleMaturityDateRollingAfter5Through10Years,
DebtSecuritiesHeldToMaturityAmortizedCostExcludingAccruedInterestAfterAllowanceForCreditLossMaturityAllocatedAndSingleMaturityDateRollingAfterOneThroughFiveYears,
DebtSecuritiesHeldToMaturityAmortizedCostExcludingAccruedInterestAfterAllowanceForCreditLossMaturityAllocatedAndSingleMaturityDateRollingMaturityAbstract,
DebtSecuritiesHeldToMaturityAmortizedCostExcludingAccruedInterestAfterAllowanceForCreditLossMaturityAllocatedAndSingleMaturityDateRollingWithinOneYear,
DebtSecuritiesHeldToMaturityAmortizedCostExcludingAccruedInterestAfterAllowanceForCreditLossMaturityAllocatedAndSingleMaturityDateYearOne,
DebtSecuritiesHeldToMaturityAmortizedCostExcludingAccruedInterestAfterAllowanceForCreditLossMaturityWithoutSingleMaturityDate,
DebtSecuritiesHeldToMaturityExcludingAccruedInterest90DaysOrMorePastDueStillAccruing,
DebtSecuritiesHeldToMaturityExcludingAccruedInterestAfterAllowanceForCreditLossRollingMaturityAbstract,
DebtSecuritiesHeldToMaturityExcludingAccruedInterestAllowanceForCreditLossAbstract,
DebtSecuritiesHeldToMaturityExcludingAccruedInterestAllowanceForCreditLossPeriodIncreaseDecrease,
DebtSecuritiesHeldToMaturityExcludingAccruedInterestAllowanceForCreditLossRecovery,
DebtSecuritiesHeldToMaturityExcludingAccruedInterestAllowanceForCreditLossWriteoff,
DebtSecuritiesHeldToMaturityExcludingAccruedInterestChangeInMethodCreditLossExpenseReversal,
DebtSecuritiesHeldToMaturityExcludingAccruedInterestCreditLossExpenseReversal,
DebtSecuritiesHeldToMaturityExcludingAccruedInterestNonaccrual,
DebtSecuritiesHeldToMaturityExcludingAccruedInterestNonaccrualAbstract,
DebtSecuritiesHeldToMaturityExcludingAccruedInterestNonaccrualNoAllowance,
DebtSecuritiesHeldToMaturityExcludingAccruedInterestPurchase,
DebtSecuritiesHeldToMaturityExcludingAccruedInterestPurchasedWithCreditDeteriorationAllowanceForCreditLossAtAcquisitionDate,
DebtSecuritiesHeldToMaturityExcludingAccruedInterestSale,
DebtSecuritiesHeldToMaturityExcludingAccruedInterestTransferToAvailableForSaleAllowanceForCreditLossExpense,
DebtSecuritiesHeldToMaturityExcludingAccruedInterestTransferToAvailableForSaleAllowanceForCreditLossExpenseReversal,
FinancingReceivableExcludingAccruedInterest90DaysOrMorePastDueStillAccruing,
FinancingReceivableExcludingAccruedInterestAllowanceForCreditLossForeignCurrencyTranslation,
FinancingReceivableExcludingAccruedInterestAllowanceForCreditLossLoanPurchased,
FinancingReceivableExcludingAccruedInterestAllowanceForCreditLossLoanSold,
FinancingReceivableExcludingAccruedInterestAllowanceForCreditLossPeriodIncreaseDecrease,
FinancingReceivableExcludingAccruedInterestAllowanceForCreditLossRecovery,
FinancingReceivableExcludingAccruedInterestAllowanceForCreditLossWriteoff,
FinancingReceivableExcludingAccruedInterestAllowanceForCreditLossWriteoffAfterRecovery,
FinancingReceivableExcludingAccruedInterestChangeInMethodCreditLossExpenseReversal,
FinancingReceivableExcludingAccruedInterestCreditLossExpenseReversal,
FinancingReceivableExcludingAccruedInterestNonaccrual,
FinancingReceivableExcludingAccruedInterestNonaccrualAbstract,
FinancingReceivableExcludingAccruedInterestNonaccrualNoAllowance,
FinancingReceivableExcludingAccruedInterestNonaccrualPercentPastDue,
FinancingReceivableExcludingAccruedInterestPurchase,
FinancingReceivableExcludingAccruedInterestPurchasedWithCreditDeteriorationAllowanceForCreditLossAtAcquisitionDate,
FinancingReceivableExcludingAccruedInterestReclassificationToHeldForSale,
FinancingReceivableExcludingAccruedInterestRevolvingConvertedToTermLoanDuringPeriod,
FinancingReceivableExcludingAccruedInterestSale,
FinancingReceivableExcludingAccruedInterestSaleAndReclassificationToHeldForSale,
FinancingReceivableExcludingAccruedInterestTransferToHeldForSaleAllowanceForCreditLossExpenseReversal)

constant $INCLUDING_ACCRUED_INTEREST = list(AccountsReceivableNetNoncurrent,
AccountsReceivableGrossNoncurrent,
AllowanceForDoubtfulAccountsReceivableNoncurrent,
AvailableForSaleSecuritiesDebtSecuritiesNoncurrent,
AvailableForSaleSecuritiesDebtSecuritiesCurrent,
DebtSecuritiesHeldToMaturityAmortizedCostAfterAllowanceForCreditLossCurrent,
HeldToMaturitySecuritiesCurrent,
DebtSecuritiesHeldToMaturityAllowanceForCreditLossCurrent,
DebtSecuritiesHeldToMaturityAmortizedCostAfterAllowanceForCreditLoss,
HeldToMaturitySecurities,
DebtSecuritiesHeldToMaturityAllowanceForCreditLoss,
DebtSecuritiesHeldToMaturityAmortizedCostAfterAllowanceForCreditLossNoncurrent,
HeldToMaturitySecuritiesNoncurrent,
DebtSecuritiesHeldToMaturityAllowanceForCreditLossNoncurrent,
DebtSecuritiesAvailableForSaleAmortizedCostAfterAllowanceForCreditLoss,
AvailableForSaleDebtSecuritiesAmortizedCostBasis,
DebtSecuritiesAvailableForSaleAllowanceForCreditLoss,
AvailableForSaleSecuritiesDebtSecurities,
DebtSecuritiesAvailableForSaleAmortizedCostAfterAllowanceForCreditLossCurrent,
DebtSecuritiesAvailableForSaleAmortizedCostCurrent,
DebtSecuritiesAvailableForSaleAllowanceForCreditLossCurrent,
DebtSecuritiesAvailableForSaleAmortizedCostAfterAllowanceForCreditLossNoncurrent,
DebtSecuritiesAvailableForSaleAmortizedCostNoncurrent,
DebtSecuritiesAvailableForSaleAllowanceForCreditLossNoncurrent,
DebtSecuritiesHeldToMaturityOriginatedInCurrentFiscalYear,
DebtSecuritiesHeldToMaturityOriginatedInFiscalYearBeforeLatestFiscalYear,
DebtSecuritiesHeldToMaturityOriginatedTwoYearsBeforeLatestFiscalYear,
DebtSecuritiesHeldToMaturityOriginatedThreeYearsBeforeLatestFiscalYear,
DebtSecuritiesHeldToMaturityOriginatedFourYearsBeforeLatestFiscalYear,
DebtSecuritiesHeldToMaturityOriginatedFiveOrMoreYearsBeforeLatestFiscalYear,
DirectFinancingLeaseNetInvestmentInLeaseAfterAllowanceForCreditLoss,
DirectFinancingLeaseNetInvestmentInLease,
DirectFinancingLeaseNetInvestmentInLeaseAllowanceForCreditLoss,
DirectFinancingLeaseNetInvestmentInLeaseAfterAllowanceForCreditLossCurrent,
DirectFinancingLeaseNetInvestmentInLeaseBeforeAllowanceForCreditLossCurrent,
DirectFinancingLeaseNetInvestmentInLeaseAllowanceForCreditLossCurrent,
DirectFinancingLeaseNetInvestmentInLeaseAfterAllowanceForCreditLossNoncurrent,
DirectFinancingLeaseNetInvestmentInLeaseBeforeAllowanceForCreditLossNoncurrent,
DirectFinancingLeaseNetInvestmentInLeaseAllowanceForCreditLossNoncurrent,
NotesReceivableNet,
NotesReceivableGross,
FinancingReceivableAllowanceForCreditLosses,
NotesAndLoansReceivableNetCurrent,
NotesAndLoansReceivableGrossCurrent,
AllowanceForNotesAndLoansReceivableCurrent,
NotesAndLoansReceivableNetNoncurrent,
NotesAndLoansReceivableGrossNoncurrent,
AllowanceForNotesAndLoansReceivableNoncurrent,
FinancingReceivableRevolvingConvertedToTermLoan,
FinancingReceivableRevolving,
FinancingReceivableOriginatedInCurrentFiscalYear,
FinancingReceivableOriginatedInFiscalYearBeforeLatestFiscalYear,
FinancingReceivableOriginatedTwoYearsBeforeLatestFiscalYear,
FinancingReceivableOriginatedThreeYearsBeforeLatestFiscalYear,
FinancingReceivableOriginatedFourYearsBeforeLatestFiscalYear,
FinancingReceivableOriginatedFiveOrMoreYearsBeforeLatestFiscalYear,
NetInvestmentInLeaseAfterAllowanceForCreditLoss,
NetInvestmentInLease,
NetInvestmentInLeaseAllowanceForCreditLoss,
NetInvestmentInLeaseAfterAllowanceForCreditLossCurrent,
NetInvestmentInLeaseCurrent,
NetInvestmentInLeaseAllowanceForCreditLossCurrent,
NetInvestmentInLeaseAfterAllowanceForCreditLossNoncurrent,
NetInvestmentInLeaseNoncurrent,
NetInvestmentInLeaseAllowanceForCreditLossNoncurrent,
SalesTypeLeaseNetInvestmentInLeaseAfterAllowanceForCreditLoss,
SalesTypeLeaseNetInvestmentInLease,
SalesTypeLeaseNetInvestmentInLeaseAllowanceForCreditLoss,
SalesTypeLeaseNetInvestmentInLeaseAfterAllowanceForCreditLossCurrent,
SalesTypeLeaseNetInvestmentInLeaseBeforeAllowanceForCreditLossCurrent,
SalesTypeLeaseNetInvestmentInLeaseAllowanceForCreditLossCurrent,
SalesTypeLeaseNetInvestmentInLeaseAfterAllowanceForCreditLossNoncurrent,
SalesTypeLeaseNetInvestmentInLeaseBeforeAllowanceForCreditLossNoncurrent,
SalesTypeLeaseNetInvestmentInLeaseAllowanceForCreditLossNoncurrent)<|MERGE_RESOLUTION|>--- conflicted
+++ resolved
@@ -11,11 +11,7 @@
 	Define report types  exluded from identified rules
 **/
 
-<<<<<<< HEAD
-constant $REPORT_TYPE_EXCLUSIONS = set( 'S-1', 'S-3', 'S-4', 'S-6', 'S-8', 'S-11', 'S-20', 'S-1/A', 'S-3/A', 'S-4/A', 'S-6/A', 'S-8/A', 'S-11/A', 'S-20/A', 'F-1','F-3', '10-12G', '10-12G/A')
-=======
 constant $REPORT_TYPE_EXCLUSIONS = set( 'S-1', 'S-3', 'S-4', 'S-6', 'S-8', 'S-11', 'S-20', 'S-1/A', 'S-3/A', 'S-4/A', 'S-6/A', 'S-8/A', 'S-11/A', 'S-20/A', 'F-1','F-3','10-12G', '10-12G/A')
->>>>>>> 8c8269a0
 
 constant $ACCRUAL_ITEMS =
 				navigate summation-item descendants from list(ComprehensiveIncomeNetOfTax,
