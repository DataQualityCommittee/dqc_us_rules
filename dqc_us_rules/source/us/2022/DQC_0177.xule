<<<<<<< HEAD
/**
DQC Rules
 (c) Copyright 2017 - 2025, XBRL US Inc. All rights reserved.
 See https://xbrl.us/dqc-license for license information.
 See https://xbrl.us/dqc-patent for patent infringement notice.
Taxonomy: US GAAP 2023

**/

RULE-NAME-PREFIX DQC

/** CHeck if Proxy adds correctly - Add the members of the AdjToCompAxis to check that they match the total**/


ASSERT US.0177.10132 satisfied

$rule_id = (rule-name().split('.'))[rule-name().split('.').length];

$ecdtaxonomy = any(set(for $link in dts-document-locations(taxonomy())
                            if $link.contains('https://xbrl.sec.gov/ecd/2022/ecd-2022.xsd') or $link.contains('https://xbrl.sec.gov/ecd/2022q4/ecd-2022q4.xsd')
                                true
                            else
                                false
                                    ));

$ruleExclusionIfUseMembers = set('PensionValueAndEquityAwardsValueInCompensationTableForTheApplicableYearMember', 'ChangeInPensionValueAndEquityAwardValueMember', 'NetAdjustmentsForPensionMember', 'EquityAwardsAdjustmentsChangeInFairValueAsOfVestingDateOfVestedAwardsDuringCurrentYearMember')

if $ecdtaxonomy
    /** Get a list of the members **/
    $member_descendants = (navigate dimensions descendants from ecd:AdjToCompAxis).to-set

    /** Check if exclusions apply **/

    if ($member_descendants.name.local-name intersect  $ruleExclusionIfUseMembers).length > 0
        skip
    else

	/** Generate a list of the member values to sum. It excludes member values that are included as a subtotal, by checking if a members ancestor has a value. If yes, then the value is excluded. **/
	$member_facts = list(for $member in $member_descendants
			if $member.name == ecd:AllAdjToCompMember
				skip
			else
				$ancestors_list = (navigate dimensions domain-member ancestors from $member.name returns set (target-name)) - set(ecd:AllAdjToCompMember);
				if list({nonils @ecd:AdjToCompAmt  @ecd:AdjToCompAxis in $ancestors_list @ecd:ExecutiveCategoryAxis = ecd:PeoMember}).length > 0
					skip
				else 
					{nonils  @ecd:AdjToCompAmt  @ecd:AdjToCompAxis = $member.name @ecd:ExecutiveCategoryAxis = ecd:PeoMember});
		
		/** aggregate the fact values on the axis **/
		$member_sums = if $member_facts.length == 0 
	        				0
						else
							sum($member_facts);

		/** Calculate the minimum decimals **/

		$min_decimals = min(list(for $z in $member_facts
				if $z == none 
					skip
				else
					$z.decimals));

        $TotalCompAmount = {@concept = ecd:PeoTotalCompAmt @ecd:AdjToCompAxis = none}
        $TotalActualCompAmount = {@concept = ecd:PeoActuallyPaidCompAmt @ecd:AdjToCompAxis = none}

		$DiffValue = $TotalActualCompAmount <-> $TotalCompAmount

		if tolerance_for_decimals_comp($DiffValue, $member_sums, $min_decimals, 2 ) and $member_sums != 0
		
			/** Make a string that shows the components of the components that comprise the total **/
			$member_string = sum(list(for $member_fact in $member_facts
				"\t" + $member_fact.dimension(ecd:AdjToCompAxis).local-name + " --> {$member_fact}" + " --> {$member_fact.dimensions.join(', ','=')} \n"));
			$member_sum = $member_sums;
			true
		else 
			skip	
else
	false

message
"The value of the difference between PeoActuallyPaidCompAmt and PeoTotalCompAmt has a value of {$DiffValue}, which is not equal to the aggregated value of the concept AdjToCompAmt using  the dimensionally qualified components on the axis AdjToCompAxis which has an aggregate value of {$member_sum} based on the data in the filing. 

The values of the calculation components are as follows:
{$member_string}

The value of the difference between PeoActuallyPaidCompAmt and PeoTotalCompAmt should equal to the dimensional aggregation of the AdjToCompAxis axis using the concept AdjToCompAmt. Check that the signs used on this element are based on the element AdjToCompAmt. This means that decreases in compensation should be entered as a negative amount irrespective of the member used.
This rule aggregates the value of member components located on the axis at the highest level of aggregation to avoid double counting in the event that the company uses a hierarchy of members.

The properties of this  fact are:
Period :{$TotalCompAmount.period}
Dimensions : {$TotalCompAmount.dimensions.join(', ','=')}
Unit : {$TotalCompAmount.unit}


Rule Element Id:{$rule_id}
Rule version: {$ruleVersion}"


severity error

effectiveDate $effective_dates[$rule_id]


ASSERT US.0177.10133 satisfied

$rule_id = (rule-name().split('.'))[rule-name().split('.').length];

$ecdtaxonomy = any(set(for $link in dts-document-locations(taxonomy())
                            if $link.contains('https://xbrl.sec.gov/ecd/2023/ecd-2023.xsd') or $link.contains('https://xbrl.sec.gov/ecd/2022q4/ecd-2022q4.xsd')
                                true
                            else
                                false
                                    ));

if $ecdtaxonomy

	/** Get a list of the members **/
	$member_descendants = (navigate dimensions descendants from ecd:AdjToCompAxis).to-set

	/** Generate a list of the member values to sum. It excludes member values that are included as a subtotal, by checking if a members ancestor has a value. If yes, then the value is excluded. **/
	$member_facts = list(for $member in $member_descendants
			if $member.name == ecd:AllAdjToCompMember
				skip
			else
				$ancestors_list = (navigate dimensions domain-member ancestors from $member.name returns set (target-name)) - set(ecd:AllAdjToCompMember);
				if list({nonils @ecd:AdjToCompAmt  @ecd:AdjToCompAxis in $ancestors_list @ecd:ExecutiveCategoryAxis = ecd:NonPeoNeoMember}).length > 0
					skip
				else 
					{nonils  @ecd:AdjToCompAmt  @ecd:AdjToCompAxis = $member.name @ecd:ExecutiveCategoryAxis = ecd:NonPeoNeoMember});
		
		/** aggregate the fact values on the axis **/
		$member_sums = if $member_facts.length == 0 
	        				0
						else
							sum($member_facts);

		/** Calculate the minimum decimals **/

		$min_decimals = min(list(for $z in $member_facts
				if $z == none 
					skip
				else
					$z.decimals));

        $TotalCompAmount = {@concept = ecd:NonPeoNeoAvgTotalCompAmt @ecd:AdjToCompAxis = none}
        $TotalActualCompAmount = {@concept = ecd:NonPeoNeoAvgCompActuallyPaidAmt @ecd:AdjToCompAxis = none}

		$DiffValue = $TotalActualCompAmount <-> $TotalCompAmount

		if tolerance_for_decimals_comp($DiffValue, $member_sums, $min_decimals, 2 ) and $member_sums != 0
		
			/** Make a string that shows the components of the components that comprise the total **/
			$member_string = sum(list(for $member_fact in $member_facts
				"\t" + $member_fact.dimension(ecd:AdjToCompAxis).local-name + " --> {$member_fact}" + " --> {$member_fact.dimensions.join(', ','=')} \n"));
			$member_sum = $member_sums;
			true
		else 
			skip	
else
	false

message
"The value of the difference between NonPeoNeoAvgCompActuallyPaidAmt and NonPeoNeoAvgTotalCompAmt has a value of {$DiffValue}, which is not equal to the aggregated value of the concept AdjToCompAmt using  the dimensionally qualified components on the axis AdjToCompAxis which has an aggregate value of {$member_sum} based on the data in the filing. 

The values of the calculation components are as follows:
{$member_string}

The value of the difference between NonPeoNeoAvgCompActuallyPaidAmt and NonPeoNeoAvgTotalCompAmt should equal to the dimensional aggregation of the AdjToCompAxis axis using the concept AdjToCompAmt. Check that the signs used on this element are based on the element AdjToCompAmt. This means that decreases in compensation should be entered as a negative amount irrespective of the member used.
This rule aggregates the value of member components located on the axis at the highest level of aggregation to avoid double counting in the event that the company uses a hierarchy of members.

The properties of this  fact are:
Period :{$TotalCompAmount.period}
Dimensions : {$TotalCompAmount.dimensions.join(', ','=')}
Unit : {$TotalCompAmount.unit}


Rule Element Id:{$rule_id}
Rule version: {$ruleVersion}"


severity error

=======
/**
DQC Rules
 (c) Copyright 2017 - 2024, XBRL US Inc. All rights reserved.
 See https://xbrl.us/dqc-license for license information.
 See https://xbrl.us/dqc-patent for patent infringement notice.
Taxonomy: US GAAP 2023

**/

RULE-NAME-PREFIX DQC

/** CHeck if Proxy adds correctly - Add the members of the AdjToCompAxis to check that they match the total**/


ASSERT US.0177.10132 satisfied

$rule_id = (rule-name().split('.'))[rule-name().split('.').length];

$ecdtaxonomy = any(set(for $link in dts-document-locations(taxonomy())
                            if $link.contains('https://xbrl.sec.gov/ecd/2022/ecd-2022.xsd') or $link.contains('https://xbrl.sec.gov/ecd/2022q4/ecd-2022q4.xsd')
                                true
                            else
                                false
                                    ));

$ruleExclusionIfUseMembers = set('PensionValueAndEquityAwardsValueInCompensationTableForTheApplicableYearMember', 'ChangeInPensionValueAndEquityAwardValueMember', 'NetAdjustmentsForPensionMember', 'EquityAwardsAdjustmentsChangeInFairValueAsOfVestingDateOfVestedAwardsDuringCurrentYearMember','TotalDeductionsMember')

if $ecdtaxonomy
    /** Get a list of the members **/
    $member_descendants = (navigate dimensions descendants from ecd:AdjToCompAxis).to-set

    /** Check if exclusions apply **/

    if ($member_descendants.name.local-name intersect  $ruleExclusionIfUseMembers).length > 0
        skip
    else

	/** Generate a list of the member values to sum. It excludes member values that are included as a subtotal, by checking if a members ancestor has a value. If yes, then the value is excluded. **/
	$member_facts = list(for $member in $member_descendants
			if $member.name == ecd:AllAdjToCompMember
				skip
			else
				$ancestors_list = (navigate dimensions domain-member ancestors from $member.name returns set (target-name)) - set(ecd:AllAdjToCompMember);
				if list({nonils @ecd:AdjToCompAmt  @ecd:AdjToCompAxis in $ancestors_list @ecd:ExecutiveCategoryAxis = ecd:PeoMember}).length > 0
					skip
				else 
					{nonils  @ecd:AdjToCompAmt  @ecd:AdjToCompAxis = $member.name @ecd:ExecutiveCategoryAxis = ecd:PeoMember});
		
		/** aggregate the fact values on the axis **/
		$member_sums = if $member_facts.length == 0 
	        				0
						else
							sum($member_facts);

		/** Calculate the minimum decimals **/

		$min_decimals = min(list(for $z in $member_facts
				if $z == none 
					skip
				else
					$z.decimals));

        $TotalCompAmount = {@concept = ecd:PeoTotalCompAmt @ecd:AdjToCompAxis = none}
        $TotalActualCompAmount = {@concept = ecd:PeoActuallyPaidCompAmt @ecd:AdjToCompAxis = none}

		$DiffValue = $TotalActualCompAmount <-> $TotalCompAmount

		if tolerance_for_decimals_comp($DiffValue, $member_sums, $min_decimals, 2 ) and $member_sums != 0
		
			/** Make a string that shows the components of the components that comprise the total **/
			$member_string = sum(list(for $member_fact in $member_facts
				"\t" + $member_fact.dimension(ecd:AdjToCompAxis).local-name + " --> {$member_fact}" + " --> {$member_fact.dimensions.join(', ','=')} \n"));
			$member_sum = $member_sums;
			true
		else 
			skip	
else
	false

message
"The value of the difference between PeoActuallyPaidCompAmt and PeoTotalCompAmt has a value of {$DiffValue}, which is not equal to the aggregated value of the concept AdjToCompAmt using  the dimensionally qualified components on the axis AdjToCompAxis which has an aggregate value of {$member_sum} based on the data in the filing. 

The values of the calculation components are as follows:
{$member_string}

The value of the difference between PeoActuallyPaidCompAmt and PeoTotalCompAmt should equal to the dimensional aggregation of the AdjToCompAxis axis using the concept AdjToCompAmt. Check that the signs used on this element are based on the element AdjToCompAmt. This means that decreases in compensation should be entered as a negative amount irrespective of the member used.
This rule aggregates the value of member components located on the axis at the highest level of aggregation to avoid double counting in the event that the company uses a hierarchy of members.

The properties of this  fact are:
Period :{$TotalCompAmount.period}
Dimensions : {$TotalCompAmount.dimensions.join(', ','=')}
Unit : {$TotalCompAmount.unit}


Rule Element Id:{$rule_id}
Rule version: {$ruleVersion}"


severity error

effectiveDate $effective_dates[$rule_id]


ASSERT US.0177.10133 satisfied

$rule_id = (rule-name().split('.'))[rule-name().split('.').length];

$ecdtaxonomy = any(set(for $link in dts-document-locations(taxonomy())
                            if $link.contains('https://xbrl.sec.gov/ecd/2023/ecd-2023.xsd') or $link.contains('https://xbrl.sec.gov/ecd/2022q4/ecd-2022q4.xsd')
                                true
                            else
                                false
                                    ));

if $ecdtaxonomy

	/** Get a list of the members **/
	$member_descendants = (navigate dimensions descendants from ecd:AdjToCompAxis).to-set

	/** Generate a list of the member values to sum. It excludes member values that are included as a subtotal, by checking if a members ancestor has a value. If yes, then the value is excluded. **/
	$member_facts = list(for $member in $member_descendants
			if $member.name == ecd:AllAdjToCompMember
				skip
			else
				$ancestors_list = (navigate dimensions domain-member ancestors from $member.name returns set (target-name)) - set(ecd:AllAdjToCompMember);
				if list({nonils @ecd:AdjToCompAmt  @ecd:AdjToCompAxis in $ancestors_list @ecd:ExecutiveCategoryAxis = ecd:NonPeoNeoMember}).length > 0
					skip
				else 
					{nonils  @ecd:AdjToCompAmt  @ecd:AdjToCompAxis = $member.name @ecd:ExecutiveCategoryAxis = ecd:NonPeoNeoMember});
		
		/** aggregate the fact values on the axis **/
		$member_sums = if $member_facts.length == 0 
	        				0
						else
							sum($member_facts);

		/** Calculate the minimum decimals **/

		$min_decimals = min(list(for $z in $member_facts
				if $z == none 
					skip
				else
					$z.decimals));

        $TotalCompAmount = {@concept = ecd:NonPeoNeoAvgTotalCompAmt @ecd:AdjToCompAxis = none}
        $TotalActualCompAmount = {@concept = ecd:NonPeoNeoAvgCompActuallyPaidAmt @ecd:AdjToCompAxis = none}

		$DiffValue = $TotalActualCompAmount <-> $TotalCompAmount

		if tolerance_for_decimals_comp($DiffValue, $member_sums, $min_decimals, 2 ) and $member_sums != 0
		
			/** Make a string that shows the components of the components that comprise the total **/
			$member_string = sum(list(for $member_fact in $member_facts
				"\t" + $member_fact.dimension(ecd:AdjToCompAxis).local-name + " --> {$member_fact}" + " --> {$member_fact.dimensions.join(', ','=')} \n"));
			$member_sum = $member_sums;
			true
		else 
			skip	
else
	false

message
"The value of the difference between NonPeoNeoAvgCompActuallyPaidAmt and NonPeoNeoAvgTotalCompAmt has a value of {$DiffValue}, which is not equal to the aggregated value of the concept AdjToCompAmt using  the dimensionally qualified components on the axis AdjToCompAxis which has an aggregate value of {$member_sum} based on the data in the filing. 

The values of the calculation components are as follows:
{$member_string}

The value of the difference between NonPeoNeoAvgCompActuallyPaidAmt and NonPeoNeoAvgTotalCompAmt should equal to the dimensional aggregation of the AdjToCompAxis axis using the concept AdjToCompAmt. Check that the signs used on this element are based on the element AdjToCompAmt. This means that decreases in compensation should be entered as a negative amount irrespective of the member used.
This rule aggregates the value of member components located on the axis at the highest level of aggregation to avoid double counting in the event that the company uses a hierarchy of members.

The properties of this  fact are:
Period :{$TotalCompAmount.period}
Dimensions : {$TotalCompAmount.dimensions.join(', ','=')}
Unit : {$TotalCompAmount.unit}


Rule Element Id:{$rule_id}
Rule version: {$ruleVersion}"


severity error

>>>>>>> c8edf4e6
effectiveDate $effective_dates[$rule_id]<|MERGE_RESOLUTION|>--- conflicted
+++ resolved
@@ -1,187 +1,3 @@
-<<<<<<< HEAD
-/**
-DQC Rules
- (c) Copyright 2017 - 2025, XBRL US Inc. All rights reserved.
- See https://xbrl.us/dqc-license for license information.
- See https://xbrl.us/dqc-patent for patent infringement notice.
-Taxonomy: US GAAP 2023
-
-**/
-
-RULE-NAME-PREFIX DQC
-
-/** CHeck if Proxy adds correctly - Add the members of the AdjToCompAxis to check that they match the total**/
-
-
-ASSERT US.0177.10132 satisfied
-
-$rule_id = (rule-name().split('.'))[rule-name().split('.').length];
-
-$ecdtaxonomy = any(set(for $link in dts-document-locations(taxonomy())
-                            if $link.contains('https://xbrl.sec.gov/ecd/2022/ecd-2022.xsd') or $link.contains('https://xbrl.sec.gov/ecd/2022q4/ecd-2022q4.xsd')
-                                true
-                            else
-                                false
-                                    ));
-
-$ruleExclusionIfUseMembers = set('PensionValueAndEquityAwardsValueInCompensationTableForTheApplicableYearMember', 'ChangeInPensionValueAndEquityAwardValueMember', 'NetAdjustmentsForPensionMember', 'EquityAwardsAdjustmentsChangeInFairValueAsOfVestingDateOfVestedAwardsDuringCurrentYearMember')
-
-if $ecdtaxonomy
-    /** Get a list of the members **/
-    $member_descendants = (navigate dimensions descendants from ecd:AdjToCompAxis).to-set
-
-    /** Check if exclusions apply **/
-
-    if ($member_descendants.name.local-name intersect  $ruleExclusionIfUseMembers).length > 0
-        skip
-    else
-
-	/** Generate a list of the member values to sum. It excludes member values that are included as a subtotal, by checking if a members ancestor has a value. If yes, then the value is excluded. **/
-	$member_facts = list(for $member in $member_descendants
-			if $member.name == ecd:AllAdjToCompMember
-				skip
-			else
-				$ancestors_list = (navigate dimensions domain-member ancestors from $member.name returns set (target-name)) - set(ecd:AllAdjToCompMember);
-				if list({nonils @ecd:AdjToCompAmt  @ecd:AdjToCompAxis in $ancestors_list @ecd:ExecutiveCategoryAxis = ecd:PeoMember}).length > 0
-					skip
-				else 
-					{nonils  @ecd:AdjToCompAmt  @ecd:AdjToCompAxis = $member.name @ecd:ExecutiveCategoryAxis = ecd:PeoMember});
-		
-		/** aggregate the fact values on the axis **/
-		$member_sums = if $member_facts.length == 0 
-	        				0
-						else
-							sum($member_facts);
-
-		/** Calculate the minimum decimals **/
-
-		$min_decimals = min(list(for $z in $member_facts
-				if $z == none 
-					skip
-				else
-					$z.decimals));
-
-        $TotalCompAmount = {@concept = ecd:PeoTotalCompAmt @ecd:AdjToCompAxis = none}
-        $TotalActualCompAmount = {@concept = ecd:PeoActuallyPaidCompAmt @ecd:AdjToCompAxis = none}
-
-		$DiffValue = $TotalActualCompAmount <-> $TotalCompAmount
-
-		if tolerance_for_decimals_comp($DiffValue, $member_sums, $min_decimals, 2 ) and $member_sums != 0
-		
-			/** Make a string that shows the components of the components that comprise the total **/
-			$member_string = sum(list(for $member_fact in $member_facts
-				"\t" + $member_fact.dimension(ecd:AdjToCompAxis).local-name + " --> {$member_fact}" + " --> {$member_fact.dimensions.join(', ','=')} \n"));
-			$member_sum = $member_sums;
-			true
-		else 
-			skip	
-else
-	false
-
-message
-"The value of the difference between PeoActuallyPaidCompAmt and PeoTotalCompAmt has a value of {$DiffValue}, which is not equal to the aggregated value of the concept AdjToCompAmt using  the dimensionally qualified components on the axis AdjToCompAxis which has an aggregate value of {$member_sum} based on the data in the filing. 
-
-The values of the calculation components are as follows:
-{$member_string}
-
-The value of the difference between PeoActuallyPaidCompAmt and PeoTotalCompAmt should equal to the dimensional aggregation of the AdjToCompAxis axis using the concept AdjToCompAmt. Check that the signs used on this element are based on the element AdjToCompAmt. This means that decreases in compensation should be entered as a negative amount irrespective of the member used.
-This rule aggregates the value of member components located on the axis at the highest level of aggregation to avoid double counting in the event that the company uses a hierarchy of members.
-
-The properties of this  fact are:
-Period :{$TotalCompAmount.period}
-Dimensions : {$TotalCompAmount.dimensions.join(', ','=')}
-Unit : {$TotalCompAmount.unit}
-
-
-Rule Element Id:{$rule_id}
-Rule version: {$ruleVersion}"
-
-
-severity error
-
-effectiveDate $effective_dates[$rule_id]
-
-
-ASSERT US.0177.10133 satisfied
-
-$rule_id = (rule-name().split('.'))[rule-name().split('.').length];
-
-$ecdtaxonomy = any(set(for $link in dts-document-locations(taxonomy())
-                            if $link.contains('https://xbrl.sec.gov/ecd/2023/ecd-2023.xsd') or $link.contains('https://xbrl.sec.gov/ecd/2022q4/ecd-2022q4.xsd')
-                                true
-                            else
-                                false
-                                    ));
-
-if $ecdtaxonomy
-
-	/** Get a list of the members **/
-	$member_descendants = (navigate dimensions descendants from ecd:AdjToCompAxis).to-set
-
-	/** Generate a list of the member values to sum. It excludes member values that are included as a subtotal, by checking if a members ancestor has a value. If yes, then the value is excluded. **/
-	$member_facts = list(for $member in $member_descendants
-			if $member.name == ecd:AllAdjToCompMember
-				skip
-			else
-				$ancestors_list = (navigate dimensions domain-member ancestors from $member.name returns set (target-name)) - set(ecd:AllAdjToCompMember);
-				if list({nonils @ecd:AdjToCompAmt  @ecd:AdjToCompAxis in $ancestors_list @ecd:ExecutiveCategoryAxis = ecd:NonPeoNeoMember}).length > 0
-					skip
-				else 
-					{nonils  @ecd:AdjToCompAmt  @ecd:AdjToCompAxis = $member.name @ecd:ExecutiveCategoryAxis = ecd:NonPeoNeoMember});
-		
-		/** aggregate the fact values on the axis **/
-		$member_sums = if $member_facts.length == 0 
-	        				0
-						else
-							sum($member_facts);
-
-		/** Calculate the minimum decimals **/
-
-		$min_decimals = min(list(for $z in $member_facts
-				if $z == none 
-					skip
-				else
-					$z.decimals));
-
-        $TotalCompAmount = {@concept = ecd:NonPeoNeoAvgTotalCompAmt @ecd:AdjToCompAxis = none}
-        $TotalActualCompAmount = {@concept = ecd:NonPeoNeoAvgCompActuallyPaidAmt @ecd:AdjToCompAxis = none}
-
-		$DiffValue = $TotalActualCompAmount <-> $TotalCompAmount
-
-		if tolerance_for_decimals_comp($DiffValue, $member_sums, $min_decimals, 2 ) and $member_sums != 0
-		
-			/** Make a string that shows the components of the components that comprise the total **/
-			$member_string = sum(list(for $member_fact in $member_facts
-				"\t" + $member_fact.dimension(ecd:AdjToCompAxis).local-name + " --> {$member_fact}" + " --> {$member_fact.dimensions.join(', ','=')} \n"));
-			$member_sum = $member_sums;
-			true
-		else 
-			skip	
-else
-	false
-
-message
-"The value of the difference between NonPeoNeoAvgCompActuallyPaidAmt and NonPeoNeoAvgTotalCompAmt has a value of {$DiffValue}, which is not equal to the aggregated value of the concept AdjToCompAmt using  the dimensionally qualified components on the axis AdjToCompAxis which has an aggregate value of {$member_sum} based on the data in the filing. 
-
-The values of the calculation components are as follows:
-{$member_string}
-
-The value of the difference between NonPeoNeoAvgCompActuallyPaidAmt and NonPeoNeoAvgTotalCompAmt should equal to the dimensional aggregation of the AdjToCompAxis axis using the concept AdjToCompAmt. Check that the signs used on this element are based on the element AdjToCompAmt. This means that decreases in compensation should be entered as a negative amount irrespective of the member used.
-This rule aggregates the value of member components located on the axis at the highest level of aggregation to avoid double counting in the event that the company uses a hierarchy of members.
-
-The properties of this  fact are:
-Period :{$TotalCompAmount.period}
-Dimensions : {$TotalCompAmount.dimensions.join(', ','=')}
-Unit : {$TotalCompAmount.unit}
-
-
-Rule Element Id:{$rule_id}
-Rule version: {$ruleVersion}"
-
-
-severity error
-
-=======
 /**
 DQC Rules
  (c) Copyright 2017 - 2024, XBRL US Inc. All rights reserved.
@@ -364,5 +180,4 @@
 
 severity error
 
->>>>>>> c8edf4e6
 effectiveDate $effective_dates[$rule_id]