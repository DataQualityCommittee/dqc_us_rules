<<<<<<< HEAD
/**
DQC Rules
 (c) Copyright 2017 - 2024, XBRL US Inc. All rights reserved.
 See https://xbrl.us/dqc-license for license information.
 See https://xbrl.us/dqc-patent for patent infringement notice.
Taxonomy: US GAAP 2022
**/


rule-name-prefix DQC

assert US.0142.9864 satisfied

$ruleId = (rule-name().split('.'))[rule-name().split('.').length];

/** Check that the following axis have a single dimension **/

/** Check if the BDC taxonomy is used **/

$srttaxonomy = any(set(for $link in dts-document-locations(taxonomy())
                            if $link.contains('https://xbrl.fasb.org/us-gaap/2022q3/us-gaap-sup-2022q3.xsd')
                                true
                            else
                                false
                                    ));
if $srttaxonomy

    $BDCTypedDimensionsToCheck = list(us-gaap-supplement:InvestmentIdentifierAxis, 
                                        us-gaap-supplement:SecuritySoldShortIdentifierAxis,
                                        us-gaap-supplement:OpenOptionContractIdentifierAxis,
                                        us-gaap-supplement:OpenFuturesContractIdentifierAxis,
                                        us-gaap-supplement:OpenForwardForeignCurrencyContractIdentifierAxis,
                                        us-gaap-supplement:OpenSwapContractIdentifierAxis);

    for $typedDimension in $BDCTypedDimensionsToCheck

            $BDCInvestmentFact = {@$typedDimension = *}

            $Legitimateimensions = $BDCInvestmentFact.dimensions.keys.name - set(us-gaap-supplement:InvestmentCompanyNonconsolidatedSubsidiaryAxis, srt:RangeAxis);
            $Legitimateimensions.length > 1
else
    false

message
"The filing reports a value of {$BDCInvestmentFact} for the concept {$BDCInvestmentFact.concept.name} using the {$typedDimension} axis.

If the {$typedDimension} is used no other axis should be used. Remove any additional axis on this fact.

Period :{($BDCInvestmentFact).period}
Dimensions : {($BDCInvestmentFact).dimensions.join(', ','=')}
Unit : {($BDCInvestmentFact).unit}\n
Rule Element Id:{$ruleId}
Rule version: {$ruleVersion}"

severity error
=======
/**
DQC Rules
 (c) Copyright 2017 - 2024, XBRL US Inc. All rights reserved.
 See https://xbrl.us/dqc-license for license information.
 See https://xbrl.us/dqc-patent for patent infringement notice.
Taxonomy: US GAAP 2022
**/


rule-name-prefix DQC

assert US.0142.9864 satisfied

$ruleId = (rule-name().split('.'))[rule-name().split('.').length];

/** Check that the following axis have a single dimension **/

/** Check if the BDC taxonomy is used **/

$srttaxonomy = any(set(for $link in dts-document-locations(taxonomy())
                            if $link.contains('https://xbrl.fasb.org/us-gaap/2022q3/us-gaap-sup-2022q3.xsd')
                                true
                            else
                                false
                                    ));
if $srttaxonomy

    $BDCTypedDimensionsToCheck = list(us-gaap-supplement:InvestmentIdentifierAxis, 
                                        us-gaap-supplement:SecuritySoldShortIdentifierAxis,
                                        us-gaap-supplement:OpenOptionContractIdentifierAxis,
                                        us-gaap-supplement:OpenFuturesContractIdentifierAxis,
                                        us-gaap-supplement:OpenForwardForeignCurrencyContractIdentifierAxis,
                                        us-gaap-supplement:OpenSwapContractIdentifierAxis);

    for $typedDimension in $BDCTypedDimensionsToCheck

            $BDCInvestmentFact = {@$typedDimension = *}

            $Legitimateimensions = $BDCInvestmentFact.dimensions.keys.name - set(us-gaap-supplement:InvestmentCompanyNonconsolidatedSubsidiaryAxis, srt:RangeAxis, to-qname("dei:LegalEntityAxis"));
            $Legitimateimensions.length > 1
else
    false

message
"The filing reports a value of {$BDCInvestmentFact} for the concept {$BDCInvestmentFact.concept.name} using the {$typedDimension} axis.

If the {$typedDimension} is used no other axis should be used. Remove any additional axis on this fact.

Period :{($BDCInvestmentFact).period}
Dimensions : {($BDCInvestmentFact).dimensions.join(', ','=')}
Unit : {($BDCInvestmentFact).unit}\n
Rule Element Id:{$ruleId}
Rule version: {$ruleVersion}"

severity error
>>>>>>> 837df8a2
effectiveDate $effective_dates[$ruleId]<|MERGE_RESOLUTION|>--- conflicted
+++ resolved
@@ -1,60 +1,3 @@
-<<<<<<< HEAD
-/**
-DQC Rules
- (c) Copyright 2017 - 2024, XBRL US Inc. All rights reserved.
- See https://xbrl.us/dqc-license for license information.
- See https://xbrl.us/dqc-patent for patent infringement notice.
-Taxonomy: US GAAP 2022
-**/
-
-
-rule-name-prefix DQC
-
-assert US.0142.9864 satisfied
-
-$ruleId = (rule-name().split('.'))[rule-name().split('.').length];
-
-/** Check that the following axis have a single dimension **/
-
-/** Check if the BDC taxonomy is used **/
-
-$srttaxonomy = any(set(for $link in dts-document-locations(taxonomy())
-                            if $link.contains('https://xbrl.fasb.org/us-gaap/2022q3/us-gaap-sup-2022q3.xsd')
-                                true
-                            else
-                                false
-                                    ));
-if $srttaxonomy
-
-    $BDCTypedDimensionsToCheck = list(us-gaap-supplement:InvestmentIdentifierAxis, 
-                                        us-gaap-supplement:SecuritySoldShortIdentifierAxis,
-                                        us-gaap-supplement:OpenOptionContractIdentifierAxis,
-                                        us-gaap-supplement:OpenFuturesContractIdentifierAxis,
-                                        us-gaap-supplement:OpenForwardForeignCurrencyContractIdentifierAxis,
-                                        us-gaap-supplement:OpenSwapContractIdentifierAxis);
-
-    for $typedDimension in $BDCTypedDimensionsToCheck
-
-            $BDCInvestmentFact = {@$typedDimension = *}
-
-            $Legitimateimensions = $BDCInvestmentFact.dimensions.keys.name - set(us-gaap-supplement:InvestmentCompanyNonconsolidatedSubsidiaryAxis, srt:RangeAxis);
-            $Legitimateimensions.length > 1
-else
-    false
-
-message
-"The filing reports a value of {$BDCInvestmentFact} for the concept {$BDCInvestmentFact.concept.name} using the {$typedDimension} axis.
-
-If the {$typedDimension} is used no other axis should be used. Remove any additional axis on this fact.
-
-Period :{($BDCInvestmentFact).period}
-Dimensions : {($BDCInvestmentFact).dimensions.join(', ','=')}
-Unit : {($BDCInvestmentFact).unit}\n
-Rule Element Id:{$ruleId}
-Rule version: {$ruleVersion}"
-
-severity error
-=======
 /**
 DQC Rules
  (c) Copyright 2017 - 2024, XBRL US Inc. All rights reserved.
@@ -110,5 +53,4 @@
 Rule version: {$ruleVersion}"
 
 severity error
->>>>>>> 837df8a2
 effectiveDate $effective_dates[$ruleId]