<<<<<<< HEAD
/**
DQC Rules
 (c) Copyright 2017 - 2024, XBRL US Inc. All rights reserved.
 See https://xbrl.us/dqc-license for license information.
 See https://xbrl.us/dqc-patent for patent infringement notice.
Taxonomy: US GAAP 2022

**/

RULE-NAME-PREFIX DQC

ASSERT US.0099.9533 SATISFIED

$rule_id = (rule-name().split('.'))[rule-name().split('.').length];

/**Identify relevant financial statement presentation networks **/
    /** See the constants file that defines the variable $STATEMENT_PRES_NETWORKS **/

$calcNetworks = taxonomy().networks(summation-item);

$calcRelationshipItems = if $calcNetworks == set()
                        set()
                    else
                        sum(set(for $network in $calcNetworks
                                $network.relationships))                        

$CF_Exclusions = set(EffectOfExchangeRateOnCashCashEquivalentsRestrictedCashAndRestrictedCashEquivalents,
                        EffectOfExchangeRateOnCashCashEquivalentsRestrictedCashAndRestrictedCashEquivalentsIncludingDisposalGroupAndDiscontinuedOperations,
                        EffectOfExchangeRateOnCash,
                        EffectOfExchangeRateOnCashAndCashEquivalents,
                        NetCashProvidedByUsedInDiscontinuedOperations)

$Non_CF_Items = navigate parent-child descendants from list(SupplementalCashFlowInformationAbstract, NoncashInvestingAndFinancingItemsAbstract, CashFlowNoncashInvestingAndFinancingActivitiesDisclosureAbstract) taxonomy $US-GAAP where $relationship.target.is-monetary == true returns set (target-name);

/** Defines a set of CF Abstracts that if used on the CF any children will be excluded from the rules **/
$Set_Non_CF_Abstracts1 = (navigate parent-child descendants from list(CashFlowNoncashInvestingAndFinancingActivitiesDisclosureAbstract, SupplementalCashFlowInformationAbstract) taxonomy $US-GAAP where ($relationship.target.is-abstract == true and $relationship.target-name.local-name.contains("Abstract") ) returns set (target-name));

$Set_Non_CF_Abstracts2 = set(SupplementalCashFlowElementsAbstract, NoncashInvestingAndFinancingItemsAbstract, AdditionalCashFlowElementsAndSupplementalCashFlowInformationAbstract, CashFlowNoncashInvestingAndFinancingActivitiesDisclosureAbstract, SupplementalCashFlowInformationAbstract, qname($EXTENSION_NS,'NoncashInvestingItemsAbstract'), qname($EXTENSION_NS,'NoncashFinancingItemsAbstract'), qname($EXTENSION_NS,'NonCashOperatingAndFinancingActivitiesAbstract'),qname($EXTENSION_NS,'NonCashOperatingAndInvestingActivitiesAbstract'));

$Set_Non_CF_Abstracts = $Set_Non_CF_Abstracts1 + $Set_Non_CF_Abstracts2;

/** This generates a list of items in the SHE that would not be included in the IS calculation. If these are reported in the presentation of the IS they will be ignored **/
$SSHExceptions =  navigate parent-child descendants from IncreaseDecreaseInStockholdersEquityRollForward taxonomy $US-GAAP where $relationship.target.is-monetary == true and $relationship.target.period-type == duration returns set (target-name);
                        
for $presNetwork in $STATEMENT_PRES_NETWORKS.sort
    $presConceptNoCalculation =  if $presNetwork.role.description.lower-case.contains("cash")
                                        $presConceptItems = $presNetwork.concept-names;
                                        $presNumericItems = filter $presConceptItems where taxonomy().concept($item).is-monetary and taxonomy().concept($item).period-type == duration;
                                        $calcspresentSet = set(for $calc in $calcRelationshipItems 
                                                                if $calc.target-name in $presNumericItems and $calc.source-name in $presNumericItems 
                                                                    set($calc.target-name, $calc.source-name)
                                                                else
                                                                    skip);
                                        $calcItems = sum($calcspresentSet);
                                        
                                        $supplementalCashItems = navigate parent-child descendants from ($Set_Non_CF_Abstracts) role $presNetwork.role where $relationship.target.is-monetary == true returns set (target-name);

                                        $presNumericItems - ($calcItems + $CF_Exclusions + $supplementalCashItems + $Non_CF_Items)
                                else 
                                        $presConceptItems = $presNetwork.concept-names;

                                        /** Identifies a list of IS supplemental items which are OK if in the presentation but not the calculation **/
                                        $IS_Supplemental_Disclosures = navigate parent-child descendants from list(ShareBasedCompensationAllocationAndClassificationInFinancialStatementsAbstract, SupplementalIncomeStatementElementsAbstract) role $presNetwork.role where $relationship.target.is-monetary == true returns set (target-name);

                                        /** Specific items seen in the presentation that can be excluded from the calc */
                                        $BS_IS_exceptions = set(CommitmentsAndContingencies, ComprehensiveIncomeNetOfTaxIncludingPortionAttributableToNoncontrollingInterest, ComprehensiveIncomeNetOfTax, AllocatedShareBasedCompensationExpense, NetIncomeLossAvailableToCommonStockholdersBasic, NetIncomeLossAvailableToCommonStockholdersDiluted, PremiumsWrittenGross);

                                        /** Income Statement Processing **/
                                        if $presConceptItems.contains(IncomeStatementAbstract)

                                            $presNumericItems = filter $presConceptItems where taxonomy().concept($item).is-monetary and taxonomy().concept($item).period-type == duration;
                                            $calcspresentSet = set(for $calc in $calcRelationshipItems 
                                                                if $calc.target-name in $presNumericItems and $calc.source-name in $presNumericItems 
                                                                    set($calc.target-name, $calc.source-name)
                                                                else
                                                                    skip);
                                            $calcItems = sum($calcspresentSet);
                                        
                                            $presNumericItems - ($calcItems + $BS_IS_exceptions + $IS_Supplemental_Disclosures + $SSHExceptions)

                                        else 
                                            /** Balance Sheet Processing **/
                                            if $presConceptItems.contains(StatementOfFinancialPositionAbstract)

                                                $presNumericItems = filter $presConceptItems where taxonomy().concept($item).is-monetary and taxonomy().concept($item).period-type == instant;
                                                $calcspresentSet = set(for $calc in $calcRelationshipItems 
                                                                    if $calc.target-name in $presNumericItems and $calc.source-name in $presNumericItems 
                                                                        set($calc.target-name, $calc.source-name)
                                                                    else
                                                                        skip);
                                                $calcItems = sum($calcspresentSet);
                                            
                                                $presNumericItems - ($calcItems + $BS_IS_exceptions + $IS_Supplemental_Disclosures)
                                                
                                            else 
                                                /** CATCH ALL FOR ALL OTHER STATEMENTS WHERE ABSTRACTS ARE NOT USED TO IDENTIFY STATEMENT**/
                                                $presNumericItems = filter $presConceptItems where taxonomy().concept($item).is-monetary;
                                                $calcspresentSet = set(for $calc in $calcRelationshipItems 
                                                                        if $calc.target-name in $presNumericItems and $calc.source-name in $presNumericItems 
                                                                            set($calc.target-name, $calc.source-name)
                                                                        else
                                                                            skip);
                                                $calcItems = sum($calcspresentSet);
                                                
                                                $presNumericItems - ($calcItems + $BS_IS_exceptions + $IS_Supplemental_Disclosures + $SSHExceptions)
    
  $cash_flow_message =    if $presNetwork.role.description.lower-case.contains("cash")
                                 "
If the item is an additional disclosure in the cash flow statement then make sure that is included as a child of one of the following abstract items:
" + $Set_Non_CF_Abstracts.join(", ") +
 ""
                            else
                                "If the item is an additional disclosure in the income statement statement then make sure that is included as a child of one of the following abstract items:
ShareBasedCompensationAllocationAndClassificationInFinancialStatementsAbstract, 
SupplementalIncomeStatementElementsAbstract";

    $presConceptNoCalculation.length > 0
        
MESSAGE
"
The following elements are in the presentation linkbase of {$presNetwork.role.description} but are not included in any calculation relationship in the filing.
{$presConceptNoCalculation.join(", 
")}
All elements appearing in the face of the financial statements should be included in a calculation relationship somewhere in the filing. Items not included in the financial statement calculations but included in the presentation are referred to as parenthetical items. These usualy appear as a referenced item, or as a value in parenthesis describing that the value reported includes another specific amount.  These values should be reported in a seperate link role for parenthetical items.

This rule will produce an error irrespective of a fact value being entered for the item(s) listed above.
{$cash_flow_message}

Rule Element Id:{$rule_id}
Rule version: {$ruleVersion}"

SEVERITY error

effectiveDate $effective_dates[$rule_id]
=======
/**
DQC Rules
 (c) Copyright 2017 - 2024, XBRL US Inc. All rights reserved.
 See https://xbrl.us/dqc-license for license information.
 See https://xbrl.us/dqc-patent for patent infringement notice.
Taxonomy: US GAAP 2022

**/

RULE-NAME-PREFIX DQC

ASSERT US.0099.9533 SATISFIED

$rule_id = (rule-name().split('.'))[rule-name().split('.').length];

/**Identify relevant financial statement presentation networks **/
    /** See the constants file that defines the variable $STATEMENT_PRES_NETWORKS **/

$calcNetworks = taxonomy().networks(summation-item);

$calcRelationshipItems = if $calcNetworks == set()
                        set()
                    else
                        sum(set(for $network in $calcNetworks
                                $network.relationships))                        

$CF_Exclusions = set(EffectOfExchangeRateOnCashCashEquivalentsRestrictedCashAndRestrictedCashEquivalents,
                        EffectOfExchangeRateOnCashCashEquivalentsRestrictedCashAndRestrictedCashEquivalentsIncludingDisposalGroupAndDiscontinuedOperations,
                        EffectOfExchangeRateOnCash,
                        EffectOfExchangeRateOnCashAndCashEquivalents,
                        NetCashProvidedByUsedInDiscontinuedOperations)

$Non_CF_Items = navigate parent-child descendants from list(SupplementalCashFlowInformationAbstract, NoncashInvestingAndFinancingItemsAbstract, CashFlowNoncashInvestingAndFinancingActivitiesDisclosureAbstract) taxonomy $US-GAAP where $relationship.target.is-monetary == true returns set (target-name);

/** Defines a set of CF Abstracts that if used on the CF any children will be excluded from the rules **/
$Set_Non_CF_Abstracts1 = (navigate parent-child descendants from list(CashFlowNoncashInvestingAndFinancingActivitiesDisclosureAbstract, SupplementalCashFlowInformationAbstract) taxonomy $US-GAAP where ($relationship.target.is-abstract == true and $relationship.target-name.local-name.contains("Abstract") ) returns set (target-name));

$Set_Non_CF_Abstracts2 = set(SupplementalCashFlowElementsAbstract, NoncashInvestingAndFinancingItemsAbstract, AdditionalCashFlowElementsAndSupplementalCashFlowInformationAbstract, CashFlowNoncashInvestingAndFinancingActivitiesDisclosureAbstract, SupplementalCashFlowInformationAbstract, qname($EXTENSION_NS,'NoncashInvestingItemsAbstract'), qname($EXTENSION_NS,'NoncashFinancingItemsAbstract'), qname($EXTENSION_NS,'NonCashOperatingAndFinancingActivitiesAbstract'),qname($EXTENSION_NS,'NonCashOperatingAndInvestingActivitiesAbstract'));

$Set_Non_CF_Abstracts = $Set_Non_CF_Abstracts1 + $Set_Non_CF_Abstracts2;

/** This generates a list of items in the SHE that would not be included in the IS calculation. If these are reported in the presentation of the IS they will be ignored **/
$SSHExceptions =  navigate parent-child descendants from IncreaseDecreaseInStockholdersEquityRollForward taxonomy $US-GAAP where $relationship.target.is-monetary == true and $relationship.target.period-type == duration returns set (target-name);
                        
for $presNetwork in $STATEMENT_PRES_NETWORKS.sort
    $presConceptNoCalculation =  if $presNetwork.role.description.lower-case.contains("cash")
                                        $presConceptItems = $presNetwork.concept-names;
                                        $presNumericItems = filter $presConceptItems where taxonomy().concept($item).is-monetary and taxonomy().concept($item).period-type == duration;
                                        $calcspresentSet = set(for $calc in $calcRelationshipItems 
                                                                if $calc.target-name in $presNumericItems and $calc.source-name in $presNumericItems 
                                                                    set($calc.target-name, $calc.source-name)
                                                                else
                                                                    skip);
                                        $calcItems = sum($calcspresentSet);
                                        
                                        $supplementalCashItems = navigate parent-child descendants from ($Set_Non_CF_Abstracts) role $presNetwork.role where $relationship.target.is-monetary == true returns set (target-name);

                                        $presNumericItems - ($calcItems + $CF_Exclusions + $supplementalCashItems + $Non_CF_Items)
                                else 
                                        $presConceptItems = $presNetwork.concept-names;

                                        /** Identifies a list of IS supplemental items which are OK if in the presentation but not the calculation **/
                                        $IS_Supplemental_Disclosures = navigate parent-child descendants from list(ShareBasedCompensationAllocationAndClassificationInFinancialStatementsAbstract, SupplementalIncomeStatementElementsAbstract) role $presNetwork.role where $relationship.target.is-monetary == true returns set (target-name);

                                        /** Specific items seen in the presentation that can be excluded from the calc */
                                        $BS_IS_exceptions = set(CommitmentsAndContingencies, ComprehensiveIncomeNetOfTaxIncludingPortionAttributableToNoncontrollingInterest, ComprehensiveIncomeNetOfTax, AllocatedShareBasedCompensationExpense, NetIncomeLossAvailableToCommonStockholdersBasic, NetIncomeLossAvailableToCommonStockholdersDiluted, PremiumsWrittenGross);

                                        /** Income Statement Processing **/
                                        if $presConceptItems.contains(IncomeStatementAbstract)

                                            $presNumericItems = filter $presConceptItems where taxonomy().concept($item).is-monetary and taxonomy().concept($item).period-type == duration;
                                            $calcspresentSet = set(for $calc in $calcRelationshipItems 
                                                                if $calc.target-name in $presNumericItems and $calc.source-name in $presNumericItems 
                                                                    set($calc.target-name, $calc.source-name)
                                                                else
                                                                    skip);
                                            $calcItems = sum($calcspresentSet);
                                        
                                            $presNumericItems - ($calcItems + $BS_IS_exceptions + $IS_Supplemental_Disclosures + $SSHExceptions)

                                        else 
                                            /** Balance Sheet Processing **/
                                            if $presConceptItems.contains(StatementOfFinancialPositionAbstract)

                                                $presNumericItems = filter $presConceptItems where taxonomy().concept($item).is-monetary and taxonomy().concept($item).period-type == instant;
                                                $calcspresentSet = set(for $calc in $calcRelationshipItems 
                                                                    if $calc.target-name in $presNumericItems and $calc.source-name in $presNumericItems 
                                                                        set($calc.target-name, $calc.source-name)
                                                                    else
                                                                        skip);
                                                $calcItems = sum($calcspresentSet);

                                                 /* Check if Assets has any monetary descendants in the presentation tree. If there are no Assets in the presentation tree don't look for Assets in the calculation tree. */
                                                $AssetTypes = (navigate parent-child descendants from list(AssetsAbstract) taxonomy $US-GAAP where ($relationship.target.is-monetary == true ) returns set (target-name));

                                                $AssetsComponents  =  $presConceptItems.to-set intersect ($AssetTypes - set(Assets))

                                                $AssetExclusion = if  $AssetsComponents.length > 0
                                                                    set()
                                                                else
                                                                    set(Assets);
                                            
                                                $presNumericItems - ($calcItems + $BS_IS_exceptions + $IS_Supplemental_Disclosures + $AssetExclusion)
                                            
                                                
                                            else 
                                                /** CATCH ALL FOR ALL OTHER STATEMENTS WHERE ABSTRACTS ARE NOT USED TO IDENTIFY STATEMENT**/
                                                $presNumericItems = filter $presConceptItems where taxonomy().concept($item).is-monetary;
                                                $calcspresentSet = set(for $calc in $calcRelationshipItems 
                                                                        if $calc.target-name in $presNumericItems and $calc.source-name in $presNumericItems 
                                                                            set($calc.target-name, $calc.source-name)
                                                                        else
                                                                            skip);
                                                $calcItems = sum($calcspresentSet);
                                                
                                                $presNumericItems - ($calcItems + $BS_IS_exceptions + $IS_Supplemental_Disclosures + $SSHExceptions)
    
  $cash_flow_message =    if $presNetwork.role.description.lower-case.contains("cash")
                                 "
If the item is an additional disclosure in the cash flow statement then make sure that is included as a child of one of the following abstract items:
" + $Set_Non_CF_Abstracts.join(", ") +
 ""
                            else
                                "If the item is an additional disclosure in the income statement statement then make sure that is included as a child of one of the following abstract items:
ShareBasedCompensationAllocationAndClassificationInFinancialStatementsAbstract, 
SupplementalIncomeStatementElementsAbstract";

    $presConceptNoCalculation.length > 0
        
MESSAGE
"
The following elements are in the presentation linkbase of {$presNetwork.role.description} but are not included in any calculation relationship in the filing.
{$presConceptNoCalculation.join(", 
")}
All elements appearing in the face of the financial statements should be included in a calculation relationship somewhere in the filing. Items not included in the financial statement calculations but included in the presentation are referred to as parenthetical items. These usualy appear as a referenced item, or as a value in parenthesis describing that the value reported includes another specific amount.  These values should be reported in a seperate link role for parenthetical items.

This rule will produce an error irrespective of a fact value being entered for the item(s) listed above.
{$cash_flow_message}

Rule Element Id:{$rule_id}
Rule version: {$ruleVersion}"

SEVERITY error

effectiveDate $effective_dates[$rule_id]
>>>>>>> b298a1f2
<|MERGE_RESOLUTION|>--- conflicted
+++ resolved
@@ -1,139 +1,3 @@
-<<<<<<< HEAD
-/**
-DQC Rules
- (c) Copyright 2017 - 2024, XBRL US Inc. All rights reserved.
- See https://xbrl.us/dqc-license for license information.
- See https://xbrl.us/dqc-patent for patent infringement notice.
-Taxonomy: US GAAP 2022
-
-**/
-
-RULE-NAME-PREFIX DQC
-
-ASSERT US.0099.9533 SATISFIED
-
-$rule_id = (rule-name().split('.'))[rule-name().split('.').length];
-
-/**Identify relevant financial statement presentation networks **/
-    /** See the constants file that defines the variable $STATEMENT_PRES_NETWORKS **/
-
-$calcNetworks = taxonomy().networks(summation-item);
-
-$calcRelationshipItems = if $calcNetworks == set()
-                        set()
-                    else
-                        sum(set(for $network in $calcNetworks
-                                $network.relationships))                        
-
-$CF_Exclusions = set(EffectOfExchangeRateOnCashCashEquivalentsRestrictedCashAndRestrictedCashEquivalents,
-                        EffectOfExchangeRateOnCashCashEquivalentsRestrictedCashAndRestrictedCashEquivalentsIncludingDisposalGroupAndDiscontinuedOperations,
-                        EffectOfExchangeRateOnCash,
-                        EffectOfExchangeRateOnCashAndCashEquivalents,
-                        NetCashProvidedByUsedInDiscontinuedOperations)
-
-$Non_CF_Items = navigate parent-child descendants from list(SupplementalCashFlowInformationAbstract, NoncashInvestingAndFinancingItemsAbstract, CashFlowNoncashInvestingAndFinancingActivitiesDisclosureAbstract) taxonomy $US-GAAP where $relationship.target.is-monetary == true returns set (target-name);
-
-/** Defines a set of CF Abstracts that if used on the CF any children will be excluded from the rules **/
-$Set_Non_CF_Abstracts1 = (navigate parent-child descendants from list(CashFlowNoncashInvestingAndFinancingActivitiesDisclosureAbstract, SupplementalCashFlowInformationAbstract) taxonomy $US-GAAP where ($relationship.target.is-abstract == true and $relationship.target-name.local-name.contains("Abstract") ) returns set (target-name));
-
-$Set_Non_CF_Abstracts2 = set(SupplementalCashFlowElementsAbstract, NoncashInvestingAndFinancingItemsAbstract, AdditionalCashFlowElementsAndSupplementalCashFlowInformationAbstract, CashFlowNoncashInvestingAndFinancingActivitiesDisclosureAbstract, SupplementalCashFlowInformationAbstract, qname($EXTENSION_NS,'NoncashInvestingItemsAbstract'), qname($EXTENSION_NS,'NoncashFinancingItemsAbstract'), qname($EXTENSION_NS,'NonCashOperatingAndFinancingActivitiesAbstract'),qname($EXTENSION_NS,'NonCashOperatingAndInvestingActivitiesAbstract'));
-
-$Set_Non_CF_Abstracts = $Set_Non_CF_Abstracts1 + $Set_Non_CF_Abstracts2;
-
-/** This generates a list of items in the SHE that would not be included in the IS calculation. If these are reported in the presentation of the IS they will be ignored **/
-$SSHExceptions =  navigate parent-child descendants from IncreaseDecreaseInStockholdersEquityRollForward taxonomy $US-GAAP where $relationship.target.is-monetary == true and $relationship.target.period-type == duration returns set (target-name);
-                        
-for $presNetwork in $STATEMENT_PRES_NETWORKS.sort
-    $presConceptNoCalculation =  if $presNetwork.role.description.lower-case.contains("cash")
-                                        $presConceptItems = $presNetwork.concept-names;
-                                        $presNumericItems = filter $presConceptItems where taxonomy().concept($item).is-monetary and taxonomy().concept($item).period-type == duration;
-                                        $calcspresentSet = set(for $calc in $calcRelationshipItems 
-                                                                if $calc.target-name in $presNumericItems and $calc.source-name in $presNumericItems 
-                                                                    set($calc.target-name, $calc.source-name)
-                                                                else
-                                                                    skip);
-                                        $calcItems = sum($calcspresentSet);
-                                        
-                                        $supplementalCashItems = navigate parent-child descendants from ($Set_Non_CF_Abstracts) role $presNetwork.role where $relationship.target.is-monetary == true returns set (target-name);
-
-                                        $presNumericItems - ($calcItems + $CF_Exclusions + $supplementalCashItems + $Non_CF_Items)
-                                else 
-                                        $presConceptItems = $presNetwork.concept-names;
-
-                                        /** Identifies a list of IS supplemental items which are OK if in the presentation but not the calculation **/
-                                        $IS_Supplemental_Disclosures = navigate parent-child descendants from list(ShareBasedCompensationAllocationAndClassificationInFinancialStatementsAbstract, SupplementalIncomeStatementElementsAbstract) role $presNetwork.role where $relationship.target.is-monetary == true returns set (target-name);
-
-                                        /** Specific items seen in the presentation that can be excluded from the calc */
-                                        $BS_IS_exceptions = set(CommitmentsAndContingencies, ComprehensiveIncomeNetOfTaxIncludingPortionAttributableToNoncontrollingInterest, ComprehensiveIncomeNetOfTax, AllocatedShareBasedCompensationExpense, NetIncomeLossAvailableToCommonStockholdersBasic, NetIncomeLossAvailableToCommonStockholdersDiluted, PremiumsWrittenGross);
-
-                                        /** Income Statement Processing **/
-                                        if $presConceptItems.contains(IncomeStatementAbstract)
-
-                                            $presNumericItems = filter $presConceptItems where taxonomy().concept($item).is-monetary and taxonomy().concept($item).period-type == duration;
-                                            $calcspresentSet = set(for $calc in $calcRelationshipItems 
-                                                                if $calc.target-name in $presNumericItems and $calc.source-name in $presNumericItems 
-                                                                    set($calc.target-name, $calc.source-name)
-                                                                else
-                                                                    skip);
-                                            $calcItems = sum($calcspresentSet);
-                                        
-                                            $presNumericItems - ($calcItems + $BS_IS_exceptions + $IS_Supplemental_Disclosures + $SSHExceptions)
-
-                                        else 
-                                            /** Balance Sheet Processing **/
-                                            if $presConceptItems.contains(StatementOfFinancialPositionAbstract)
-
-                                                $presNumericItems = filter $presConceptItems where taxonomy().concept($item).is-monetary and taxonomy().concept($item).period-type == instant;
-                                                $calcspresentSet = set(for $calc in $calcRelationshipItems 
-                                                                    if $calc.target-name in $presNumericItems and $calc.source-name in $presNumericItems 
-                                                                        set($calc.target-name, $calc.source-name)
-                                                                    else
-                                                                        skip);
-                                                $calcItems = sum($calcspresentSet);
-                                            
-                                                $presNumericItems - ($calcItems + $BS_IS_exceptions + $IS_Supplemental_Disclosures)
-                                                
-                                            else 
-                                                /** CATCH ALL FOR ALL OTHER STATEMENTS WHERE ABSTRACTS ARE NOT USED TO IDENTIFY STATEMENT**/
-                                                $presNumericItems = filter $presConceptItems where taxonomy().concept($item).is-monetary;
-                                                $calcspresentSet = set(for $calc in $calcRelationshipItems 
-                                                                        if $calc.target-name in $presNumericItems and $calc.source-name in $presNumericItems 
-                                                                            set($calc.target-name, $calc.source-name)
-                                                                        else
-                                                                            skip);
-                                                $calcItems = sum($calcspresentSet);
-                                                
-                                                $presNumericItems - ($calcItems + $BS_IS_exceptions + $IS_Supplemental_Disclosures + $SSHExceptions)
-    
-  $cash_flow_message =    if $presNetwork.role.description.lower-case.contains("cash")
-                                 "
-If the item is an additional disclosure in the cash flow statement then make sure that is included as a child of one of the following abstract items:
-" + $Set_Non_CF_Abstracts.join(", ") +
- ""
-                            else
-                                "If the item is an additional disclosure in the income statement statement then make sure that is included as a child of one of the following abstract items:
-ShareBasedCompensationAllocationAndClassificationInFinancialStatementsAbstract, 
-SupplementalIncomeStatementElementsAbstract";
-
-    $presConceptNoCalculation.length > 0
-        
-MESSAGE
-"
-The following elements are in the presentation linkbase of {$presNetwork.role.description} but are not included in any calculation relationship in the filing.
-{$presConceptNoCalculation.join(", 
-")}
-All elements appearing in the face of the financial statements should be included in a calculation relationship somewhere in the filing. Items not included in the financial statement calculations but included in the presentation are referred to as parenthetical items. These usualy appear as a referenced item, or as a value in parenthesis describing that the value reported includes another specific amount.  These values should be reported in a seperate link role for parenthetical items.
-
-This rule will produce an error irrespective of a fact value being entered for the item(s) listed above.
-{$cash_flow_message}
-
-Rule Element Id:{$rule_id}
-Rule version: {$ruleVersion}"
-
-SEVERITY error
-
-effectiveDate $effective_dates[$rule_id]
-=======
 /**
 DQC Rules
  (c) Copyright 2017 - 2024, XBRL US Inc. All rights reserved.
@@ -278,5 +142,4 @@
 
 SEVERITY error
 
-effectiveDate $effective_dates[$rule_id]
->>>>>>> b298a1f2
+effectiveDate $effective_dates[$rule_id]