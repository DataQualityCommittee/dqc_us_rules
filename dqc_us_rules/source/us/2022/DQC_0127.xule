/**
DQC Rules
 (c) Copyright 2017 - 2022, XBRL US Inc. All rights reserved.
 See https://xbrl.us/dqc-license for license information.
 See https://xbrl.us/dqc-patent for patent infringement notice.
Taxonomy: US GAAP 2022
**/

RULE-NAME-PREFIX DQC

ASSERT US.0127.9591 SATISFIED

$rule_id = (rule-name().split('.'))[rule-name().split('.').length];
/**  Get the latest Report Period**/
$document_period = first(list({covered @concept.local-name = 'DocumentPeriodEndDate'}));
$document_period_end_date = $document_period.period.end - time-span("P1D");
$document_period_start_date = $document_period.period.start;


/** Get tables for financial statement items **/
$presNetworks = FILTER taxonomy().networks(parent-child) where $item.role.description.contains('- Statement -') 
and (not $item.role.uri.lower-case.contains('parenthetical')) 
and (not $item.role.uri.lower-case.contains('equity')) 
and (not $item.role.uri.lower-case.contains('deficit')) 
and (not $item.role.uri.lower-case.contains('stockholders')) 
and (not $item.role.uri.lower-case.contains('capital')) 
and (not $item.role.uri.lower-case.contains('investment')) 
and (not $item.role.uri.lower-case.contains('changes')) 
and (not $item.role.uri.lower-case.contains('shareholder')) 
and (not $item.role.uri.lower-case.contains('convertible')) 
and (not $item.role.uri.lower-case.contains('preferred'))  
and (not $item.role.uri.lower-case.contains('temporaryequity')) 
and (not $item.role.uri.lower-case.contains('redeemable'))
and (not $item.role.uri.lower-case.contains('netproceedsfromallsources'))
and (not $item.role.uri.lower-case.contains('membersinterest'))
and (not $item.role.description.lower-case.contains('schedule iii'))
and (not $item.role.description.lower-case.contains('schedule iv'))
and (not $item.role.uri.lower-case.contains('highlights'));

$cubeURISet = (FILTER $STATEMENT_CUBES returns $item.drs-role.uri).to-set;

for $presNetwork in $presNetworks.sort

/** get the presentation items aligned with the pres role.  We assume that the same role is used for the cube and the dimension**/
			
        $presItems = navigate parent-child descendants  role $presNetwork.role.uri where $relationship.target.is-monetary == true returns set (target-name)
         /** This rule applies where no table is used. **/
         if $presNetwork.role.uri in $cubeURISet
            skip
         else 

			for $concept_item in $presItems
				if $concept_item == none
					skip
				else
				
					/** Determine if each concept has a default value **/

                    $defaultValueCount = if taxonomy().concept($concept_item).period-type == duration
								list([nildefault @concept = $concept_item @@period.end = $document_period_end_date @@period.start = $document_period_start_date @unit=*]).length
							else
								list([nildefault @concept = $concept_item @@period.end = $document_period_end_date @unit=*]).length
                    

                    /** Determine if each concept has a dimension value **/
                    $dimensionValues = if taxonomy().concept($concept_item).period-type == duration
								list({nonils covered-dims @concept = $concept_item @@period.end = $document_period_end_date @@period.start = $document_period_start_date @unit=*})
							else
								list({nonils covered-dims @concept = $concept_item @@period.end = $document_period_end_date @unit=*})
                    
                    $dimensionValueCount = $dimensionValues.length
                    
                    /** If there is no default value and if there is a dimension item then flag an error **/

                    if $defaultValueCount == 0 and $dimensionValueCount > 0 and sum($dimensionValues) != 0

                        //ADD THAT FACTS WITH LEGAL ENTITY AXIS ARE EXCLUDED BECAUSE THEY ARE UNRELATED AS SHOULD EQUITY METHOD
                        $legalEntityAxisUsed = all(filter $dimensionValues returns $item.dimensions().keys.name.local-name.contains('LegalEntityAxis'));

<<<<<<< HEAD
                        $InvestmentAxisUsed = all(filter $dimensionValues returns $item.dimensions().keys.name.local-name.contains('ScheduleOfEquityMethodInvestmentEquityMethodInvesteeNameAxis'));
=======
                        $InvestmentAxisUsed = all(filter $dimensionValues returns $item.dimensions().keys.name.local-name.contains('EquityMethodInvestmentNonconsolidatedInvesteeAxis'));
>>>>>>> 8c8269a0

                        if ($legalEntityAxisUsed or $InvestmentAxisUsed)
                            false
                        else 
                            true
                    else
                        false

message
"The statement {$presNetwork.role.description} includes the concept {$concept_item} in the presentation tree. The filing does not include a dimensional structure for this statement.  The filing  does not include a  default value for this presentation item {$concept_item} but does include dimensionalized values for this element of the following:

{$dimensionValues.sort.join(',   ')}

If the dimensionalized value appears in the financial statements, then a dimension needs to be added to the report. If the item has no value on the financial statements, then the presentation item should be removed from the financial statements.

Total Element : {$concept_item}
Total period : {first($dimensionValues.sort).period} 
Dimensions : {first($dimensionValues.sort).dimensions.join(', ','=')}

Rule Element Id:{$rule_id}
Rule version: {$ruleVersion}"


severity error

effectiveDate $effective_dates[$rule_id]

rule-focus taxonomy().concept($concept_item)

ASSERT US.0127.9592 SATISFIED

$rule_id = (rule-name().split('.'))[rule-name().split('.').length];
/**  Get the latest Report Period**/
$document_period = first(list({covered @concept.local-name = 'DocumentPeriodEndDate'}));
$document_period_end_date = $document_period.period.end - time-span("P1D");
$document_period_start_date = $document_period.period.start;

/** Get tables for financial statement items **/
$presNetworks = FILTER taxonomy().networks(parent-child) where $item.role.description.contains('- Statement -') 
and (not $item.role.uri.lower-case.contains('parenthetical')) 
and (not $item.role.uri.lower-case.contains('equity')) 
and (not $item.role.uri.lower-case.contains('deficit')) 
and (not $item.role.uri.lower-case.contains('stockholders')) 
and (not $item.role.uri.lower-case.contains('capital')) 
and (not $item.role.uri.lower-case.contains('investment')) 
and (not $item.role.uri.lower-case.contains('changes')) 
and (not $item.role.uri.lower-case.contains('shareholder')) 
and (not $item.role.uri.lower-case.contains('convertible')) 
and (not $item.role.uri.lower-case.contains('preferred'))  
and (not $item.role.uri.lower-case.contains('temporaryequity')) 
and (not $item.role.uri.lower-case.contains('redeemable'))
and (not $item.role.uri.lower-case.contains('netproceedsfromallsources'))
and (not $item.role.uri.lower-case.contains('membersinterest'))
and (not $item.role.description.lower-case.contains('schedule iii'))
and (not $item.role.description.lower-case.contains('schedule iv'))
and (not $item.role.uri.lower-case.contains('highlights'));

$cubeURISet = (FILTER $STATEMENT_CUBES returns $item.drs-role.uri).to-set;

for $presNetwork in $presNetworks.sort

/** get the presentation items aligned with the pres role.  We assume that the same role is used for the cube and the dimension**/
			
        $presItems = navigate parent-child descendants  role $presNetwork.role.uri where $relationship.target.is-monetary == true returns set (target-name)
         /** If use a table check that facts have the correct member **/
         if $presNetwork.role.uri in $cubeURISet
            $bs_cube = filter $STATEMENT_CUBES where $item.drs-role.uri == $presNetwork.role.uri
            $bs_cube_facts = sum($bs_cube.facts)

            /** This section excludes presentation items not included in the table **/
            $tableConcept = first($bs_cube.cube-concept());

            $presentationItemsUnderCube = navigate parent-child descendants from $tableConcept role $presNetwork.role.uri returns set (target-name)

            $validPresentationItems = $presentationItemsUnderCube intersect $presItems

            /** Now we have valid presentation items we check they are valid **/
            for $concept_item in $validPresentationItems

                $dimensionValues = if taxonomy().concept($concept_item).period-type == duration
                                    list({nonils covered-dims @concept = $concept_item @@period.end = $document_period_end_date @@period.start = $document_period_start_date @unit=* where $fact.concept.is-numeric})
                                else
                                    list({nonils covered-dims @concept = $concept_item @@period.end = $document_period_end_date @unit=* where $fact.concept.is-numeric})

                if $dimensionValues.length == 0 or sum($dimensionValues) == 0
                    skip
                else
                    $set_of_concept_facts_included_in_bs = filter $bs_cube_facts where $item.concept.name in $dimensionValues.concept.name;

                    $is_concept_in_table = filter sum($bs_cube.primary-concepts) where $item.name == $concept_item

                    //ADD THAT FACTS WITH LEGAL ENTITY AXIS ARE EXCLUDED BECAUSE THEY ARE UNRELATED AS SHOULD EQUITY METHOD
                    $legalEntityAxisUsed = all(filter $dimensionValues returns $item.dimensions().keys.name.local-name.contains('LegalEntityAxis'));

<<<<<<< HEAD
                    $InvestmentAxisUsed = all(filter $dimensionValues returns $item.dimensions().keys.name.local-name.contains('ScheduleOfEquityMethodInvestmentEquityMethodInvesteeNameAxis'));
=======
                    $InvestmentAxisUsed = all(filter $dimensionValues returns $item.dimensions().keys.name.local-name.contains('EquityMethodInvestmentNonconsolidatedInvesteeAxis'));
>>>>>>> 8c8269a0

                    if $set_of_concept_facts_included_in_bs.length == 0 and not ($legalEntityAxisUsed or $InvestmentAxisUsed)
                        true
                    else
                        false
         else 
			skip

message
"The statement {$presNetwork.role.description} includes the concept {$concept_item} in the presentation tree. The filing uses an XBRL table called {first($bs_cube.cube-concept())} to represent this statement. The table includes the dimensions {(for $d in $bs_cube.dimensions $d.concept.name).sort.join(", ")}.  The statement presentation group {$presNetwork.role.description} includes a presentation concept called {$concept_item}. This concept  has the following values associated with it that do not appear in the financial statement table  {first($bs_cube.cube-concept())}:

{(list(for $d in $dimensionValues list($d.concept.name, $d).join(' = ')).sort).to-set.join(' \n')}

The presentation concept is defined for the statement but no fact values are defined in the instance document that use this line item in the table {first($bs_cube.cube-concept())}. If the concept appears in the financial statements table, then either a dimension or line item needs to be added to the structure of the definition linkbase that defines the statement. If the item is not represented on the financial statements, then the presentation item should be removed.
{if $is_concept_in_table.length == 0 '
In this case the concept ' + $concept_item.local-name + ' is missing from the definition linkbase table nd should be added.' else ''}

Total Element : {$concept_item}
Total period : {first($dimensionValues.sort).period} 
Dimensions : {first($dimensionValues.sort).dimensions.join(', ','=')}

Rule Element Id:{$rule_id}
Rule version: {$ruleVersion}"


severity error

effectiveDate $effective_dates[$rule_id]

rule-focus taxonomy().concept($concept_item)<|MERGE_RESOLUTION|>--- conflicted
+++ resolved
@@ -77,11 +77,7 @@
                         //ADD THAT FACTS WITH LEGAL ENTITY AXIS ARE EXCLUDED BECAUSE THEY ARE UNRELATED AS SHOULD EQUITY METHOD
                         $legalEntityAxisUsed = all(filter $dimensionValues returns $item.dimensions().keys.name.local-name.contains('LegalEntityAxis'));
 
-<<<<<<< HEAD
-                        $InvestmentAxisUsed = all(filter $dimensionValues returns $item.dimensions().keys.name.local-name.contains('ScheduleOfEquityMethodInvestmentEquityMethodInvesteeNameAxis'));
-=======
                         $InvestmentAxisUsed = all(filter $dimensionValues returns $item.dimensions().keys.name.local-name.contains('EquityMethodInvestmentNonconsolidatedInvesteeAxis'));
->>>>>>> 8c8269a0
 
                         if ($legalEntityAxisUsed or $InvestmentAxisUsed)
                             false
@@ -176,11 +172,7 @@
                     //ADD THAT FACTS WITH LEGAL ENTITY AXIS ARE EXCLUDED BECAUSE THEY ARE UNRELATED AS SHOULD EQUITY METHOD
                     $legalEntityAxisUsed = all(filter $dimensionValues returns $item.dimensions().keys.name.local-name.contains('LegalEntityAxis'));
 
-<<<<<<< HEAD
-                    $InvestmentAxisUsed = all(filter $dimensionValues returns $item.dimensions().keys.name.local-name.contains('ScheduleOfEquityMethodInvestmentEquityMethodInvesteeNameAxis'));
-=======
                     $InvestmentAxisUsed = all(filter $dimensionValues returns $item.dimensions().keys.name.local-name.contains('EquityMethodInvestmentNonconsolidatedInvesteeAxis'));
->>>>>>> 8c8269a0
 
                     if $set_of_concept_facts_included_in_bs.length == 0 and not ($legalEntityAxisUsed or $InvestmentAxisUsed)
                         true
