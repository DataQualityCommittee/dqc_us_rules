/**
DQC Rules
 (c) Copyright 2017 - 2025, XBRL US Inc. All rights reserved.
 See https://xbrl.us/dqc-license for license information.
 See https://xbrl.us/dqc-patent for patent infringement notice.
Taxonomy: US GAAP ALL

**/

RULE-NAME-PREFIX DQC

assert US.0204.10704 satisfied

$rule_id = (rule-name().split('.'))[rule-name().split('.').length];

if not applicable_form(rule-name())
	skip
else

$fact1 = {@concept in ($INTANGIBLE_MONETARY_ITEMS + $INTANGIBLE_DURATION_ITEMS) @PropertyPlantAndEquipmentByTypeAxis = *};

exists($fact1) 

message
"The concept  {$fact1.name} with a value of {$fact1} has been used with the axis PropertyPlantAndEquipmentByTypeAxis and the member {$fact1.dimension(PropertyPlantAndEquipmentByTypeAxis)}. The concept  {$fact1.name}  should be used with the FiniteLivedIntangibleAssetsByMajorClassAxis or the IndefiniteLivedIntangibleAssetsByMajorClassAxis. Alternatively a different concept should be used to represent a line item associated with PPE.

Concept : {$fact1.name}
Value : {$fact1}
Period : {$fact1.period}
Dimensions : {$fact1.dimensions.join(', ','=')}

Rule Element Id:{$rule_id}
Rule version: {$ruleVersion}"

severity error  

<<<<<<< HEAD

=======
>>>>>>> 972f3585
effectiveDate $effective_dates[$rule_id]


assert US.0204.10705 satisfied

$rule_id = (rule-name().split('.'))[rule-name().split('.').length];
<<<<<<< HEAD
=======

if not applicable_form(rule-name())
	skip
else
>>>>>>> 972f3585

if not applicable_form(rule-name())
	skip
else

$fact1 = {@FiniteLivedIntangibleAssetsByMajorClassAxis in $PPE_MEMBERS };

exists($fact1) 

message
"The concept  {$fact1.name} with a value of {$fact1} has been used with the axis FiniteLivedIntangibleAssetsByMajorClassAxis and the member {$fact1.dimension(FiniteLivedIntangibleAssetsByMajorClassAxis)}. The member  {$fact1.dimension(FiniteLivedIntangibleAssetsByMajorClassAxis)} should not be used with the FiniteLivedIntangibleAssetsByMajorClassAxis hs it is expected to represent a tangible asset. Please change the member to represent an intangible asset or change the axis to represent a tangible asset. i.e. PropertyPlantAndEquipmentByTypeAxis.

Concept : {$fact1.name}
Value : {$fact1}
Period : {$fact1.period}
Dimensions : {$fact1.dimensions.join(', ','=')}

Rule Element Id:{$rule_id}
Rule version: {$ruleVersion}"

severity error  

<<<<<<< HEAD

=======
>>>>>>> 972f3585
effectiveDate $effective_dates[$rule_id]


assert US.0204.10706 satisfied

$rule_id = (rule-name().split('.'))[rule-name().split('.').length];

if not applicable_form(rule-name())
	skip
else

$fact3= {@PropertyPlantAndEquipmentByTypeAxis in ($INTANGIBLE_FINITE_ASSETS_MEMBERS + $INTANGIBLE_INDEFINITE_ASSETS_MEMBERS) };

exists($fact3) 

message
"The concept  {$fact3.name} with a value of {$fact3} has been used with the axis PropertyPlantAndEquipmentByTypeAxis and the member {$fact3.dimension(PropertyPlantAndEquipmentByTypeAxis)}. The member  {$fact3.dimension(PropertyPlantAndEquipmentByTypeAxis)} should not be used with the PropertyPlantAndEquipmentByTypeAxis as it is expected to represent an intangible asset. Please change the member to represent an tangible asset or change the axis to represent an intangible asset. i.e. FiniteLivedIntangibleAssetsByMajorClassAxis or IndefiniteLivedIntangibleAssetsByMajorClassAxis.

Concept : {$fact3.name}
Value : {$fact3}
Period : {$fact3.period}
Dimensions : {$fact3.dimensions.join(', ','=')}

Rule Element Id:{$rule_id}
Rule version: {$ruleVersion}"

severity error  

<<<<<<< HEAD

=======
>>>>>>> 972f3585
effectiveDate $effective_dates[$rule_id]


assert US.0204.10707 satisfied

$rule_id = (rule-name().split('.'))[rule-name().split('.').length];

if not applicable_form(rule-name())
	skip
else

$fact4= {@concept = CapitalizedComputerSoftwareGross @PropertyPlantAndEquipmentByTypeAxis = * };

exists($fact4) 

message
"The concept  {$fact4.name} with a value of {$fact4} has been used with the axis PropertyPlantAndEquipmentByTypeAxis and the member {$fact4.dimension(PropertyPlantAndEquipmentByTypeAxis)}. The concept CapitalizedComputerSoftwareGross should not be disaggregated using this axis as the software in the type of PPE. Replace the concept with the concept PropertyPLantAndEquipmentGross.

Concept : {$fact4.name}
Value : {$fact4}
Period : {$fact4.period}
Dimensions : {$fact4.dimensions.join(', ','=')}

Rule Element Id:{$rule_id}
Rule version: {$ruleVersion}"

severity error  

<<<<<<< HEAD

=======
>>>>>>> 972f3585
effectiveDate $effective_dates[$rule_id]<|MERGE_RESOLUTION|>--- conflicted
+++ resolved
@@ -34,29 +34,18 @@
 
 severity error  
 
-<<<<<<< HEAD
-
-=======
->>>>>>> 972f3585
 effectiveDate $effective_dates[$rule_id]
 
 
 assert US.0204.10705 satisfied
 
 $rule_id = (rule-name().split('.'))[rule-name().split('.').length];
-<<<<<<< HEAD
-=======
-
-if not applicable_form(rule-name())
-	skip
-else
->>>>>>> 972f3585
 
 if not applicable_form(rule-name())
 	skip
 else
 
-$fact1 = {@FiniteLivedIntangibleAssetsByMajorClassAxis in $PPE_MEMBERS };
+$fact1 = {@FiniteLivedIntangibleAssetsByMajorClassAxis in ($PPE_MEMBERS - set(SoftwareDevelopmentMember,SoftwareAndSoftwareDevelopmentCostsMember)) where $fact  != 0};
 
 exists($fact1) 
 
@@ -73,10 +62,6 @@
 
 severity error  
 
-<<<<<<< HEAD
-
-=======
->>>>>>> 972f3585
 effectiveDate $effective_dates[$rule_id]
 
 
@@ -105,10 +90,6 @@
 
 severity error  
 
-<<<<<<< HEAD
-
-=======
->>>>>>> 972f3585
 effectiveDate $effective_dates[$rule_id]
 
 
@@ -137,8 +118,4 @@
 
 severity error  
 
-<<<<<<< HEAD
-
-=======
->>>>>>> 972f3585
 effectiveDate $effective_dates[$rule_id]