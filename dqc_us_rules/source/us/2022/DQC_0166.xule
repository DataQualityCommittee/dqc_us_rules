<<<<<<< HEAD
/**
DQC Rules
 (c) Copyright 2017 - 2025, XBRL US Inc. All rights reserved.
 See https://xbrl.us/dqc-license for license information.
 See https://xbrl.us/dqc-patent for patent infringement notice.
Taxonomy: US GAAP 2023

**/

RULE-NAME-PREFIX DQC


Assert US.0166.10090 satisfied
$ruleId = (rule-name().split('.'))[rule-name().split('.').length];

if set('PRE-14A','PRE 14A','DEF-14A','DEF 14A','DEF-14C','DEF 14C').contains([covered @concept.local-name ='DocumentType'])
   skip
else

$conceptsInCube = set({covered @cube=*}.concept)

$factsNotIncubes = list({covered @ where $fact.dimensions.length > 0 and $fact.concept not in $conceptsInCube})

for $fact2 in $factsNotIncubes
   $IncludesTypedDim = $fact2.dimensions.keys.name intersect set(RevenueRemainingPerformanceObligationExpectedTimingOfSatisfactionStartDateAxis)
   $IncludesTypedDim.length == 0 
message
"A value of {$fact2} was reported for the concept {$fact2.concept.name}.  This value has dimensions of  {$fact2.dimensions.join(', ','=')} but this fact is not included in a dimensional table ( hypercube). All dimensional facts should be included in a hypercube.

The properties of this {$fact2.concept.name} fact are:

Period :{$fact2.period}
Dimensions : {$fact2.dimensions.join(', ','=')}
Unit : {$fact2.unit}

Rule Element Id:{$ruleId}
Rule version: {$ruleVersion}"

severity error

effectiveDate $effective_dates[$ruleId]
=======
/**
DQC Rules
 (c) Copyright 2017 - 2024, XBRL US Inc. All rights reserved.
 See https://xbrl.us/dqc-license for license information.
 See https://xbrl.us/dqc-patent for patent infringement notice.
Taxonomy: US GAAP 2023

**/

RULE-NAME-PREFIX DQC


Assert US.0166.10090 satisfied
$ruleId = (rule-name().split('.'))[rule-name().split('.').length];

if set('PRE-14A','PRE 14A','DEF-14A','DEF 14A','DEF-14C','DEF 14C','SD').contains([covered @concept.local-name ='DocumentType'])
   skip
else

$conceptsInCube = set({covered @cube=*}.concept)

$factsNotIncubes = list({covered @ where $fact.dimensions.length > 0 and $fact.concept not in $conceptsInCube})

for $fact2 in $factsNotIncubes
   $IncludesTypedDim = $fact2.dimensions.keys.name intersect set(RevenueRemainingPerformanceObligationExpectedTimingOfSatisfactionStartDateAxis)
   $IncludesTypedDim.length == 0 
message
"A value of {$fact2} was reported for the concept {$fact2.concept.name}.  This value has dimensions of  {$fact2.dimensions.join(', ','=')} but this fact is not included in a dimensional table ( hypercube). All dimensional facts should be included in a hypercube.

The properties of this {$fact2.concept.name} fact are:

Period :{$fact2.period}
Dimensions : {$fact2.dimensions.join(', ','=')}
Unit : {$fact2.unit}

Rule Element Id:{$ruleId}
Rule version: {$ruleVersion}"

severity error

effectiveDate $effective_dates[$ruleId]
>>>>>>> 9104fe01
<|MERGE_RESOLUTION|>--- conflicted
+++ resolved
@@ -1,46 +1,3 @@
-<<<<<<< HEAD
-/**
-DQC Rules
- (c) Copyright 2017 - 2025, XBRL US Inc. All rights reserved.
- See https://xbrl.us/dqc-license for license information.
- See https://xbrl.us/dqc-patent for patent infringement notice.
-Taxonomy: US GAAP 2023
-
-**/
-
-RULE-NAME-PREFIX DQC
-
-
-Assert US.0166.10090 satisfied
-$ruleId = (rule-name().split('.'))[rule-name().split('.').length];
-
-if set('PRE-14A','PRE 14A','DEF-14A','DEF 14A','DEF-14C','DEF 14C').contains([covered @concept.local-name ='DocumentType'])
-   skip
-else
-
-$conceptsInCube = set({covered @cube=*}.concept)
-
-$factsNotIncubes = list({covered @ where $fact.dimensions.length > 0 and $fact.concept not in $conceptsInCube})
-
-for $fact2 in $factsNotIncubes
-   $IncludesTypedDim = $fact2.dimensions.keys.name intersect set(RevenueRemainingPerformanceObligationExpectedTimingOfSatisfactionStartDateAxis)
-   $IncludesTypedDim.length == 0 
-message
-"A value of {$fact2} was reported for the concept {$fact2.concept.name}.  This value has dimensions of  {$fact2.dimensions.join(', ','=')} but this fact is not included in a dimensional table ( hypercube). All dimensional facts should be included in a hypercube.
-
-The properties of this {$fact2.concept.name} fact are:
-
-Period :{$fact2.period}
-Dimensions : {$fact2.dimensions.join(', ','=')}
-Unit : {$fact2.unit}
-
-Rule Element Id:{$ruleId}
-Rule version: {$ruleVersion}"
-
-severity error
-
-effectiveDate $effective_dates[$ruleId]
-=======
 /**
 DQC Rules
  (c) Copyright 2017 - 2024, XBRL US Inc. All rights reserved.
@@ -81,5 +38,4 @@
 
 severity error
 
-effectiveDate $effective_dates[$ruleId]
->>>>>>> 9104fe01
+effectiveDate $effective_dates[$ruleId]