/**
DQC Rules
 (c) Copyright 2017 - 2021, XBRL US Inc. All rights reserved.
 See https://xbrl.us/dqc-license for license information.
 See https://xbrl.us/dqc-patent for patent infringement notice.
Taxonomy: US GAAP 2019
Release Version 16
**/

RULE-NAME-PREFIX DQC


assert US.0122.9582 satisfied

$rule_id = (rule-name().split('.'))[rule-name().split('.').length];

/** Check Components of Shareholders Equity is not used on the Balance Sheet **/

$balance_sheet_roles = (filter taxonomy().networks(parent-child) where (($item.concept-names.contains(StatementOfFinancialPositionAbstract) or $item.role.uri.lower-case.contains('balancesheet') or $item.role.uri.lower-case.contains('financialposition')) and  $item.role.description.contains('- Statement ') and not $item.role.uri.lower-case.contains('parenthetical') )returns $item.role).to-list

/** Sort so we always get the first  statement **/
$bs_roles_sorted = (filter $balance_sheet_roles returns list($item.description, $item.uri, $item )).sort

$bs_role = $bs_roles_sorted[1][3]

$bs_role_uri = $bs_roles_sorted[1][2]

$bsRoleDesc = $bs_roles_sorted[1][1]

$BSCubes = FILTER taxonomy().cubes where $item.drs-role.uri == $bs_role_uri

for $cube in $BSCubes.sort
	for $dimension in $cube.dimensions
		$dimConcept = $dimension.concept
		$dim = $dimension.concept.name;
		if $dim.local-name in list('StatementEquityComponentsAxis', 'PartnerCapitalComponentsAxis')
			$cubeFacts1 = set({covered @cube.drs-role = $cube.drs-role @StatementEquityComponentsAxis = * })
			$cubeFacts2 = set({covered @cube.drs-role = $cube.drs-role @PartnerCapitalComponentsAxis = * })
			$cubeFacts = $cubeFacts1  + $cubeFacts2
			$cubeConcepts = (filter $cubeFacts returns $item.concept.name).to-set.to-list.sort
			$countOfFacts = count($cubeFacts)
			true
		else
			false

message

"The dimension {$dim.local-name} has been defined as part of the Balance Sheet (Statement of Financial Position) structure in the companies filing. The dimension is included in the financial statement  {$bsRoleDesc}.  The inclusion of the dimension {$dim.local-name} in the Balance Sheet structure implies that these values comprise the numbers reported on the Balance Sheet.  This will cause facts that are reported on the Statement of Shareholders Equity or Capital to also appear on the Balance Sheet. (These can also be seen on the SEC renderer view of the Balance Sheet). There are {$countOfFacts} facts reported in the filing using the axis {$dim.local-name} that end up being included in the Balance Sheet using the line items:
	{$cubeConcepts.join(',
	')}

To correct the issue the dimension {$dim.local-name} should be removed from the the financial statement  {$bsRoleDesc} and the values using the dimension {$dim.local-name} on the Balance Sheet should either have the dimension removed and potentially be updated with a specific line item that reflects the nature of the member that was removed.

Rule Element Id:{$rule_id}
Rule version: {$ruleVersion}"

SEVERITY error
status $status
<<<<<<< HEAD

=======
>>>>>>> 58dd3db1
effectiveDate $effective_dates[$rule_id]
rule-focus $dimConcept<|MERGE_RESOLUTION|>--- conflicted
+++ resolved
@@ -56,9 +56,5 @@
 
 SEVERITY error
 status $status
-<<<<<<< HEAD
-
-=======
->>>>>>> 58dd3db1
 effectiveDate $effective_dates[$rule_id]
 rule-focus $dimConcept