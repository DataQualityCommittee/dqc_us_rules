--- conflicted
+++ resolved
@@ -57,15 +57,7 @@
 	Rule Element Id:{$rule_id}
 	Rule version: {$ruleVersion}"
 
-<<<<<<< HEAD
-SEVERITY error
-status $status
-
-effectiveDate $effective_dates[$rule_id]
-rule-focus $dimConcept
-=======
 	SEVERITY error
 	status $status
 	effectiveDate $effective_dates[$rule_id]
-	rule-focus $dimConcept
->>>>>>> a76c7f78
+	rule-focus $dimConcept