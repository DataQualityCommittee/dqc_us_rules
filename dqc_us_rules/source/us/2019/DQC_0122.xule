--- conflicted
+++ resolved
@@ -57,14 +57,7 @@
 	Rule Element Id:{$rule_id}
 	Rule version: {$ruleVersion}"
 
-<<<<<<< HEAD
-SEVERITY error
-status $status
-effectiveDate $effective_dates[$rule_id]
-rule-focus $dimConcept
-=======
 	SEVERITY error
 	status $status
 	effectiveDate $effective_dates[$rule_id]
-	rule-focus $dimConcept
->>>>>>> e1fcf9e7
+	rule-focus $dimConcept