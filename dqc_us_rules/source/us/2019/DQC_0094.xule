--- conflicted
+++ resolved
@@ -48,40 +48,6 @@
 SEVERITY error
 
 status $status
-<<<<<<< HEAD
-
-effectiveDate $effective_dates[$rule_id]
-
-
-assert US.0094.9527 satisfied
-
-$rule_id = (rule-name().split('.'))[rule-name().split('.').length];
-
-/** Loop through Maturity Elements **/
-	for $schedule in $maturity_schedule_elements
-		$remaining = $schedule[2];
-		$year_one = $schedule[3];
-		$year_two = $schedule[4];
-		
-		exists({@concept = $remaining}#remain) and exists({@concept = $year_two}#year2) and missing({@concept = $year_one}#year1)
-		
-message
-
-"The element {$remain.concept.name} with a value of {$remain} is used in the filing as is the element {$year2.concept.name} with a value of {$year2}. However no value is provided for the element {$year_one}. If there is no value for year one but there is a value for the remainder of the year and there is a value for year two, then year one should either have a value of 0, or Year one should have the value for Year 2 of {$year2}.
-
-Period :{$remain.period}
-Unit : {$remain.unit}
-Dimensions:{$remain.dimensions.join(', ','=')}
-Decimals: {$remain.decimals}
-
-Rule Element Id:{$rule_id}
-Rule version: {$ruleVersion}"
-
-SEVERITY error
-=======
->>>>>>> 35ea36db
-
-status $status
 
 effectiveDate $effective_dates[$rule_id]
 
