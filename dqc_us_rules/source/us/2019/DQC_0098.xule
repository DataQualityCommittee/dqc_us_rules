--- conflicted
+++ resolved
@@ -47,10 +47,6 @@
 
 $valueRecognized = {@concept = ContractWithCustomerLiabilityRevenueRecognized @period=*};
 $openingDate = $valueRecognized.period.start;
-<<<<<<< HEAD
-
-=======
->>>>>>> 5cf43694
 /** We skip this case as it would be picked up by rule 9531 and avoids the issue where this is tagged and only one of Current and Non Current items items is reported**/
 if exists({@concept = ContractWithCustomerLiability @period = $openingDate})
 	skip
@@ -68,10 +64,6 @@
 						$x.decimals));
 
 	tolerance_for_decimals_greater_than($valueRecognized, $openingBalanceOfValueRecognized, $minDecimals, 0)
-<<<<<<< HEAD
-
-=======
->>>>>>> 5cf43694
 
 message
 "The element ContractWithCustomerLiabilityRevenueRecognized with a value of {$valueRecognized} is greater than the opening balances of ContractWithCustomerLiabilityCurrent and ContractWithCustomerLiabilityNoncurrent combined which have an aggregate opening balance of {$openingBalanceOfValueRecognized} on {$openingDate}. The element ContractWithCustomerLiabilityRevenueRecognized represents the amount from the opening balance that was recognized during the period. For this reason it cannot be greater than the opening balance.
