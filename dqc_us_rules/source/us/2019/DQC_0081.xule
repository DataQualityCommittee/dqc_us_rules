--- conflicted
+++ resolved
@@ -115,9 +115,6 @@
 	$value-concepts = $fact_concepts - $income_items;
 	for ($value-con in $value-concepts)
 		$extCalcRelationship1 = navigate summation-item siblings from $value-con returns by network set (relationship);
-<<<<<<< HEAD
-
-=======
 
 			
 		for ($network in $extCalcRelationship1.keys)
@@ -207,48 +204,29 @@
 				$child_items_names = filter $child_items.to-set returns $item.local-name;
 				$inconsistencies = $extCalcTargetName.intersect($child_items_names);
 				
->>>>>>> d1b2e801
-			
-		for ($network in $extCalcRelationship1.keys)
-			for ($extCalcRelationship in (filter $extCalcRelationship1[$network] where $item.role.description.contains('- Statement ')))
-				$extCalcNetwork = $network.role.description;
-				$extCalcSourceName = $extCalcRelationship.source.name;
-				$extCalcTargetName = set($extCalcRelationship.target.name.local-name);
-				$parent_sibling_allowed = list($value-con, $extCalcRelationship.target.name);
-				if  (($parent_sibling_allowed in $child_elements_promotable_to_sibling) or 
-					($value-con in $elements_excluded_from_rule) or 
-					$extCalcRelationship.target.name in $child_elements_promotable_to_sibling_of_parent_element
-					)
-					
-					skip
-				else
-					$child_items = navigate summation-item descendants from $value-con taxonomy $us-gaap returns (target-name);
-					$child_items_names = filter $child_items.to-set returns $item.local-name;
-					$inconsistencies = $extCalcTargetName.intersect($child_items_names);
-					
-				
-					/** If there is an inconsistency then get the fact value (Except zero or nil values) and if values exist then check there are not additional exceptions **/
-					
-					$inappropriate_sibling = [nonils @concept.local-name in $inconsistencies where $fact != 0];
-
-					/** Get detailed messages if required **/
-					$detailed_message = filter $message_for_rule_9278 where ($item[1] == $inappropriate_sibling.concept.name and $item[2] == $value-con) returns $item[3];
-
-					$source_value = [nonils @concept = $value-con];
-						$inconsistencies.length > 0 and 
-						exists($inappropriate_sibling) and 
-						exists($source_value) and
-						not any(set(for ($parent in $parent_elements_with_children_promotable_to_sibling)
-											$value-con.local-name == $parent[1] and $extCalcRelationship.target.name.local-name not in $parent[2])) and
-						
-						/** This takes any descendants of siblings demotable to child and allows them also be demoted. **/
-						all(set(for ($pair in $child_elements_promotable_to_sibling)
-							if ($value-con == $pair[1])
-								$descendants_of_promoted_child = navigate summation-item descendants from $pair[2] taxonomy $us-gaap returns (target-name);
-								not $extCalcRelationship.target.name in $descendants_of_promoted_child
-							else
-								true))
-					
+			
+				/** If there is an inconsistency then get the fact value (Except zero or nil values) and if values exist then check there are not additional exceptions **/
+				
+				$inappropriate_sibling = [nonils @concept.local-name in $inconsistencies where $fact != 0];
+
+				/** Get detailed messages if required **/
+				$detailed_message = filter $message_for_rule_9278 where ($item[1] == $inappropriate_sibling.concept.name and $item[2] == $value-con) returns $item[3];
+
+				$source_value = [nonils @concept = $value-con];
+					$inconsistencies.length > 0 and 
+					exists($inappropriate_sibling) and 
+					exists($source_value) and
+					not any(set(for ($parent in $parent_elements_with_children_promotable_to_sibling)
+										$value-con.local-name == $parent[1] and $extCalcRelationship.target.name.local-name not in $parent[2])) and
+					
+					/** This takes any descendants of siblings demotable to child and allows them also be demoted. **/
+					all(set(for ($pair in $child_elements_promotable_to_sibling)
+						if ($value-con == $pair[1])
+							$descendants_of_promoted_child = navigate summation-item descendants from $pair[2] taxonomy $us-gaap returns (target-name);
+							not $extCalcRelationship.target.name in $descendants_of_promoted_child
+						else
+							true))
+				
 	 
 message
 "The line item concept {$inappropriate_sibling.concept.name} with a value of {$inappropriate_sibling} and a calculation parent of {$extCalcSourceName} is represented as a sibling of {$value-con} with a value of {$source_value} in the extension taxonomy role {$extCalcNetwork}, but {$inappropriate_sibling.concept.name} is represented as a descendent of {$value-con} in the calculation relationships defined in the US GAAP taxonomies. Please review the element selection to determine that an appropriate element has been used for these two line item concepts.
