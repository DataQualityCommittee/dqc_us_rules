/**

DQC Rules
 (c) Copyright 2017 - 2022, XBRL US Inc. All rights reserved.
 See https://xbrl.us/dqc-license for license information.
 See https://xbrl.us/dqc-patent for patent infringement notice.
Taxonomy: US GAAP 2019

**/

rule-name-prefix DQC

assert US.0070.7645 satisfied

$rule_id = (rule-name().split('.'))[rule-name().split('.').length];
/** Find valid cubes where the Categories Axis is Used to define a breakdown of plan assets and return the drs-role
	Criteria:
		- Exclude cubes where the range axis is used as this indicates a target allocation table
		- Exclude cubes where monetary duration primary items are included as these are a roll-forward
		- Include cubes where the DefinedBenefitPlanByPlanAssetCategoriesAxis is used
		- Include cubes where the primary concept DefinedBenefitPlanFairValueOfPlanAssets is used
**/

$drs_roles = set(for $y in
					filter taxonomy().cubes where 
						taxonomy().concept(DefinedBenefitPlanFairValueOfPlanAssets) in $item.primary-concepts 						/** Include cubes with DefinedBenefitPlanFairValueOfPlanAssets		**/
						and not any(filter $item.primary-concepts returns $item.period-type == duration and $item.is-monetary)		/** Exclude roll forward Cubes										**/
						and taxonomy().concept(DefinedBenefitPlanByPlanAssetCategoriesAxis) in $item.dimensions.concept				/** Include Cubes with categories axis								**/
						and taxonomy().concept(srt:RangeAxis) not in $item.dimensions.concept										/** Exclude cubes with range axis 									**/
				$y.drs-role);

/** Get a list of all the members on the DefinedBenefitPlanByPlanAssetCategoriesAxis and include the role they are used in. **/

$drs_members = dict(for $drs_role in $drs_roles
					list($drs_role, navigate dimensions descendants from DefinedBenefitPlanByPlanAssetCategoriesAxis drs-role $drs_role));

/** Loop through each role and evaluate that the members add to the total in the default. **/
for  $x in $drs_members.keys.sort('asc')

	/** Get a list of the members **/
	$member_descendants = $drs_members[$x].to-set;

	/** Generate a list of the member values to sum. It excludes member values that are included as a subtotal, by checking if a members ancestor has a value. If yes, then the value is excluded. **/
	$member_facts = list(for $member in $member_descendants
			if $member.name == PlanAssetCategoriesDomain
				skip
			else
				$ancestors_list = (navigate dimensions domain-member ancestors from $member drs-role $x returns set (target-name)) - set(PlanAssetCategoriesDomain);
				if list({nonils @DefinedBenefitPlanFairValueOfPlanAssets @cube.drs-role = $x @DefinedBenefitPlanByPlanAssetCategoriesAxis in $ancestors_list}).length > 0
					skip
				else 
					{nonils @DefinedBenefitPlanFairValueOfPlanAssets @cube.drs-role = $x @DefinedBenefitPlanByPlanAssetCategoriesAxis = $member});
	
	/** If there are no member facts the rule ends otherwise the subtotal is evaluated **/
	if 	$member_facts.length == 0 
	 skip
	else
		
		/** aggregate the fact values on the axis **/
		$member_sums = sum($member_facts);

		/** Calculate the minimum decimals **/

		$min_decimals = min(list(for $z in $member_facts
				if $z == none 
					skip
				else
					$z.decimals));

		$FairValueOfPlanAssets = {nonils @concept = DefinedBenefitPlanFairValueOfPlanAssets @DefinedBenefitPlanByPlanAssetCategoriesAxis = none}

		if tolerance_for_decimals_comp($FairValueOfPlanAssets, $member_sums, $min_decimals, 2 ) and $member_sums != 0
		
			/** Make a string that shows the components of the components that comprise the total **/
			$member_string = sum(list(for $member_fact in $member_facts
				"\t" + $member_fact.dimension(DefinedBenefitPlanByPlanAssetCategoriesAxis).local-name + " --> {$member_fact}" + " --> {$member_fact.dimensions.join(', ','=')} \n"));
			$member_sum = $member_sums;
			true
		else 
			skip
<<<<<<< HEAD
=======

>>>>>>> 9de6ed10
message
"The concept DefinedBenefitPlanFairValueOfPlanAssets with a defaulted value of {$FairValueOfPlanAssets} is not equal to the aggregated value of the dimensionally qualified components on the axis DefinedBenefitPlanByPlanAssetCategoriesAxis which has an aggregate value of {$member_sum} based on the data in the filing. 
The aggregated value is calculated by adding the members in the network {$x.description} with the uri {$x.uri}. The values of the calculation components are as follows:
{$member_string}

The value of a concept broken down by its components along the DefinedBenefitPlanByPlanAssetCategoriesAxis axis should  be equal to its component pieces. An error could occur for one of the following reasons:

1. The values of the plan assets by category have been further disaggregated by additional dimensions such as geography. Plan Asset categories should not be dimensionally disaggregated and members should be defined for each security class reported. i.e. Equity Securities in the US should be represented as a single member.

2. The  default value of {$FairValueOfPlanAssets} is incorrectly totaled for DefinedBenefitPlanFairValueOfPlanAssets 

3. Not all dimension members or additional dimensions have been defined on the category axis DefinedBenefitPlanByPlanAssetCategoriesAxis. 

4. The filer has reported a sub component of plan assets that does not represent a complete breakdown of the total. In these cases the element DefinedBenefitPlanPlanAssetsInvestmentWithinPlanAssetCategoryAmount should be used instead of the element DefinedBenefitPlanFairValueOfPlanAssets.

This rule aggregates the value of member components located on the axis at the highest level of aggregation to avoid double counting in the event that the company uses a hierarchy of members.

The properties of this {$FairValueOfPlanAssets.concept} fact are:
Period :{$FairValueOfPlanAssets.period}
Dimensions : {$FairValueOfPlanAssets.dimensions.join(', ','=')}
Unit : {$FairValueOfPlanAssets.unit}

Rule Element Id:{$rule_id}
Rule version: {$ruleVersion}"

SEVERITY error

rule-focus $FairValueOfPlanAssets

effectiveDate $effective_dates[$rule_id]<|MERGE_RESOLUTION|>--- conflicted
+++ resolved
@@ -78,10 +78,7 @@
 			true
 		else 
 			skip
-<<<<<<< HEAD
-=======
 
->>>>>>> 9de6ed10
 message
 "The concept DefinedBenefitPlanFairValueOfPlanAssets with a defaulted value of {$FairValueOfPlanAssets} is not equal to the aggregated value of the dimensionally qualified components on the axis DefinedBenefitPlanByPlanAssetCategoriesAxis which has an aggregate value of {$member_sum} based on the data in the filing. 
 The aggregated value is calculated by adding the members in the network {$x.description} with the uri {$x.uri}. The values of the calculation components are as follows:
