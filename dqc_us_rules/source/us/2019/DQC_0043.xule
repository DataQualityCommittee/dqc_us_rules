--- conflicted
+++ resolved
@@ -43,11 +43,7 @@
 					IncomeLossFromSubsidiariesNetOfTax
 					)
 
-<<<<<<< HEAD
-assert US.0043.6833 satisfied 
-=======
 assert US.0043.6833 satisfied
->>>>>>> 3b9ca5d2
 
 $rule_id = (rule-name().split('.'))[rule-name().split('.').length];
 
@@ -95,16 +91,9 @@
 Rule Element Id:6833
 Rule version: {$ruleVersion}"
 
-<<<<<<< HEAD
-severity error
-effectiveDate $effective_dates[$rule_id]
-
-
-=======
 severity  error
 effectiveDate $effective_dates[$rule_id]
 
->>>>>>> 3b9ca5d2
 assert US.0043.7488 satisfied
 
 $rule_id = (rule-name().split('.'))[rule-name().split('.').length];
@@ -152,10 +141,6 @@
 Rule Element Id:7488
 Rule version: {$ruleVersion}"
 
-<<<<<<< HEAD
-severity error
-=======
 severity  error
->>>>>>> 3b9ca5d2
 effectiveDate $effective_dates[$rule_id]
 
