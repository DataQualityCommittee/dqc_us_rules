/**
DQC Rules
 (c) Copyright 2017 - 2020, XBRL US Inc. All rights reserved.
 See https://xbrl.us/dqc-license for license information.
 See https://xbrl.us/dqc-patent for patent infringement notice.
Taxonomy: US GAAP 2019
Release Version 14
**/

rule-name-prefix DQC

assert US.0001.51 satisfied

$rule_id = (rule-name().split('.'))[rule-name().split('.').length];

/** Determine the members on the axis in the taxonomy using the definition linkbase CHANGE TO - dimensions dimension-member **/

$member_extension = navigate dimensions dimension-member descendants from FairValueByFairValueHierarchyLevelAxis returns set (target-name);

/** Define allowable extensions with the qname function **/

/** In 2018 InvestmentsNetAssetValueMember has to be removed **/

$allowable_extensions = set(qname($extension_ns,'FairValueInputsLevel1AndLevel2Member'), 
						qname($extension_ns,'FairValueInputsLevel2AndLevel3Member'),
						qname($extension_ns,'FairValueInputsLevel1AndLevel3Member'));
						/** qname($extension_ns,'FairValueMeasuredAtNetAssetValuePerShareMember'));  ADDED TO THE TAXONOMY**/  

/** Union the sets**/

$allowed_members = $allowable_extensions + $member_USGAAP_fair_value;

$unallowed_members = $member_extension - $allowed_members;

/** Evaluate if facts exists with the unallowable members **/
/** We have used covered because if it was not covered then the processor looks for alignmnet. This means that the exist will run and if it does not get a result then the processor will stop processing results. i.e. the non existence of the fact means the iteration does not run and the else statement does not run.
**/
	for ($member in $unallowed_members)
		$fact1 = {covered @FairValueByFairValueHierarchyLevelAxis = $member};
		if exists($fact1)
			$message_for_fact = "The concept {$fact1.concept.name.local-name} with a value of {$fact1} is dimensionally qualified with the FairValueByFairValueHierarchyLevelAxis and the unallowable member {$member.local-name}. The filer should use members from the US GAAP taxonomy that are children of the FairValueByFairValueHierarchyLevelAxis axis or the allowable extensions of : {$allowable_extensions.join(', ')}.

The properties of the fact for {$fact1.concept.name.local-name} are:
Period: {$fact1.period}
Dimensions: {$fact1.dimensions.join(', ','=')} 
Unit: {$fact1.unit}";
			true
		else 
			$message_for_fact = " The member {$member.local-name} is used on the axis FairValueByFairValueHierarchyLevelAxis. There are no facts associated with this member and axis.";
			true


message
"{$message_for_fact}


Rule Element Id:51
Rule version: {$ruleVersion}"

SEVERITY error

effectiveDate $effective_dates[$rule_id]


assert US.0001.52 satisfied

$rule_id = (rule-name().split('.'))[rule-name().split('.').length];
/** Determine the members on the axis in the taxonomy using the definition linkbase **/

$allowed_members = navigate dimensions dimension-member descendants from ReclassificationOutOfAccumulatedOtherComprehensiveIncomeAxis taxonomy $us-gaap returns set (target-name);

$member_extension = navigate dimensions dimension-member descendants from ReclassificationOutOfAccumulatedOtherComprehensiveIncomeAxis returns set (target-name);

$unallowed_members = $member_extension - $allowed_members;

/** Evaluate if facts exists with the unallowable members **/

for ($member in $unallowed_members)
	$fact1 = {covered @ReclassificationOutOfAccumulatedOtherComprehensiveIncomeAxis = $member};
	if exists($fact1)
		$message_for_fact = "The concept {$fact1.concept.name.local-name} with a value of {$fact1} is dimensionally qualified with the ReclassificationOutOfAccumulatedOtherComprehensiveIncomeAxis and the unallowable member {$member.local-name}. 
The properties of the fact for {$fact1.concept.name.local-name} are:
Period: {$fact1.period}
Dimensions: {$fact1.dimensions.join(', ','=')} 
Unit: {$fact1.unit}";
			true
	else 
			$message_for_fact = " The member {$member.local-name}is inappropriately used on the axis ReclassificationOutOfAccumulatedOtherComprehensiveIncomeAxis. The only members allowed on this axis are {$allowed_members.join(', ')} . There are no facts associated with this member and axis.";
			true

message
"{$message_for_fact}

Rule Element Id:52
Rule version: {$ruleVersion}"

SEVERITY error

effectiveDate $effective_dates[$rule_id]

assert US.0001.53 satisfied

$rule_id = (rule-name().split('.'))[rule-name().split('.').length];

$base_members = navigate dimensions dimension-member descendants from OtherOwnershipInterestsByNameAxis where is_base($relationship.target, $all_base_taxonomies) returns set (target-name);
$allowed_base_member = set(OtherOwnershipInterestsNameDomain);
$unallowed_base_members = $base_members - $allowed_base_member;

for ($member in $unallowed_base_members)
	$fact1 = {covered @OtherOwnershipInterestsByNameAxis = $member};
	if exists($fact1)
		$message_for_fact = "The concept {$fact1.concept.name.local-name} with a value of {$fact1} is dimensionally qualified with the OtherOwnershipInterestsByNameAxis and the base taxonomy member {$member.local-name}. Only extension members should be used with the axis OtherOwnershipInterestsByNameAxis.
The properties of the fact for {$fact1.concept.name.local-name} are:
Period: {$fact1.period}
Dimensions: {$fact1.dimensions.join(', ','=')} 
Unit: {$fact1.unit}";
		true
	else 
		$message_for_fact = " The member {$member.local-name} is inappropriately used on the axis OtherOwnershipInterestsByNameAxis. The only members allowed on this axis are extension members defined by the filer. There are no facts associated with this member and axis.";
		true


message
"{$message_for_fact}

Rule Element Id:53
Rule version: {$ruleVersion}"

SEVERITY error

effectiveDate $effective_dates[$rule_id]


assert US.0001.54 satisfied

$rule_id = (rule-name().split('.'))[rule-name().split('.').length];
/** Determine the members on the axis in the taxonomy using the definition linkbase **/

/** Use nested navigation as the LegalEntityAxis in the US GAAP taxonomy is not a valid hypercube in all cases so the dimensions will not return all members. Specifically the 190000 group **/
$allowed_members_lea = navigate domain-member descendants include start
     from (navigate dimension-domain children
           from qname($dei_namespace,'LegalEntityAxis')
           taxonomy $us-gaap returns set)
     taxonomy $us-gaap
     returns set (target-name);
$allowed_members_FHLB = navigate dimensions dimension-member descendants from srt:FederalHomeLoanBankAdvancesBranchOfFHLBBankAxis taxonomy $us-gaap returns set (target-name);

$allowed_base_member = set(PredecessorMember, CoVenturerMember, SpinoffMember, PartnershipMember, LimitedLiabilityCompanyMember, TrustForBenefitOfEmployeesMember
						, qname($dei_namespace, 'EntityDomain')
						);

$member_extension = navigate dimensions dimension-member descendants 
					from qname($dei_namespace, 'LegalEntityAxis') 
					where is_base($relationship.target, $all_base_taxonomies) returns set (target-name);

$allowed_members = $allowed_members_lea + $allowed_members_FHLB + $allowed_base_member;

$unallowed_base_members = $member_extension - $allowed_members;

/** Evaluate if facts exists with the unallowable members **/

	for ($member in $unallowed_base_members)
		$fact1 = {covered where $fact.dimension(qname($dei_namespace, 'LegalEntityAxis')) == taxonomy().concept($member)};
		if exists($fact1)
			$message_for_fact = "The concept {$fact1.concept.name.local-name} with a value of {$fact1} is dimensionally qualified with the LegalEntityAxis and the unallowable member {$member.local-name}. Only extension members should be used with the axis LegalEntityAxis other than the members predefined in the US-GAAP taxonomy. 
The properties of the fact for {$fact1.concept.name.local-name} are:
Period: {$fact1.period}
Dimensions: {$fact1.dimensions.join(', ','=')} 
Unit: {$fact1.unit}";
				true
		else 
				$message_for_fact = " The member {$member.local-name} is inappropriately used on the axis LegalEntityAxis. The only members allowed on this axis are extensions or legal entities defined in the US GAAP taxonomy. There are no facts associated with this member and axis.";
				true

message
"{$message_for_fact}

Rule Element Id:54
Rule version: {$ruleVersion}"

SEVERITY error

effectiveDate $effective_dates[$rule_id]




assert US.0001.56 satisfied

$rule_id = (rule-name().split('.'))[rule-name().split('.').length];

$base_members = navigate dimensions dimension-member descendants from NoncashOrPartNoncashDivestituresByUniqueNameAxis where is_base($relationship.target, $all_base_taxonomies) returns set (target-name);
$allowed_base_member = set(NoncashOrPartNoncashDivestitureNameDomain);
$unallowed_base_members = $base_members - $allowed_base_member;

for ($member in $unallowed_base_members)
	$fact1 = {covered @NoncashOrPartNoncashDivestituresByUniqueNameAxis = $member};
	if exists($fact1)
		$message_for_fact = "The concept {$fact1.concept.name.local-name} with a value of {$fact1} is dimensionally qualified with the NoncashOrPartNoncashDivestituresByUniqueNameAxis and the base taxonomy member {$member.local-name}. Only extension members should be used with the axis NoncashOrPartNoncashDivestituresByUniqueNameAxis.
The properties of the fact for {$fact1.concept.name.local-name} are:
Period: {$fact1.period}
Dimensions: {$fact1.dimensions.join(', ','=')} 
Unit: {$fact1.unit}";
		true
	else 
		$message_for_fact = " The member {$member.local-name} is inappropriately used on the axis NoncashOrPartNoncashDivestituresByUniqueNameAxis. The only members allowed on this axis are extension members defined by the filer. There are no facts associated with this member and axis.";
		true


message
"{$message_for_fact}

Rule Element Id:56
Rule version: {$ruleVersion}"

SEVERITY error

effectiveDate $effective_dates[$rule_id]


assert US.0001.57 satisfied

$rule_id = (rule-name().split('.'))[rule-name().split('.').length];
/** UPDATED FOR SRT **/

$base_members = navigate dimensions dimension-member descendants from srt:ScheduleOfEquityMethodInvestmentEquityMethodInvesteeNameAxis where is_base($relationship.target, $all_base_taxonomies) returns set (target-name);
$allowed_base_member = set(srt:EquityMethodInvesteeNameDomain);
$unallowed_base_members = $base_members - $allowed_base_member;

for ($member in $unallowed_base_members)
	$fact1 = {covered @srt:ScheduleOfEquityMethodInvestmentEquityMethodInvesteeNameAxis = $member};
	if exists($fact1)
		$message_for_fact = "The concept {$fact1.concept.name.local-name} with a value of {$fact1} is dimensionally qualified with the ScheduleOfEquityMethodInvestmentEquityMethodInvesteeNameAxis and the base taxonomy member {$member.local-name}. Only extension members should be used with the axis ScheduleOfEquityMethodInvestmentEquityMethodInvesteeNameAxis.
The properties of the fact for {$fact1.concept.name.local-name} are:
Period: {$fact1.period}
Dimensions: {$fact1.dimensions.join(', ','=')} 
Unit: {$fact1.unit}";
		true
	else 
		$message_for_fact = " The member {$member.local-name} is inappropriately used on the axis ScheduleOfEquityMethodInvestmentEquityMethodInvesteeNameAxis. The only members allowed on this axis are extension members defined by the filer. There are no facts associated with this member and axis.";
		true


message
"{$message_for_fact}

Rule Element Id:57
Rule version: {$ruleVersion}"

SEVERITY error

effectiveDate $effective_dates[$rule_id]


assert US.0001.58 satisfied

$rule_id = (rule-name().split('.'))[rule-name().split('.').length];

/** UPDATED FOR SRT **/
$base_members = navigate dimensions dimension-member descendants from srt:CounterpartyNameAxis where is_base($relationship.target, $all_base_taxonomies) returns set (target-name);
$allowed_base_member = set(srt:RepurchaseAgreementCounterpartyNameDomain, srt:AffiliatedEntityMember, InvestorMember, VariableInterestEntityNotPrimaryBeneficiaryMember, srt:ChiefFinancialOfficerMember, IndividualMember, GovernmentMember, srt:GuarantorSubsidiariesMember, srt:SubsidiaryIssuerMember, srt:DirectorMember, srt:ChiefExecutiveOfficerMember, srt:ChiefOperatingOfficerMember, GeneralPartnerMember, CorporateJointVentureMember, SubsidiaryOfCommonParentMember, IndividuallyImmaterialCounterpartiesMember);
$unallowed_base_members = $base_members - $allowed_base_member;

for ($member in $unallowed_base_members)
	$fact1 = {covered @srt:CounterpartyNameAxis = $member};
	if exists($fact1)
		$message_for_fact = "The concept {$fact1.concept.name.local-name} with a value of {$fact1} is dimensionally qualified with the CounterpartyNameAxis and the base taxonomy member {$member.local-name}. Only extension members should be used with the axis CounterpartyNameAxis.
The properties of the fact for {$fact1.concept.name.local-name} are:
Period: {$fact1.period}
Dimensions: {$fact1.dimensions.join(', ','=')} 
Unit: {$fact1.unit}";
		true
	else 
		$message_for_fact = " The member {$member.local-name} is inappropriately used on the axis CounterpartyNameAxis. The only members allowed on this axis are extension members defined by the filer and the following members in the US-GAAP taxonomy {$allowed_base_member.join(', ')} . There are no facts associated with this member and axis.";
		true


message
"{$message_for_fact}

Rule Element Id:58
Rule version: {$ruleVersion}"

SEVERITY error

effectiveDate $effective_dates[$rule_id]

assert US.0001.59 satisfied

$rule_id = (rule-name().split('.'))[rule-name().split('.').length];

$base_members = navigate dimensions dimension-member descendants from PlanNameAxis where is_base($relationship.target, $all_base_taxonomies) returns set (target-name);
$allowed_base_member = navigate dimensions dimension-member descendants from PlanNameAxis taxonomy $us-gaap returns set (target-name);
$unallowed_base_members = $base_members - $allowed_base_member;

for ($member in $unallowed_base_members)
	$fact1 = {covered @PlanNameAxis = $member};
	if exists($fact1)
		$message_for_fact = "The concept {$fact1.concept.name.local-name} with a value of {$fact1} is dimensionally qualified with the PlanNameAxis and the base taxonomy member {$member.local-name}. Only extension members should be used with the axis PlanNameAxis.
The properties of the fact for {$fact1.concept.name.local-name} are:
Period: {$fact1.period}
Dimensions: {$fact1.dimensions.join(', ','=')} 
Unit: {$fact1.unit}";
		true
	else 
		$message_for_fact = " The member {$member.local-name} is inappropriately used on the axis PlanNameAxis. The only members allowed on this axis are extension members defined by the filer. There are no facts associated with this member and axis.";
		true


message
"{$message_for_fact}

Rule Element Id:59
Rule version: {$ruleVersion}"

SEVERITY error

effectiveDate $effective_dates[$rule_id]

/** RULE REMOVED AS AXIS HAS BEEN DEPRECATED **/

/**
assert US.0001.60 satisfied

$rule_id = (rule-name().split('.'))[rule-name().split('.').length];

$base_members = navigate dimensions dimension-member descendants from DefinedContributionPlanNameAxis where is_base($relationship.target, $all_base_taxonomies) returns set (target-name);
$allowed_base_member = navigate dimensions dimension-member descendants from DefinedContributionPlanNameAxis taxonomy $us-gaap returns set (target-name);
$unallowed_base_members = $base_members - $allowed_base_member;

for ($member in $unallowed_base_members)
	$fact1 = {covered @DefinedContributionPlanNameAxis = $member};
	if exists($fact1)
		$message_for_fact = "The concept {$fact1.concept.name.local-name} with a value of {$fact1} is dimensionally qualified with the DefinedContributionPlanNameAxis and the base taxonomy member {$member.local-name}. Only extension members should be used with the axis DefinedContributionPlanNameAxis.
The properties of the fact for {$fact1.concept.name.local-name} are:
Period: {$fact1.period}
Dimensions: {$fact1.dimensions.join(', ','=')} 
Unit: {$fact1.unit}";
		true
	else 
		$message_for_fact = " The member {$member.local-name} is inappropriately used on the axis DefinedContributionPlanNameAxis. The only members allowed on this axis are extension members defined by the filer. There are no facts associated with this member and axis.";
		true


message
"{$message_for_fact}

Rule Element Id:60
Rule version: {$ruleVersion}"

SEVERITY error

effectiveDate $effective_dates[$rule_id]
**/

assert US.0001.61 satisfied

$rule_id = (rule-name().split('.'))[rule-name().split('.').length];
/** Determine the members on the axis in the taxonomy using the definition linkbase **/
/** UPDATED FOR SRT **/

$allowed_members = navigate dimensions dimension-member descendants from srt:RangeAxis taxonomy $us-gaap returns set (target-name);

$member_extension = navigate dimensions dimension-member descendants from srt:RangeAxis returns set (target-name);

$unallowed_members = $member_extension - $allowed_members;

/** Evaluate if facts exists with the unallowable members **/

	for ($member in $unallowed_members)
		$fact1 = {covered @srt:RangeAxis = $member};
		if exists($fact1)
			$message_for_fact = "The concept {$fact1.concept.name.local-name} with a value of {$fact1} is dimensionally qualified with the RangeAxis and the unallowable member {$member}. 
The properties of the fact for {$fact1.concept.name.local-name} are:
Period: {$fact1.period}
Dimensions: {$fact1.dimensions.join(', ','=')} 
Unit: {$fact1.unit}";
				true
		else 
				$message_for_fact = "The member {$member} is inappropriately used on the axis RangeAxis. The only members allowed on this axis are {$allowed_members.join(', ')} . There are no facts associated with this member and axis.";
				true

message
"{$message_for_fact}

Rule Element Id:61
Rule version: {$ruleVersion}"

SEVERITY error

effectiveDate $effective_dates[$rule_id]


assert US.0001.62 satisfied

$rule_id = (rule-name().split('.'))[rule-name().split('.').length];

/** Use nested navigation as the Currency Axis in the US GAAP taxonomy is not a valid hypercube in all cases so the dimensions will not return all members. Specifically the 190000 group **/
/** UPDATED FOR SRT **/
$member_USGAAP = navigate domain-member descendants include start
     from (navigate dimension-domain children
           from srt:CurrencyAxis
           taxonomy $us-gaap returns set)
     taxonomy $us-gaap
     returns set (target-name);

$member_extension = navigate dimensions dimension-member descendants from srt:CurrencyAxis returns set (target-name);

/** Define allowable extensions with the qname function. XBT is used for bitcoin. **/

$allowable_extensions = set(qname($extension_ns,'SICAD1Member'), qname($extension_ns,'SICAD2Member'), qname($extension_ns,'OtherCurrencyMember'), qname($extension_ns,'NonUSDollarMember'),qname($extension_ns,'CENCOEXMember'),qname($extension_ns,'SICADMember'),qname($extension_ns,'SIMADIMember'),qname($extension_ns,'DIPROMember'),qname($extension_ns,'DICOMMember'),qname($extension_ns,'XBT'));

/** Union the sets**/

$allowed_members = $allowable_extensions + $member_USGAAP;

$unallowed_members = $member_extension - $allowed_members;

/** Evaluate if facts exists with the unallowable members **/
/** We have used covered because if it was not covered then the processor looks for alignmnet. This means that the exist will run and if it does not get a result then the processor will stop processing results. i.e. the non existence of the fact means the iteration does not run and the else statement does not run.
**/
for ($member in $unallowed_members)
	$fact1 = {covered @srt:CurrencyAxis = $member};
	if exists($fact1)
		$message_for_fact = "The concept {$fact1.concept.name.local-name} with a value of {$fact1} is dimensionally qualified with the CurrencyAxis and the unallowable member {$member}. 
The properties of the fact for {$fact1.concept.name.local-name} are:
Period: {$fact1.period}
Dimensions: {$fact1.dimensions.join(', ','=')} 
Unit: {$fact1.unit}";
		true
	else 
		$message_for_fact = " The member {$member.local-name} is used on the axis CurrencyAxis. The Currency Axis should only be used with the members defined in the US GAAP taxonomy or the following extension members: {$allowable_extensions.join(', ')} .There are no facts associated with this member and axis.";
		true


message
"{$message_for_fact}

Rule Element Id:62
Rule version: {$ruleVersion}"

SEVERITY error

effectiveDate $effective_dates[$rule_id]


assert US.0001.63 satisfied

$rule_id = (rule-name().split('.'))[rule-name().split('.').length];
/** Determine the members on the axis in the taxonomy using the definition linkbase CHANGE TO - dimensions dimension-member **/

$member_USGAAP = navigate dimensions dimension-member descendants from PositionAxis taxonomy $us-gaap returns set (target-name);

$member_extension = navigate dimensions dimension-member descendants from PositionAxis returns set (target-name);

/** Define allowable extensions with the qname function **/

$allowable_extensions = set(qname($extension_ns,'NetLongPositionMember'), qname($extension_ns,'NetShortPositionMember'));

/** Union the sets**/

$allowed_members = $allowable_extensions + $member_USGAAP;

$unallowed_members = $member_extension - $allowed_members;

/** Evaluate if facts exists with the unallowable members **/
/** We have used covered because if it was not covered then the processor looks for alignmnet. This means that the exist will run and if it does not get a result then the processor will stop processing results. i.e. the non existence of the fact means the iteration does not run and the else statement does not run.
**/
for ($member in $unallowed_members)
	$fact1 = {covered @PositionAxis = $member};
	if exists($fact1)
		$message_for_fact = "The concept {$fact1.concept.name.local-name} with a value of {$fact1} is dimensionally qualified with the PositionAxis and the unallowable member {$member.local-name}. 
The properties of the fact for {$fact1.concept.name.local-name} are:
Period: {$fact1.period}
Dimensions: {$fact1.dimensions.join(', ','=')} 
Unit: {$fact1.unit}";
		true
	else 
		$message_for_fact = " The member {$member.local-name} is used on the axis PositionAxis. The Position Axis should only be used with the members defined in the US GAAP taxonomy or the following extension members: {$allowable_extensions.join(', ')} .There are no facts associated with this member and axis.";
		true


message
"{$message_for_fact}

Rule Element Id:63
Rule version: {$ruleVersion}"

SEVERITY error

effectiveDate $effective_dates[$rule_id]

assert US.0001.64 satisfied

$rule_id = (rule-name().split('.'))[rule-name().split('.').length];
/** Determine the members on the axis in the taxonomy using the definition linkbase **/

$allowed_members = navigate dimensions dimension-member descendants from FairValueByMeasurementFrequencyAxis taxonomy $us-gaap returns set (target-name);

$member_extension = navigate dimensions dimension-member descendants from FairValueByMeasurementFrequencyAxis returns set (target-name);

$unallowed_members = $member_extension - $allowed_members;

/** Evaluate if facts exists with the unallowable members **/

for ($member in $unallowed_members)
	$fact1 = {covered @FairValueByMeasurementFrequencyAxis = $member};
	if exists($fact1)
		$message_for_fact = "The concept {$fact1.concept.name.local-name} with a value of {$fact1} is dimensionally qualified with the FairValueByMeasurementFrequencyAxis and the unallowable member {$member.local-name}. 
The properties of the fact for {$fact1.concept.name.local-name} are:
Period: {$fact1.period}
Dimensions: {$fact1.dimensions.join(', ','=')} 
Unit: {$fact1.unit}";
			true
	else 
			$message_for_fact = " The member {$member.local-name} is inappropriately used on the axis FairValueByMeasurementFrequencyAxis. The only members allowed on this axis are {$allowed_members.join(', ')} . There are no facts associated with this member and axis.";
			true

message
"{$message_for_fact}

Rule Element Id:64
Rule version: {$ruleVersion}"

SEVERITY error

effectiveDate $effective_dates[$rule_id]

assert US.0001.65 satisfied

$rule_id = (rule-name().split('.'))[rule-name().split('.').length];
/** Determine the members on the axis in the taxonomy using the definition linkbase CHANGE TO - dimensions dimension-member **/

$member_USGAAP = navigate dimensions dimension-member descendants from FairValueByMeasurementBasisAxis taxonomy $us-gaap returns set (target-name);

$member_extension = navigate dimensions dimension-member descendants from FairValueByMeasurementBasisAxis returns set (target-name);

$default_member = navigate dimension-default descendants from FairValueByMeasurementBasisAxis returns set (target-name);

$default_member_USGAAP = navigate dimension-default descendants from FairValueByMeasurementBasisAxis taxonomy $us-gaap returns set (target-name);

$default_Message = if ($default_member.intersect($default_member_USGAAP)).length == 0
"The filer has defined a default member for the axis FairValueByMeasurementBasisAxis of " + $default_member.join(', ') + ". This member is not permitted on this axis, and given that it is the default, this causes every fact in the instance to include this member by default, and thus be an error. The default member should be changed to " + $default_member_USGAAP.join(', ') + " as this is the only default that can be used with this axis."
					else
					"";

/** Define allowable extensions with the qname function **/

$allowable_extensions = set();

/** Union the sets**/

$allowed_members = $allowable_extensions + $member_USGAAP;

$unallowed_members = $member_extension - $allowed_members;

/** Evaluate if facts exists with the unallowable members **/
/** We have used covered because if it was not covered then the processor looks for alignmnet. This means that the exist will run and if it does not get a result then the processor will stop processing results. i.e. the non existence of the fact means the iteration does not run and the else statement does not run.
**/
for ($member in $unallowed_members)
	$fact1 = {covered @FairValueByMeasurementBasisAxis = $member};
	if exists($fact1)
<<<<<<< HEAD
		$message_for_fact = "The concept {$fact1.concept.name.local-name} with a value of {$fact1.string.substring(1,128)} is dimensionally qualified with the FairValueByMeasurementBasisAxis and the unallowable member {$member.local-name}.  
=======
		$message_for_fact = "The concept {$fact1.concept.name.local-name} with a value of {$fact1.string.substring(1,300)} is dimensionally qualified with the FairValueByMeasurementBasisAxis and the unallowable member {$member.local-name}.  
>>>>>>> b9751985
" + $default_Message + "
The properties of the fact for {$fact1.concept.name.local-name} are:
Period: {$fact1.period}
Dimensions: {$fact1.dimensions.join(', ','=')} 
Unit: {$fact1.unit}";
		true
	else 
		$message_for_fact = " The member {$member.local-name} is used on the axis FairValueByMeasurementBasisAxis. The FairValueByMeasurementBasisAxis should only be used with the members defined in the US GAAP taxonomy or the following extension members: {$allowable_extensions.join(', ')} .There are no facts associated with this member and axis.";
		true


message
"{$message_for_fact}

Rule Element Id:65
Rule version: {$ruleVersion}"

SEVERITY error

effectiveDate $effective_dates[$rule_id]


assert US.0001.66 satisfied

$rule_id = (rule-name().split('.'))[rule-name().split('.').length];
/** Determine the members on the axis in the taxonomy using the definition linkbase CHANGE TO - dimensions dimension-member **/

$member_USGAAP = navigate dimensions dimension-member descendants from HedgingDesignationAxis taxonomy $us-gaap returns set (target-name);

$member_extension = navigate dimensions dimension-member descendants from HedgingDesignationAxis returns set (target-name);

/** Define allowable extensions with the qname function **/

/**  REMOVED AS ADDED TO THE TAXONOMY $allowable_extensions = set(qname($extension_ns,'NotDesignatedAsHedgingInstrumentEconomicHedgesMember'), qname($extension_ns,'NotDesignatedAsHedgingInstrumentTradingMember')); **/

/** Union the sets**/

$allowed_members = $member_USGAAP;

$unallowed_members = $member_extension - $allowed_members;

/** Evaluate if facts exists with the unallowable members **/
/** We have used covered because if it was not covered then the processor looks for alignmnet. This means that the exist will run and if it does not get a result then the processor will stop processing results. i.e. the non existence of the fact means the iteration does not run and the else statement does not run.
**/
for ($member in $unallowed_members)
	$fact1 = {covered @HedgingDesignationAxis = $member};
	if exists($fact1)
		$message_for_fact = "The concept {$fact1.concept.name.local-name} with a value of {$fact1} is dimensionally qualified with the HedgingDesignationAxis and the unallowable member {$member.local-name}. 
The properties of the fact for {$fact1.concept.name.local-name} are:
Period: {$fact1.period}
Dimensions: {$fact1.dimensions.join(', ','=')} 
Unit: {$fact1.unit}";
		true
	else 
		$message_for_fact = " The member {$member.local-name} is used on the axis HedgingDesignationAxis. The HedgingDesignationAxis should only be used with the members defined in the US GAAP taxonomy. There are no facts associated with this member and axis.";
		true


message
"{$message_for_fact}

Rule Element Id:66
Rule version: {$ruleVersion}"

SEVERITY error

effectiveDate $effective_dates[$rule_id]

assert US.0001.69 satisfied

$rule_id = (rule-name().split('.'))[rule-name().split('.').length];
/** Determine the members on the axis in the taxonomy using the definition linkbase **/
/** UPDATED FOR SRT **/

$allowed_members_product = navigate dimensions dimension-member descendants from srt:ProductOrServiceAxis taxonomy $us-gaap returns set (target-name);
/**$allowed_members_reinsurance = navigate dimensions dimension-member descendants from ReinsurancePremiumsForInsuranceCompaniesByProductSegmentAxis taxonomy $us-gaap returns set (target-name);**/

$allowed_members_aircraft = navigate domain-member descendants include start
     from (navigate dimension-domain children
           from srt:AircraftTypeAxis
           taxonomy $us-gaap returns set)
     taxonomy $us-gaap
     returns set (target-name);
$allowed_members_malpractice_insurance = navigate dimensions dimension-member descendants from ScheduleOfMalpracticeInsuranceTypeAndTierIdentifierAxis taxonomy $us-gaap returns set (target-name);

$allowed_members_ppe = navigate dimensions dimension-member descendants from PropertyPlantAndEquipmentByTypeAxis taxonomy $us-gaap returns set (target-name);

$allowed_members_oil_reserves = navigate dimensions dimension-member descendants from srt:ReserveQuantitiesByTypeOfReserveAxis taxonomy $us-gaap returns set (target-name);

$allowed_members_PublicUtilitiesInventoryAxis = navigate dimensions dimension-member descendants from PublicUtilitiesInventoryAxis taxonomy $us-gaap returns set (target-name);

$allowed_base_member = set(AuctionRateSecuritiesMember, AutomobileLoanMember, CommercialLoanMember, CommercialRealEstateMember, ConstructionLoansMember, ConsumerLoanMember, srt:CrudeOilMember, srt:FuelMember, GeneralLiabilityMember, srt:HeatingOilMember, HomeEquityLoanMember, HomeEquityMember, LetterOfCreditMember, LineOfCreditMember, LoansMember, srt:NaturalGasLiquidsReservesMember, srt:NaturalGasReservesMember, srt:OilReservesMember, ProfessionalMalpracticeLiabilityMember, RealEstateLoanMember, ResidentialMortgageMember, srt:SyntheticOilMember, ResidentialRealEstateMember, PublicUtilitiesInventoryPropaneMember, PublicUtilitiesInventoryWaterMember, AutomobilesMember, srt:HotelMember, RegionalCarrierMember, MainlineMember);

$member_extension = navigate dimensions dimension-member descendants from srt:ProductOrServiceAxis where is_base($relationship.target, $all_base_taxonomies) returns set (target-name);

$allowed_members = $allowed_members_product + $allowed_members_aircraft + $allowed_members_malpractice_insurance + $allowed_base_member + $allowed_members_ppe + $allowed_members_oil_reserves + $allowed_members_PublicUtilitiesInventoryAxis;

$unallowed_base_members = $member_extension - $allowed_members;

/** Evaluate if facts exists with the unallowable members **/

	for ($member in $unallowed_base_members)
		$fact1 = {covered @srt:ProductOrServiceAxis = $member};
		if exists($fact1)
			$message_for_fact = "The concept {$fact1.concept.name.local-name} with a value of {$fact1} is dimensionally qualified with the ProductOrServiceAxis and the unallowable member {$member.local-name} Only extension members should be used with the axis ProductOrServiceAxis other than the members predefined in the US-GAAP taxonomy. 
The properties of the fact for {$fact1.concept.name.local-name} are:
Period: {$fact1.period}
Dimensions: {$fact1.dimensions.join(', ','=')} 
Unit: {$fact1.unit}";
				true
		else 
				$message_for_fact = " The member {$member.local-name} is inappropriately used on the axis ProductOrServiceAxis. The only members allowed on this axis are extensions or products defined in the US GAAP taxonomy. There are no facts associated with this member and axis.";
				true

message
"{$message_for_fact}

Rule Element Id:69
Rule version: {$ruleVersion}"

SEVERITY error

effectiveDate $effective_dates[$rule_id]


assert US.0001.70 satisfied

$rule_id = (rule-name().split('.'))[rule-name().split('.').length];
/** Determine the members on the axis in the taxonomy using the definition linkbase CHANGE TO - dimensions dimension-member **/
/** UPDATED FOR SRT **/

$member_USGAAP = navigate dimensions dimension-member descendants from srt:ConsolidationItemsAxis taxonomy $us-gaap returns set (target-name);

$member_extension = navigate dimensions dimension-member descendants from srt:ConsolidationItemsAxis returns set (target-name);

/** Define allowable extensions with the qname function **/

$allowable_extensions = set(qname($extension_ns,'CorporateReconcilingItemsAndEliminationsMember'), qname($extension_ns,'CorporateAndReconcilingItemsMember'), qname($extension_ns,'CorporateAndEliminationsMember'), qname($extension_ns,'EliminationsAndReconcilingItemsMember'), qname($extension_ns,'OperatingSegmentsAndCorporateNonSegmentMember'), qname($extension_ns,'OperatingSegmentsExcludingIntersegmentEliminationMember'), qname($extension_ns,'OtherOperatingSegmentsAndIntersegmentEliminationsMember'));

/** Limit these to extensions filter out base taxonomy elements**/
$ChildExtensions1 = navigate dimensions domain-member descendants from MaterialReconcilingItemsMember returns set (target-name); 

$ChildExtensions2 = navigate dimensions domain-member descendants from srt:ConsolidationEliminationsMember returns set (target-name);

/** Union the sets**/

$allowed_members = $allowable_extensions + $member_USGAAP + $ChildExtensions2 + $ChildExtensions1;

$unallowed_members = $member_extension - $allowed_members;

/** Evaluate if facts exists with the unallowable members **/
/** We have used covered because if it was not covered then the processor looks for alignmnet. This means that the exist will run and if it does not get a result then the processor will stop processing results. i.e. the non existence of the fact means the iteration does not run and the else statement does not run.
**/
for ($member in $unallowed_members)
	$fact1 = {covered @srt:ConsolidationItemsAxis = $member};
	if exists($fact1)
		$message_for_fact = "The concept {$fact1.concept.name.local-name} with a value of {$fact1} is dimensionally qualified with the ConsolidationItemsAxis and the unallowable member {$member.local-name}. 
The properties of the fact for {$fact1.concept.name.local-name} are:
Period: {$fact1.period}
Dimensions: {$fact1.dimensions.join(', ','=')} 
Unit: {$fact1.unit}";
		true
	else 
		$message_for_fact = " The member {$member.local-name} is used on the axis ConsolidationItemsAxis. The ConsolidationItemsAxis should only be used with the members defined in the US GAAP taxonomy or the following extension members: {$allowable_extensions.join(', ')}. There are no facts associated with this member and axis.";
		true


message
"{$message_for_fact}

Rule Element Id:70
Rule version: {$ruleVersion}"

SEVERITY error

effectiveDate $effective_dates[$rule_id]

assert US.0001.71 satisfied

$rule_id = (rule-name().split('.'))[rule-name().split('.').length];

$not_allowed_base_member_tree_1 = navigate dimensions dimension-member descendants from RetirementPlanTypeAxis taxonomy $us-gaap returns set (target-name);
$not_allowed_base_member_tree_2 = navigate dimensions dimension-member descendants from RetirementPlanSponsorLocationAxis taxonomy $us-gaap returns set (target-name);
$not_allowed_base_member_tree_3 = navigate dimensions dimension-member descendants from RetirementPlanFundingStatusAxis taxonomy $us-gaap returns set (target-name);
$not_allowed_base_member_tree_4 = navigate dimensions dimension-member descendants from RetirementPlanNameAxis taxonomy $us-gaap returns set (target-name);

$not_allowed_base_member_trees = $not_allowed_base_member_tree_1 + $not_allowed_base_member_tree_2 + $not_allowed_base_member_tree_3 + $not_allowed_base_member_tree_4;

$base_members = navigate dimensions dimension-member descendants from DefinedBenefitPlanByPlanAssetCategoriesAxis returns set (target-name);

$unallowed_base_members = $base_members intersect $not_allowed_base_member_trees;

for ($member in $unallowed_base_members)
	$fact1 = {covered @DefinedBenefitPlanByPlanAssetCategoriesAxis = $member};
	if exists($fact1)
		$message_for_fact = "The concept {$fact1.concept.name.local-name} with a value of {$fact1} is dimensionally qualified with the DefinedBenefitPlanByPlanAssetCategoriesAxis and the base taxonomy member {$member.local-name}. Members that represent various types of pension plans should not be used on this axis.
The properties of the fact for {$fact1.concept.name.local-name} are:
Period: {$fact1.period}
Dimensions: {$fact1.dimensions.join(', ','=')} 
Unit: {$fact1.unit}";
		true
	else 
		$message_for_fact = " The member {$member.local-name} is inappropriately used on the axis DefinedBenefitPlanByPlanAssetCategoriesAxis. Members that are children of the axis DefinedBenefitPlansDisclosuresDefinedBenefitPlansAxis represent various types of pension plans should not be used on this axis.";
		true


message
"{$message_for_fact}

Rule Element Id:71
Rule version: {$ruleVersion}"

SEVERITY error

effectiveDate $effective_dates[$rule_id]


assert US.0001.72 satisfied

$rule_id = (rule-name().split('.'))[rule-name().split('.').length];

$base_members = navigate dimensions dimension-member descendants from AwardDateAxis where is_base($relationship.target, $all_base_taxonomies) returns set (target-name);
$allowed_base_member = navigate dimensions dimension-member descendants from AwardDateAxis taxonomy $us-gaap returns set (target-name);
$unallowed_base_members = $base_members - $allowed_base_member;

for ($member in $unallowed_base_members)
	$fact1 = {covered @AwardDateAxis = $member};
	if exists($fact1)
		$message_for_fact = "The concept {$fact1.concept.name.local-name} with a value of {$fact1} is dimensionally qualified with the AwardDateAxis and the base taxonomy member {$member.local-name}. Only extension members should be used with the axis AwardDateAxis.
The properties of the fact for {$fact1.concept.name.local-name} are:
Period: {$fact1.period}
Dimensions: {$fact1.dimensions.join(', ','=')} 
Unit: {$fact1.unit}";
		true
	else 
		$message_for_fact = " The member {$member.local-name} is inappropriately used on the axis AwardDateAxis. The only members allowed on this axis are extension members defined by the filer. There are no facts associated with this member and axis.";
		true


message
"{$message_for_fact}

Rule Element Id:72
Rule version: {$ruleVersion}"

SEVERITY error

effectiveDate $effective_dates[$rule_id]


assert US.0001.74 satisfied

$rule_id = (rule-name().split('.'))[rule-name().split('.').length];
/** Determine the members on the axis in the taxonomy using the definition linkbase **/

$allowed_members = navigate dimensions dimension-member descendants from SubsequentEventTypeAxis taxonomy $us-gaap returns set (target-name);

$member_extension = navigate dimensions dimension-member descendants from SubsequentEventTypeAxis returns set (target-name);

$unallowed_members = $member_extension - $allowed_members;

/** Evaluate if facts exists with the unallowable members **/

for ($member in $unallowed_members)
	$fact1 = {covered @SubsequentEventTypeAxis = $member};
	if exists($fact1)
		$message_for_fact = "The concept {$fact1.concept.name.local-name} with a value of {$fact1} is dimensionally qualified with the SubsequentEventTypeAxis and the unallowable member {$member.local-name}. 
The properties of the fact for {$fact1.concept.name.local-name} are:
Period: {$fact1.period}
Dimensions: {$fact1.dimensions.join(', ','=')} 
Unit: {$fact1.unit}";
			true
	else 
			$message_for_fact = " The member {$member.local-name} is inappropriately used on the axis SubsequentEventTypeAxis. The only members allowed on this axis are {$allowed_members.join(', ')}. There are no facts associated with this member and axis.";
			true

message
"{$message_for_fact}

Rule Element Id:74
Rule version: {$ruleVersion}"

SEVERITY error

effectiveDate $effective_dates[$rule_id]

assert US.0001.75 satisfied

$rule_id = (rule-name().split('.'))[rule-name().split('.').length];

$allowed_base_member_tree = navigate dimensions dimension-member descendants from StatementEquityComponentsAxis taxonomy $us-gaap returns set (target-name);

$classes_of_stock_members = navigate dimensions dimension-member descendants from StatementClassOfStockAxis taxonomy $us-gaap returns set (target-name);

$allowed_base_member_predefined = set(TrustForBenefitOfEmployeesMember, AociGainLossDebtSecuritiesAvailableForSaleWithAllowanceForCreditLossParentMember, AociGainLossDebtSecuritiesAvailableForSaleWithAllowanceForCreditLossIncludingNoncontrollingInterestMember, AociGainLossDebtSecuritiesAvailableForSaleWithAllowanceForCreditLossNoncontrollingInterestMember, AociGainLossDebtSecuritiesAvailableForSaleWithoutAllowanceForCreditLossParentMember, AociGainLossDebtSecuritiesAvailableForSaleWithoutAllowanceForCreditLossNoncontrollingInterestMember, AociGainLossDebtSecuritiesAvailableForSaleWithoutAllowanceForCreditLossIncludingNoncontrollingInterestMember);

$allowed_base_member_2017-12_transition = set(AccumulatedNetGainLossFromCashFlowHedgesIncludingPortionAttributableToNoncontrollingInterestMember, AccumulatedNetGainLossFromDesignatedOrQualifyingCashFlowHedgesMember, AccumulatedNetGainLossFromCashFlowHedgesAttributableToNoncontrollingInterestMember);

$allowed_base_member = ($allowed_base_member_tree + $allowed_base_member_predefined + $allowed_base_member_2017-12_transition);

$base_members = navigate dimensions dimension-member descendants from StatementEquityComponentsAxis where is_base($relationship.target, $all_base_taxonomies) returns set (target-name);

$unallowed_base_members = $base_members - $allowed_base_member;

for ($member in $unallowed_base_members)
	$fact1 = {covered @StatementEquityComponentsAxis = $member};

		$class_stock_message = (
		if $member in $classes_of_stock_members
		"
When using the member " + $member.local-name + " this member should be used on the class of stock axis and not the StatementEquityComponentsAxis. Any facts reported using the member " + $member.local-name + " should have both the StatementClassOfStockAxis and the StatementEquityComponentsAxis axis associated with the fact. The StatementEquityComponentsAxis should use a generic stock type like CommonStockMember, PreferredStockMember etc."
		else
				"");
	if exists($fact1)
		$message_for_fact = "The concept {$fact1.concept.name.local-name} with a value of {$fact1} is dimensionally qualified with the StatementEquityComponentsAxis and the base taxonomy member {$member.local-name}. Only extension members and the elements defined as children of this axis in the US GAAP taxonomy should be used with the axis StatementEquityComponentsAxis. " + $class_stock_message + "
The properties of the fact for {$fact1.concept.name.local-name} are:
Period: {$fact1.period}
Dimensions: {$fact1.dimensions.join(', ','=')} 
Unit: {$fact1.unit}";
		true
	else 
		$message_for_fact = " The member {$member.local-name} is inappropriately used on the axis StatementEquityComponentsAxis. The only members allowed on this axis are extension members defined by the filer and the elements defined as children of this axis in the US GAAP taxonomy. There are no facts associated with this member and axis." + $class_stock_message;
		true


message
"{$message_for_fact}

Rule Element Id:75
Rule version: {$ruleVersion}"

SEVERITY error

effectiveDate $effective_dates[$rule_id]

assert US.0001.76 satisfied

$rule_id = (rule-name().split('.'))[rule-name().split('.').length];

/** Use nested navigation as the srt:StatementScenarioAxis in the US GAAP taxonomy is not a valid hypercube in all cases so the dimensions will not return all members. Specifically the 190000 group **/
$allowed_base_member = navigate domain-member descendants include start
     from (navigate dimension-domain children
           from srt:StatementScenarioAxis
           taxonomy $us-gaap returns set)
     taxonomy $us-gaap
     returns set (target-name);
	 
$base_members = navigate dimensions dimension-member descendants from srt:StatementScenarioAxis where is_base($relationship.target, $all_base_taxonomies) returns set (target-name);
$unallowed_base_members = $base_members - $allowed_base_member;

for ($member in $unallowed_base_members)
	$fact1 = {covered @srt:StatementScenarioAxis = $member};
	if exists($fact1)
		$message_for_fact = "The concept {$fact1.concept.name.local-name} with a value of {$fact1} is dimensionally qualified with the srt:StatementScenarioAxis and the base taxonomy member {$member.local-name}. Only extension members and the elements defined as children of this axis in the US GAAP taxonomy should be used with the axis srt:StatementScenarioAxis.
The properties of the fact for {$fact1.concept.name.local-name} are:
Period: {$fact1.period}
Dimensions: {$fact1.dimensions.join(', ','=')} 
Unit: {$fact1.unit}";
		true
	else 
		$message_for_fact = " The member {$member.local-name} is inappropriately used on the axis srt:StatementScenarioAxis. The only members allowed on this axis are extension members defined by the filer and the elements defined as children of this axis in the US GAAP taxonomy. There are no facts associated with this member and axis.";
		true


message
"{$message_for_fact}

Rule Element Id:76
Rule version: {$ruleVersion}"

SEVERITY error

effectiveDate $effective_dates[$rule_id]

assert US.0001.77 satisfied

$rule_id = (rule-name().split('.'))[rule-name().split('.').length];

$base_members = navigate dimensions dimension-member descendants from PreferredUnitsByNameAxis where is_base($relationship.target, $all_base_taxonomies) returns set (target-name);
$allowed_base_member = navigate dimensions dimension-member descendants from PreferredUnitsByNameAxis taxonomy $us-gaap returns set (target-name);
$unallowed_base_members = $base_members - $allowed_base_member;

for ($member in $unallowed_base_members)
	$fact1 = {covered @PreferredUnitsByNameAxis = $member};
	if exists($fact1)
		$message_for_fact = "The concept {$fact1.concept.name.local-name} with a value of {$fact1} is dimensionally qualified with the PreferredUnitsByNameAxis and the base taxonomy member {$member.local-name}. Only extension members should be used with the axis PreferredUnitsByNameAxis.
The properties of the fact for {$fact1.concept.name.local-name} are:
Period: {$fact1.period}
Dimensions: {$fact1.dimensions.join(', ','=')} 
Unit: {$fact1.unit}";
		true
	else 
		$message_for_fact = " The member {$member.local-name} is inappropriately used on the axis PreferredUnitsByNameAxis. The only members allowed on this axis are extension members defined by the filer. There are no facts associated with this member and axis.";
		true


message
"{$message_for_fact}

Rule Element Id:77
Rule version: {$ruleVersion}"

SEVERITY error

effectiveDate $effective_dates[$rule_id]


assert US.0001.78 satisfied

$rule_id = (rule-name().split('.'))[rule-name().split('.').length];

$base_members = navigate dimensions dimension-member descendants from RetirementPlanNameAxis where is_base($relationship.target, $all_base_taxonomies) returns set (target-name);
$allowed_base_member = navigate dimensions dimension-member descendants from RetirementPlanNameAxis taxonomy $us-gaap returns set (target-name);
$unallowed_base_members = $base_members - $allowed_base_member;

for ($member in $unallowed_base_members)
	$fact1 = {covered @RetirementPlanNameAxis = $member};
	if exists($fact1)
		$message_for_fact = "The concept {$fact1.concept.name.local-name} with a value of {$fact1} is dimensionally qualified with the RetirementPlanNameAxis and the base taxonomy member {$member.local-name}. Only extension members should be used with the axis RetirementPlanNameAxis.
The properties of the fact for {$fact1.concept.name.local-name} are:
Period: {$fact1.period}
Dimensions: {$fact1.dimensions.join(', ','=')} 
Unit: {$fact1.unit}";
		true
	else 
		$message_for_fact = " The member {$member.local-name} is inappropriately used on the axis RetirementPlanNameAxis. The only members allowed on this axis are extension members defined by the filer. There are no facts associated with this member and axis.";
		true


message
"{$message_for_fact}

Rule Element Id:78
Rule version: {$ruleVersion}"

SEVERITY error

effectiveDate $effective_dates[$rule_id]

assert US.0001.79 satisfied

$rule_id = (rule-name().split('.'))[rule-name().split('.').length];

$base_members = navigate dimensions dimension-member descendants from srt:OwnershipAxis where is_base($relationship.target, $all_base_taxonomies) returns set (target-name);
$allowed_base_member = navigate dimensions dimension-member descendants from srt:OwnershipAxis taxonomy $us-gaap returns set (target-name);
$unallowed_base_members = $base_members - $allowed_base_member;

for ($member in $unallowed_base_members)
	$fact1 = {covered @srt:OwnershipAxis = $member};
	if exists($fact1)
		$message_for_fact = "The concept {$fact1.concept.name.local-name} with a value of {$fact1} is dimensionally qualified with the OwnershipAxis and the base taxonomy member {$member.local-name}. Only extension members should be used with the axis OwnershipAxis.
The properties of the fact for {$fact1.concept.name.local-name} are:
Period: {$fact1.period}
Dimensions: {$fact1.dimensions.join(', ','=')} 
Unit: {$fact1.unit}";
		true
	else 
		$message_for_fact = " The member {$member.local-name} is inappropriately used on the axis OwnershipAxis. The only members allowed on this axis are extension members defined by the filer. There are no facts associated with this member and axis.";
		true


message
"{$message_for_fact}

Rule Element Id:79
Rule version: {$ruleVersion}"

SEVERITY error

effectiveDate $effective_dates[$rule_id]

assert US.0001.80 satisfied

$rule_id = (rule-name().split('.'))[rule-name().split('.').length];

$base_members = navigate dimensions dimension-member descendants from srt:MajorCustomersAxis where is_base($relationship.target, $all_base_taxonomies) returns set (target-name);
$allowed_base_member = navigate dimensions dimension-member descendants from srt:MajorCustomersAxis taxonomy $us-gaap returns set (target-name);
$unallowed_base_members = $base_members - $allowed_base_member;

for ($member in $unallowed_base_members)
	$fact1 = {covered @srt:MajorCustomersAxis = $member};
	if exists($fact1)
		$message_for_fact = "The concept {$fact1.concept.name.local-name} with a value of {$fact1} is dimensionally qualified with the MajorCustomersAxis and the base taxonomy member {$member.local-name}. Only extension members should be used with the axis MajorCustomersAxis.
The properties of the fact for {$fact1.concept.name.local-name} are:
Period: {$fact1.period}
Dimensions: {$fact1.dimensions.join(', ','=')} 
Unit: {$fact1.unit}";
		true
	else 
		$message_for_fact = " The member {$member.local-name} is inappropriately used on the axis MajorCustomersAxis. The only members allowed on this axis are extension members defined by the filer. There are no facts associated with this member and axis.";
		true


message
"{$message_for_fact}

Rule Element Id:80
Rule version: {$ruleVersion}"

SEVERITY error

effectiveDate $effective_dates[$rule_id]

assert US.0001.9366 satisfied

$rule_id = (rule-name().split('.'))[rule-name().split('.').length];

$base_members = navigate dimensions dimension-member descendants from BusinessAcquisitionAxis where is_base($relationship.target, $all_base_taxonomies) returns set (target-name);
$allowed_base_member = navigate dimensions dimension-member descendants from BusinessAcquisitionAxis taxonomy $us-gaap returns set (target-name);
$unallowed_base_members = $base_members - $allowed_base_member;

for ($member in $unallowed_base_members)
	$fact1 = {covered @BusinessAcquisitionAxis = $member};
	if exists($fact1)
		$message_for_fact = "The concept {$fact1.concept.name.local-name} with a value of {$fact1} is dimensionally qualified with the BusinessAcquisitionAxis and the base taxonomy member {$member.local-name}. Only extension members should be used with the axis BusinessAcquisitionAxis and the members {$allowed_base_member.join(', ')}.
The properties of the fact for {$fact1.concept.name.local-name} are:
Period: {$fact1.period}
Dimensions: {$fact1.dimensions.join(', ','=')} 
Unit: {$fact1.unit}";
		true
	else 
		$message_for_fact = " The member {$member.local-name} is inappropriately used on the axis BusinessAcquisitionAxis. The only members allowed on this axis are extension members defined by the filer and the members {$allowed_base_member.join(', ')}. There are no facts associated with this member and axis.";
		true


message
"{$message_for_fact}

Rule Element Id:9366
Rule version: {$ruleVersion}"

SEVERITY error

effectiveDate $effective_dates[$rule_id]



assert US.0001.81 satisfied

$rule_id = (rule-name().split('.'))[rule-name().split('.').length];
/** Determine the members on the axis in the taxonomy using the definition linkbase CHANGE TO - dimensions dimension-member **/

$member_USGAAP = navigate dimensions dimension-member descendants from StatementBusinessSegmentsAxis taxonomy $us-gaap returns set (target-name);

$baseMembers = navigate dimensions dimension-member descendants from StatementBusinessSegmentsAxis where is_base($relationship.target, $all_base_taxonomies) returns set (target-name);


/** Difference the sets**/

$unallowed_members = $baseMembers - $member_USGAAP;

/** Evaluate if facts exists with the unallowable members **/
/** We have used covered because if it was not covered then the processor looks for alignmnet. This means that the exist will run and if it does not get a result then the processor will stop processing results. i.e. the non existence of the fact means the iteration does not run and the else statement does not run.
**/
for ($member in $unallowed_members)
	$fact1 = {covered @StatementBusinessSegmentsAxis = $member};
	if exists($fact1)
		$message_for_fact = "The concept {$fact1.concept.name.local-name} with a value of {$fact1} is dimensionally qualified with the StatementBusinessSegmentsAxis and the unallowable member {$member.local-name}. The StatementBusinessSegmentsAxis should only be used with extension members and the  following  US-GAAP  members: {$member_USGAAP.join(', ')}.
The properties of the fact for {$fact1.concept.name.local-name} are:
Period: {$fact1.period}
Dimensions: {$fact1.dimensions.join(', ','=')} 
Unit: {$fact1.unit}";
		true
	else 
		$message_for_fact = " The member {$member.local-name} is used on the axis StatementBusinessSegmentsAxis. The StatementBusinessSegmentsAxis should only be used with extension members and the  following  US-GAAP  members: {$member_USGAAP.join(', ')}. There are no facts associated with this member and axis.";
		true


message
"{$message_for_fact}

Rule Element Id:{$rule_id}
Rule version: {$ruleVersion}"

SEVERITY error

effectiveDate $effective_dates[$rule_id]<|MERGE_RESOLUTION|>--- conflicted
+++ resolved
@@ -560,11 +560,7 @@
 for ($member in $unallowed_members)
 	$fact1 = {covered @FairValueByMeasurementBasisAxis = $member};
 	if exists($fact1)
-<<<<<<< HEAD
-		$message_for_fact = "The concept {$fact1.concept.name.local-name} with a value of {$fact1.string.substring(1,128)} is dimensionally qualified with the FairValueByMeasurementBasisAxis and the unallowable member {$member.local-name}.  
-=======
 		$message_for_fact = "The concept {$fact1.concept.name.local-name} with a value of {$fact1.string.substring(1,300)} is dimensionally qualified with the FairValueByMeasurementBasisAxis and the unallowable member {$member.local-name}.  
->>>>>>> b9751985
 " + $default_Message + "
 The properties of the fact for {$fact1.concept.name.local-name} are:
 Period: {$fact1.period}
