--- conflicted
+++ resolved
@@ -37,21 +37,7 @@
 /**$facts_in_prior_standard = list({@concept in ($PriorStandard) @StatementScenarioAxis != * @period=*});**/
 $facts_in_606_standard = set({covered @concept in ($network606000) @StatementScenarioAxis != *});
 
-<<<<<<< HEAD
-<<<<<<< HEAD
-<<<<<<< HEAD
-any(list(exists({covered-dims @concept in ($network606000) @StatementScenarioAxis != * @period=*}))) and exists({covered-dims nonils @concept in ($PriorStandard) @StatementScenarioAxis != * @period=*}#revRec)
-=======
-/** Identifies if 606 elements have been used and 440 elements have also been used in the same filing. The two standards should be mutually exclusive. **/
-
-any(list(exists({covered @concept in ($network606000) @@StatementScenarioAxis != *}))) and exists({covered nonils @concept in ($PriorStandard) @@StatementScenarioAxis != * }#revRec)
->>>>>>> 213c85499... Updated Version 7 for a bug in rule 67
-=======
 any(list(exists({covered @concept in ($network606000) @@StatementScenarioAxis != *  @period=* @unit}))) and exists({covered nonils @concept in ($PriorStandard) @@StatementScenarioAxis != * @period=*}#revRec)
->>>>>>> 79254daf8ed2708077bfe267d6b75087d0b3db4c
-=======
-any(list(exists({covered @concept in ($network606000) @@StatementScenarioAxis != *  @period=* @unit}))) and exists({covered nonils @concept in ($PriorStandard) @@StatementScenarioAxis != * @period=*}#revRec)
->>>>>>> 61a5a635
 
 
 message
