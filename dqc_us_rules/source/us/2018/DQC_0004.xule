--- conflicted
+++ resolved
@@ -303,19 +303,6 @@
 
 $rule_id = (rule-name().split('.'))[rule-name().split('.').length];
 
-<<<<<<< HEAD
-$base = {nonils @ComprehensiveIncomeNetOfTaxIncludingPortionAttributableToNoncontrollingInterest};
-$agg = {nonils @ComprehensiveIncomeNetOfTaxAttributableToNoncontrollingInterest}#a1 <+> {nonils @ComprehensiveIncomeNetOfTax}#a2;
-$Decimals = list({nonils @ComprehensiveIncomeNetOfTaxIncludingPortionAttributableToNoncontrollingInterest},{nonils @ComprehensiveIncomeNetOfTaxAttributableToNoncontrollingInterest},{nonils @ComprehensiveIncomeNetOfTax});
-
-$minDecimals = min(list(for $x in $Decimals
-				if $x == none 
-					skip
-				else
-					$x.decimals));
-
-$decimal_tolerance_factor = 2;
-=======
 /** The first part of the if statement  was added to address the situation where additional extension items comprised the calc of ComprehensiveIncomeNetOfTax which threw the simple compare off. To address this we look at the calc to pick up any extension items or taxonomy items that could get pushed into the calculation. The if statement checks if a calc was defined and if the actual calculation works.**/
 $CalcItems = navigate summation-item children from (ComprehensiveIncomeNetOfTax) returns set (target-name);
 
@@ -334,7 +321,6 @@
 	$custom_message = "The element ComprehensiveIncomeNetOfTax has calculation children that do not add to the total value of " + $base.string + " the value of the aggregate components defined in the calculation sum to " + $agg.string + ". The elements comprising the calculation are " + $CalcItems.join(', ') + "."
 	tolerance_for_decimals_comp($base, $agg, $minDecimals, 2)
 	
->>>>>>> 99eb41a9
 
 else
 	$base = {nonils @ComprehensiveIncomeNetOfTaxIncludingPortionAttributableToNoncontrollingInterest};
