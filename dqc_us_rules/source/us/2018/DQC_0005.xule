/**
DQC Rules
 (c) Copyright 2017 - 2019, XBRL US Inc. All rights reserved.
 See https://xbrl.us/dqc-license for license information.
 See https://xbrl.us/dqc-patent for patent infringement notice.
Taxonomy: US GAAP 2018
**/

/*  
	Gets the end of period date (dei:DocumentPeriodEndDate).  Returns the fact
	value or the context end date on the fact, whichever is later.
*/

constant $document_period_end_value =  set(date({covered @concept.local-name ='DocumentPeriodEndDate'}))

constant $document_period_end_context = set({covered @concept.local-name ='DocumentPeriodEndDate'}.period.end)

constant $maximum_period_end_date = max($document_period_end_value + $document_period_end_context)

rule-name-prefix DQC

assert US.0005.17 satisfied

$rule_id = (rule-name().split('.'))[rule-name().split('.').length];
<<<<<<< HEAD

=======
>>>>>>> 3b9ca5d2
/*  
    Check that the form is not in the excluded form list.
*/

if (any(set(exists({covered @concept.local-name ='DocumentType' where $fact in $report_type_exclusions}))))
	skip
else
	$fact1 = {covered @concept.local-name ='EntityCommonStockSharesOutstanding'};
	$shares_at_date = $fact1.period.end;
	$shares_at_date < $maximum_period_end_date

	
message
"The element Entity Common Stock Shares Outstanding with a value of {$fact1} is used to report the Entity Common Stock Shares Outstanding as stated on the cover sheet of the entity's filing. However, the value reported is not as of the latest practicable date, as required. In this case, {$fact1.name} with a value of {$fact1} is reported as of {$shares_at_date}. This is earlier than the actual reporting date of the filing.

Update the date context on this fact, so that the date is at least later than {$maximum_period_end_date}, which is the reporting [end] date of the filing based on the defined dates of the Document Type element.

The properties of this {$fact1.name} fact are:
Period: {$fact1.period}
Dimensions: {$fact1.dimensions.join(', ','=')}
Unit: {$fact1.unit}
Rule version: {$ruleVersion}"

severity error
effectiveDate $effective_dates[$rule_id]



assert US.0005.48 satisfied

$rule_id = (rule-name().split('.'))[rule-name().split('.').length];

if (any(set(exists({covered @concept.local-name ='DocumentType' where $fact in $report_type_exclusions}))))
	skip
else
	$fact1 = {@SubsequentEventTypeAxis = * as $ssa};
	$sub_event_at_date = $fact1.period.end;
	$sub_event_at_date <= $maximum_period_end_date
	
message
"The date of {$sub_event_at_date} used for {$fact1.concept.label.text} and the Subsequent Event Type [Axis] with a value of {$fact1} is earlier than or the same as the reporting period end date of {$maximum_period_end_date}. Either remove the subsequent event axis from this value, change the reporting period end date for the value or update the Document and Entity Information document period end date.
The properties of this {$fact1.name} fact are:
Period: {$fact1.period}
Dimensions: {$fact1.dimensions.join(', ','=')}
Unit: {$fact1.unit}
Rule version: {$ruleVersion}"

severity error
effectiveDate $effective_dates[$rule_id]


assert US.0005.49 satisfied

$rule_id = (rule-name().split('.'))[rule-name().split('.').length];

if (any(set(exists({covered @concept.local-name ='DocumentType' where $fact in $report_type_exclusions}))))
	skip
else
	$fact1 = {@StatementScenarioAxis = ScenarioForecastMember};
	$sub_event_at_date = $fact1.period.end;
	$sub_event_at_date <= $maximum_period_end_date

message
"The date of {$sub_event_at_date} used for {$fact1.concept.label.text} and the Scenario [Axis] and us-gaap:ScenarioForecastMember with a value of {$fact1} is earlier than or the same as the reporting period end date of {$maximum_period_end_date}. Either remove the statement scenario axis and forecast member from this value, change the end date for the value or update the Document and Entity Information document period end date.

The properties of this {$fact1.name} fact are:
Period: {$fact1.period}
Dimensions: {$fact1.dimensions.join(', ','=')}
Unit: {$fact1.unit}
Rule version: {$ruleVersion}"


severity error
effectiveDate $effective_dates[$rule_id]



<|MERGE_RESOLUTION|>--- conflicted
+++ resolved
@@ -22,10 +22,6 @@
 assert US.0005.17 satisfied
 
 $rule_id = (rule-name().split('.'))[rule-name().split('.').length];
-<<<<<<< HEAD
-
-=======
->>>>>>> 3b9ca5d2
 /*  
     Check that the form is not in the excluded form list.
 */
