--- conflicted
+++ resolved
@@ -10,17 +10,10 @@
 
 /** Effective Dates **/
 constant $effective_dates = dict(
-<<<<<<< HEAD
-		for $pair in csv-data('https://raw.githubusercontent.com/DataQualityCommittee/dqc_us_rules/v8/dqc_us_rules/resources/Effective_Dates/effective_dates.csv', false, list('string','string'))
-		list($pair[1], $pair[2])
-		)
-		
-=======
 		for $pair in csv-data('https://raw.githubusercontent.com/DataQualityCommittee/dqc_us_rules/v9/dqc_us_rules/resources/Effective_Dates/effective_dates.csv', false, list('string','string'))
 		list($pair[1], $pair[2])
 		)
 
->>>>>>> 3b9ca5d2
 /** DQC.US.0015 **/
 
 /** The following constant builds up a list of non-negative items that should be checked against the US - GAAP taxonomy 1. US-GAAP items, dei items and SRT items**/
