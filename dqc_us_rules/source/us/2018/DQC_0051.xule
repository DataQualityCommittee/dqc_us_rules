--- conflicted
+++ resolved
@@ -11,10 +11,6 @@
 assert US.0051.7484 satisfied
 
 $rule_id = (rule-name().split('.'))[rule-name().split('.').length];
-<<<<<<< HEAD
-
-=======
->>>>>>> 3b9ca5d2
  for ($taxConcept in $tax_items)
 					
 		$paths_dict = navigate summation-item descendants from IncomeLossIncludingPortionAttributableToNoncontrollingInterest to $taxConcept returns by network paths weight
@@ -39,13 +35,7 @@
 
 assert US.0051.7485 satisfied
 
-<<<<<<< HEAD
-$rule_id = (rule-name().split('.'))[rule-name().split('.').length];
-
-				
-=======
 $rule_id = (rule-name().split('.'))[rule-name().split('.').length];				
->>>>>>> 3b9ca5d2
  for ($taxConcept in $tax_items)
 
 	$paths_dict = navigate summation-item descendants from IncomeLossAttributableToParent to $taxConcept returns by network paths weight
@@ -70,10 +60,6 @@
 assert US.0051.7486 satisfied
 
 $rule_id = (rule-name().split('.'))[rule-name().split('.').length];
-<<<<<<< HEAD
-
-=======
->>>>>>> 3b9ca5d2
  for ($taxConcept in $tax_items)
 
 	$paths_dict = navigate summation-item descendants from IncomeLossFromContinuingOperationsBeforeIncomeTaxesExtraordinaryItemsNoncontrollingInterest to $taxConcept returns by network paths weight
