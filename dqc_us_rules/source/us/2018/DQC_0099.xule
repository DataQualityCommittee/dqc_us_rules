--- conflicted
+++ resolved
@@ -88,7 +88,6 @@
                                                                     set($calc.target-name, $calc.source-name)
                                                                 else
                                                                     skip);
-<<<<<<< HEAD
                                             $calcItems = sum($calcspresentSet);
                                         
                                             $presNumericItems - ($calcItems + $BS_IS_exceptions + $IS_Supplemental_Disclosures + $SSHExceptions)
@@ -118,22 +117,6 @@
                                                 $calcItems = sum($calcspresentSet);
                                                 
                                                 $presNumericItems - ($calcItems + $BS_IS_exceptions + $IS_Supplemental_Disclosures + $SSHExceptions)
-=======
-                                        $calcItems = sum($calcspresentSet);
-
-                                        /** This generates a list of items in the SHE that would not be included in the IS calculation. If these are reported in the presentation of the IS they will be ignored **/
-                                        $SSHExceptions =  navigate parent-child descendants from IncreaseDecreaseInStockholdersEquityRollForward taxonomy $us-gaap where $relationship.target.is-monetary == true and $relationship.target.period-type == duration returns set (target-name);
-
-                                        /** Identifies a list of IS supplemental items which are OK if in the presentation but not the calculation **/
-                                        $IS_Supplemental_Disclosures = navigate parent-child descendants from list(ShareBasedCompensationAllocationAndClassificationInFinancialStatementsAbstract, SupplementalIncomeStatementElementsAbstract) role $presNetwork.role where $relationship.target.is-monetary == true returns set (target-name);
-
-                                        /** Specific items seen in the presentation that can be excluded from the calc */
-
-                                        $BS_IS_exceptions = set(CommitmentsAndContingencies, ComprehensiveIncomeNetOfTaxIncludingPortionAttributableToNoncontrollingInterest, ComprehensiveIncomeNetOfTax, AllocatedShareBasedCompensationExpense, NetIncomeLossAvailableToCommonStockholdersBasic, NetIncomeLossAvailableToCommonStockholdersDiluted, PremiumsWrittenGross);
-                                        
-                                        $presNumericItems - ($calcItems + $BS_IS_exceptions + $IS_Supplemental_Disclosures + $SSHExceptions)
-
->>>>>>> 5cf43694
     
   $cash_flow_message =    if $presNetwork.role.description.lower-case.contains("cash")
                                  "
@@ -144,10 +127,6 @@
                                 "If the item is an additional disclosure in the income statement statement then make sure that is included as a child of one of the following abstract items:
 ShareBasedCompensationAllocationAndClassificationInFinancialStatementsAbstract, 
 SupplementalIncomeStatementElementsAbstract";
-<<<<<<< HEAD
-
-=======
->>>>>>> 5cf43694
     $presConceptNoCalculation.length > 0
         
 MESSAGE
