--- conflicted
+++ resolved
@@ -1,6 +1,6 @@
 /**
 DQC Rules
- (c) Copyright 2017 - 2021, XBRL US Inc. All rights reserved.
+ (c) Copyright 2017 - 2022, XBRL US Inc. All rights reserved.
  See https://xbrl.us/dqc-license for license information.
  See https://xbrl.us/dqc-patent for patent infringement notice.
 Taxonomy: US GAAP 2018
@@ -56,15 +56,11 @@
 			$scale = 10.power($min-decimals * - 1);
 			$tolerance = ($componentNum - 1) * $scale * $decimal_tolerance_factor;
 			
-<<<<<<< HEAD
-			($fact1 - $sum-periods).abs > $tolerance;
-=======
 			/** Check if decimals are 0 and the diff is immaterial using a 1% threshold and used flagged as immaterial by the filer **/
 			if (($fact1 - $sum-periods).abs < $fact1.abs * 0.01) and $min-decimals == 0 and list({covered @concept.local-name = 'ImmaterialDifferenceFlag'}).length > 0
 				false
 			else
 				($fact1 - $sum-periods).abs > $tolerance;
->>>>>>> b56c1326
 	if $it-does-not-sum
 		$period-message = (filter $sub-periods returns " \t" + $item.period.string +" \t" + $item.string +" \t Decimals: " + $item.decimals.string).join("\n");
 		if (is_base($fact1.concept, $all_base_taxonomies))
