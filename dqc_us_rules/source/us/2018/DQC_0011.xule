--- conflicted
+++ resolved
@@ -46,10 +46,6 @@
 
 effectiveDate $effective_dates[$rule_suffix_id]
 
-<<<<<<< HEAD
-
-=======
->>>>>>> 3b9ca5d2
 
 
 
