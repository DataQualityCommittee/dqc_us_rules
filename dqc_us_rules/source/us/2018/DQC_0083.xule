/**
DQC Rules
 (c) Copyright 2017 - 2019, XBRL US Inc. All rights reserved.
 See https://xbrl.us/dqc-license for license information.
 See https://xbrl.us/dqc-patent for patent infringement notice.
Taxonomy: US GAAP 2018
**/


rule-name-prefix DQC

assert US.0083.9296 satisfied

$rule_id = (rule-name().split('.'))[rule-name().split('.').length];

$all_networks = taxonomy().networks(parent-child);

if $all_networks == none
	false
else
	/** Get those networks that are the financial Statements **/
	$FS_Networks = filter $all_networks where $item.role.description.contains('- Statement ');

<<<<<<< HEAD
/** Get all concepts in FS Networks **/
$FS_Concepts = sum(set(for ($network in $FS_Networks)
						$network.concepts));
/** Eliminate empty sets **/
						
if $FS_Concepts == none
		skip
else
=======
	/** Get all concepts in FS Networks **/
	$FS_Concepts = sum(set(for ($network in $FS_Networks)
							$network.concepts));
>>>>>>> b126f367

	/** Get all the monetary item types that could be consolidated **/						
	$FS_Monetary_Concepts = filter $FS_Concepts where $item.data-type.name == xbrli:monetaryItemType;

	/** Get all FS Statement facts that use the primary beneficiary member and the VariableInterestEntitiesByClassificationOfEntityAxis **/
	$fact1 = {@concept in $FS_Monetary_Concepts @VariableInterestEntitiesByClassificationOfEntityAxis = VariableInterestEntityPrimaryBeneficiaryAggregatedDisclosureMember};

	exists($fact1)

message
"The filer has used the element {$fact1.concept.name.local-name} with the axis VariableInterestEntitiesByClassificationOfEntityAxis and the member VariableInterestEntityPrimaryBeneficiaryAggregatedDisclosureMember to report a value of {$fact1} in the filing. The filer should use the axis ConsolidatedEntitiesAxis and the member VariableInterestEntityPrimaryBeneficiaryMember to indicate the portion of the financial statement category that is applicable to consolidated VIE's.

The properties of this {$fact1.concept.name.local-name} fact are:
Period :{$fact1.period}
Dimensions : {$fact1.dimensions.join(', ','=')}
Unit : {$fact1.unit}

Rule Element Id:{$rule_id}
Rule version: {$ruleVersion}"

severity error

effectiveDate $effective_dates[$rule_id]

rule-focus $fact1

assert US.0083.9297 satisfied

$rule_id = (rule-name().split('.'))[rule-name().split('.').length];

$all_networks = taxonomy().networks(parent-child);

if $all_networks == none
	false
else

<<<<<<< HEAD
/** Get all concepts in FS Networks **/
$FS_Concepts = sum(set(for ($network in $FS_Networks)
						$network.concepts));
/** Eliminate empty sets **/
						
if $FS_Concepts == none
		skip
else
	/** Get monetary items used in the financial statements **/	

	$FS_Monetary_Concepts = filter $FS_Concepts where $item.data-type.name == xbrli:monetaryItemType;

	/** Get all FS Statement facts that use the primary beneficiary member and the VariableInterestEntitiesByClassificationOfEntityAxis **/
	$fact1 = {@concept in $FS_Monetary_Concepts @VariableInterestEntitiesByClassificationOfEntityAxis = VariableInterestEntityPrimaryBeneficiaryMember};

=======
	/** Get those networks that are the financial Statements **/
	$FS_Networks = filter $all_networks where $item.role.description.contains('- Statement ');

	/** Get all concepts in FS Networks **/
	$FS_Concepts = sum(set(for ($network in $FS_Networks)
							$network.concepts));

	/** Get monetary items used in the financial statements **/	

	$FS_Monetary_Concepts = filter $FS_Concepts where $item.data-type.name == xbrli:monetaryItemType;

	/** Get all FS Statement facts that use the primary beneficiary member and the VariableInterestEntitiesByClassificationOfEntityAxis **/
	$fact1 = {@concept in $FS_Monetary_Concepts @VariableInterestEntitiesByClassificationOfEntityAxis = VariableInterestEntityPrimaryBeneficiaryMember};

>>>>>>> b126f367
	exists($fact1)

message
"The filer has used the element {$fact1.concept.name.local-name} with the axis VariableInterestEntitiesByClassificationOfEntityAxis and the member VariableInterestEntityPrimaryBeneficiaryMember to report a value of {$fact1} in the filing. The filer should use the axis ConsolidatedEntitiesAxis and the member VariableInterestEntityPrimaryBeneficiaryMember to indicate the portion of the financial statement category that is applicable to consolidated VIE's.

The properties of this {$fact1.concept.name.local-name} fact are:
Period :{$fact1.period}
Dimensions : {$fact1.dimensions.join(', ','=')}
Unit : {$fact1.unit}

Rule Element Id:{$rule_id}
Rule version: {$ruleVersion}"

severity error

effectiveDate $effective_dates[$rule_id]

rule-focus $fact1

effectiveDate $effective_dates[$rule_id]

rule-focus $fact1<|MERGE_RESOLUTION|>--- conflicted
+++ resolved
@@ -21,20 +21,9 @@
 	/** Get those networks that are the financial Statements **/
 	$FS_Networks = filter $all_networks where $item.role.description.contains('- Statement ');
 
-<<<<<<< HEAD
-/** Get all concepts in FS Networks **/
-$FS_Concepts = sum(set(for ($network in $FS_Networks)
-						$network.concepts));
-/** Eliminate empty sets **/
-						
-if $FS_Concepts == none
-		skip
-else
-=======
 	/** Get all concepts in FS Networks **/
 	$FS_Concepts = sum(set(for ($network in $FS_Networks)
 							$network.concepts));
->>>>>>> b126f367
 
 	/** Get all the monetary item types that could be consolidated **/						
 	$FS_Monetary_Concepts = filter $FS_Concepts where $item.data-type.name == xbrli:monetaryItemType;
@@ -71,23 +60,6 @@
 	false
 else
 
-<<<<<<< HEAD
-/** Get all concepts in FS Networks **/
-$FS_Concepts = sum(set(for ($network in $FS_Networks)
-						$network.concepts));
-/** Eliminate empty sets **/
-						
-if $FS_Concepts == none
-		skip
-else
-	/** Get monetary items used in the financial statements **/	
-
-	$FS_Monetary_Concepts = filter $FS_Concepts where $item.data-type.name == xbrli:monetaryItemType;
-
-	/** Get all FS Statement facts that use the primary beneficiary member and the VariableInterestEntitiesByClassificationOfEntityAxis **/
-	$fact1 = {@concept in $FS_Monetary_Concepts @VariableInterestEntitiesByClassificationOfEntityAxis = VariableInterestEntityPrimaryBeneficiaryMember};
-
-=======
 	/** Get those networks that are the financial Statements **/
 	$FS_Networks = filter $all_networks where $item.role.description.contains('- Statement ');
 
@@ -102,7 +74,6 @@
 	/** Get all FS Statement facts that use the primary beneficiary member and the VariableInterestEntitiesByClassificationOfEntityAxis **/
 	$fact1 = {@concept in $FS_Monetary_Concepts @VariableInterestEntitiesByClassificationOfEntityAxis = VariableInterestEntityPrimaryBeneficiaryMember};
 
->>>>>>> b126f367
 	exists($fact1)
 
 message
