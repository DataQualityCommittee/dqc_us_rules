/**
DQC Rules
 (c) Copyright 2017 - 2019, XBRL US Inc. All rights reserved.
 See https://xbrl.us/dqc-license for license information.
 See https://xbrl.us/dqc-patent for patent infringement notice.
Taxonomy: US GAAP 2018
Release Version 6
**/

rule-name-prefix DQC

assert US.0001.51 satisfied

$rule_id = (rule-name().split('.'))[rule-name().split('.').length];

/** Determine the members on the axis in the taxonomy using the definition linkbase CHANGE TO - dimensions dimension-member **/

$member_extension = navigate dimensions dimension-member descendants from FairValueByFairValueHierarchyLevelAxis returns set (target-name);

/** Define allowable extensions with the qname function **/

/** In 2018 InvestmentsNetAssetValueMember has to be removed **/

$allowable_extensions = set(qname($extension_ns,'FairValueInputsLevel1AndLevel2Member'), 
						qname($extension_ns,'FairValueInputsLevel2AndLevel3Member'),
						qname($extension_ns,'FairValueInputsLevel1AndLevel3Member'));
						/** qname($extension_ns,'FairValueMeasuredAtNetAssetValuePerShareMember'));  ADDED TO THE TAXONOMY**/  

/** Union the sets**/

$allowed_members = $allowable_extensions + $member_USGAAP_fair_value;

$unallowed_members = $member_extension - $allowed_members;

/** Evaluate if facts exists with the unallowable members **/
/** We have used covered because if it was not covered then the processor looks for alignmnet. This means that the exist will run and if it does not get a result then the processor will stop processing results. i.e. the non existence of the fact means the iteration does not run and the else statement does not run.
**/
	for ($member in $unallowed_members)
		$fact1 = {covered @FairValueByFairValueHierarchyLevelAxis = $member};
		if exists($fact1)
			$message_for_fact = "The concept {$fact1.concept.name.local-name} with a value of {$fact1} is dimensionally qualified with the FairValueByFairValueHierarchyLevelAxis and the unallowable member {$member.local-name}. The filer should use members from the US GAAP taxonomy that are children of the FairValueByFairValueHierarchyLevelAxis axis or the allowable extensions of : {$allowable_extensions.join(', ')}.

The properties of the fact for {$fact1.concept.name.local-name} are:
Period: {$fact1.period}
Dimensions: {$fact1.dimensions.join(', ','=')} 
Unit: {$fact1.unit}";
			true
		else 
			$message_for_fact = " The member {$member.local-name} is used on the axis FairValueByFairValueHierarchyLevelAxis. There are no facts associated with this member and axis.";
			true


message
"{$message_for_fact}


Rule Element Id:51
Rule version: {$ruleVersion}"

severity error
effectiveDate $effective_dates[$rule_id]


assert US.0001.52 satisfied

$rule_id = (rule-name().split('.'))[rule-name().split('.').length];

/** Determine the members on the axis in the taxonomy using the definition linkbase **/

$allowed_members = navigate dimensions dimension-member descendants from ReclassificationOutOfAccumulatedOtherComprehensiveIncomeAxis taxonomy $us-gaap returns set (target-name);

$member_extension = navigate dimensions dimension-member descendants from ReclassificationOutOfAccumulatedOtherComprehensiveIncomeAxis returns set (target-name);

$unallowed_members = $member_extension - $allowed_members;

/** Evaluate if facts exists with the unallowable members **/

for ($member in $unallowed_members)
	$fact1 = {covered @ReclassificationOutOfAccumulatedOtherComprehensiveIncomeAxis = $member};
	if exists($fact1)
		$message_for_fact = "The concept {$fact1.concept.name.local-name} with a value of {$fact1} is dimensionally qualified with the ReclassificationOutOfAccumulatedOtherComprehensiveIncomeAxis and the unallowable member {$member.local-name}. 
The properties of the fact for {$fact1.concept.name.local-name} are:
Period: {$fact1.period}
Dimensions: {$fact1.dimensions.join(', ','=')} 
Unit: {$fact1.unit}";
			true
	else 
			$message_for_fact = " The member {$member.local-name}is inappropriately used on the axis ReclassificationOutOfAccumulatedOtherComprehensiveIncomeAxis. The only members allowed on this axis are {$allowed_members.join(', ')} . There are no facts associated with this member and axis.";
			true

message
"{$message_for_fact}

Rule Element Id:52
Rule version: {$ruleVersion}"

severity error
effectiveDate $effective_dates[$rule_id]

assert US.0001.53 satisfied

$rule_id = (rule-name().split('.'))[rule-name().split('.').length];

$base_members = navigate dimensions dimension-member descendants from OtherOwnershipInterestsByNameAxis where is_base($relationship.target, $all_base_taxonomies) returns set (target-name);
$allowed_base_member = set(OtherOwnershipInterestsNameDomain);
$unallowed_base_members = $base_members - $allowed_base_member;

for ($member in $unallowed_base_members)
	$fact1 = {covered @OtherOwnershipInterestsByNameAxis = $member};
	if exists($fact1)
		$message_for_fact = "The concept {$fact1.concept.name.local-name} with a value of {$fact1} is dimensionally qualified with the OtherOwnershipInterestsByNameAxis and the base taxonomy member {$member.local-name}. Only extension members should be used with the axis OtherOwnershipInterestsByNameAxis.
The properties of the fact for {$fact1.concept.name.local-name} are:
Period: {$fact1.period}
Dimensions: {$fact1.dimensions.join(', ','=')} 
Unit: {$fact1.unit}";
		true
	else 
		$message_for_fact = " The member {$member.local-name} is inappropriately used on the axis OtherOwnershipInterestsByNameAxis. The only members allowed on this axis are extension members defined by the filer. There are no facts associated with this member and axis.";
		true


message
"{$message_for_fact}

Rule Element Id:53
Rule version: {$ruleVersion}"

severity error
effectiveDate $effective_dates[$rule_id]


assert US.0001.54 satisfied

$rule_id = (rule-name().split('.'))[rule-name().split('.').length];
<<<<<<< HEAD

=======
>>>>>>> 3b9ca5d2
/** Determine the members on the axis in the taxonomy using the definition linkbase **/

/** Use nested navigation as the LegalEntityAxis in the US GAAP taxonomy is not a valid hypercube in all cases so the dimensions will not return all members. Specifically the 190000 group **/
$allowed_members_lea = navigate domain-member descendants include start
     from (navigate dimension-domain children
           from qname($dei_namespace,'LegalEntityAxis')
           taxonomy $us-gaap returns set)
     taxonomy $us-gaap
     returns set (target-name);
$allowed_members_FHLB = navigate dimensions dimension-member descendants from srt:FederalHomeLoanBankAdvancesBranchOfFHLBBankAxis taxonomy $us-gaap returns set (target-name);

$allowed_base_member = set(PredecessorMember, CoVenturerMember, SpinOffMember, PartnershipMember, LimitedLiabilityCompanyMember, TrustForBenefitOfEmployeesMember
						, qname($dei_namespace, 'EntityDomain')
						);

$member_extension = navigate dimensions dimension-member descendants 
					from qname($dei_namespace, 'LegalEntityAxis') 
					where is_base($relationship.target, $all_base_taxonomies) returns set (target-name);

$allowed_members = $allowed_members_lea + $allowed_members_FHLB + $allowed_base_member;

$unallowed_base_members = $member_extension - $allowed_members;

/** Evaluate if facts exists with the unallowable members **/

	for ($member in $unallowed_base_members)
		$fact1 = {covered where $fact.dimension(qname($dei_namespace, 'LegalEntityAxis')) == taxonomy().concept($member)};
		if exists($fact1)
			$message_for_fact = "The concept {$fact1.concept.name.local-name} with a value of {$fact1} is dimensionally qualified with the LegalEntityAxis and the unallowable member {$member.local-name}. Only extension members should be used with the axis LegalEntityAxis other than the members predefined in the US-GAAP taxonomy. 
The properties of the fact for {$fact1.concept.name.local-name} are:
Period: {$fact1.period}
Dimensions: {$fact1.dimensions.join(', ','=')} 
Unit: {$fact1.unit}";
				true
		else 
				$message_for_fact = " The member {$member.local-name} is inappropriately used on the axis LegalEntityAxis. The only members allowed on this axis are extensions or legal entities defined in the US GAAP taxonomy. There are no facts associated with this member and axis.";
				true

message
"{$message_for_fact}

Rule Element Id:54
Rule version: {$ruleVersion}"

<<<<<<< HEAD
severity error
=======
SEVERITY error

>>>>>>> 3b9ca5d2
effectiveDate $effective_dates[$rule_id]




assert US.0001.56 satisfied

$rule_id = (rule-name().split('.'))[rule-name().split('.').length];

$base_members = navigate dimensions dimension-member descendants from NoncashOrPartNoncashDivestituresByUniqueNameAxis where is_base($relationship.target, $all_base_taxonomies) returns set (target-name);
$allowed_base_member = set(NoncashOrPartNoncashDivestitureNameDomain);
$unallowed_base_members = $base_members - $allowed_base_member;

for ($member in $unallowed_base_members)
	$fact1 = {covered @NoncashOrPartNoncashDivestituresByUniqueNameAxis = $member};
	if exists($fact1)
		$message_for_fact = "The concept {$fact1.concept.name.local-name} with a value of {$fact1} is dimensionally qualified with the NoncashOrPartNoncashDivestituresByUniqueNameAxis and the base taxonomy member {$member.local-name}. Only extension members should be used with the axis NoncashOrPartNoncashDivestituresByUniqueNameAxis.
The properties of the fact for {$fact1.concept.name.local-name} are:
Period: {$fact1.period}
Dimensions: {$fact1.dimensions.join(', ','=')} 
Unit: {$fact1.unit}";
		true
	else 
		$message_for_fact = " The member {$member.local-name} is inappropriately used on the axis NoncashOrPartNoncashDivestituresByUniqueNameAxis. The only members allowed on this axis are extension members defined by the filer. There are no facts associated with this member and axis.";
		true


message
"{$message_for_fact}

Rule Element Id:56
Rule version: {$ruleVersion}"

severity error
effectiveDate $effective_dates[$rule_id]


assert US.0001.57 satisfied

$rule_id = (rule-name().split('.'))[rule-name().split('.').length];

/** UPDATED FOR SRT **/

$base_members = navigate dimensions dimension-member descendants from srt:ScheduleOfEquityMethodInvestmentEquityMethodInvesteeNameAxis where is_base($relationship.target, $all_base_taxonomies) returns set (target-name);
$allowed_base_member = set(srt:EquityMethodInvesteeNameDomain);
$unallowed_base_members = $base_members - $allowed_base_member;

for ($member in $unallowed_base_members)
	$fact1 = {covered @srt:ScheduleOfEquityMethodInvestmentEquityMethodInvesteeNameAxis = $member};
	if exists($fact1)
		$message_for_fact = "The concept {$fact1.concept.name.local-name} with a value of {$fact1} is dimensionally qualified with the ScheduleOfEquityMethodInvestmentEquityMethodInvesteeNameAxis and the base taxonomy member {$member.local-name}. Only extension members should be used with the axis ScheduleOfEquityMethodInvestmentEquityMethodInvesteeNameAxis.
The properties of the fact for {$fact1.concept.name.local-name} are:
Period: {$fact1.period}
Dimensions: {$fact1.dimensions.join(', ','=')} 
Unit: {$fact1.unit}";
		true
	else 
		$message_for_fact = " The member {$member.local-name} is inappropriately used on the axis ScheduleOfEquityMethodInvestmentEquityMethodInvesteeNameAxis. The only members allowed on this axis are extension members defined by the filer. There are no facts associated with this member and axis.";
		true


message
"{$message_for_fact}

Rule Element Id:57
Rule version: {$ruleVersion}"

severity error
effectiveDate $effective_dates[$rule_id]


assert US.0001.58 satisfied

$rule_id = (rule-name().split('.'))[rule-name().split('.').length];

/** UPDATED FOR SRT **/
$base_members = navigate dimensions dimension-member descendants from srt:CounterpartyNameAxis where is_base($relationship.target, $all_base_taxonomies) returns set (target-name);
$allowed_base_member = set(srt:RepurchaseAgreementCounterpartyNameDomain, srt:AffiliatedEntityMember, InvestorMember, VariableInterestEntityNotPrimaryBeneficiaryMember, ChiefFinancialOfficerMember, IndividualMember, GovernmentMember, srt:GuarantorSubsidiariesMember, srt:SubsidiaryIssuerMember, DirectorMember, ChiefExecutiveOfficerMember, ChiefOperatingOfficerMember, GeneralPartnerMember, CorporateJointVentureMember, SubsidiaryOfCommonParentMember, IndividuallyImmaterialCounterpartiesMember);
$unallowed_base_members = $base_members - $allowed_base_member;

for ($member in $unallowed_base_members)
	$fact1 = {covered @srt:CounterpartyNameAxis = $member};
	if exists($fact1)
		$message_for_fact = "The concept {$fact1.concept.name.local-name} with a value of {$fact1} is dimensionally qualified with the CounterpartyNameAxis and the base taxonomy member {$member.local-name}. Only extension members should be used with the axis CounterpartyNameAxis.
The properties of the fact for {$fact1.concept.name.local-name} are:
Period: {$fact1.period}
Dimensions: {$fact1.dimensions.join(', ','=')} 
Unit: {$fact1.unit}";
		true
	else 
		$message_for_fact = " The member {$member.local-name} is inappropriately used on the axis CounterpartyNameAxis. The only members allowed on this axis are extension members defined by the filer and the following members in the US-GAAP taxonomy {$allowed_base_member.join(', ')} . There are no facts associated with this member and axis.";
		true


message
"{$message_for_fact}

Rule Element Id:58
Rule version: {$ruleVersion}"

severity error
effectiveDate $effective_dates[$rule_id]

assert US.0001.59 satisfied

$rule_id = (rule-name().split('.'))[rule-name().split('.').length];

$base_members = navigate dimensions dimension-member descendants from PlanNameAxis where is_base($relationship.target, $all_base_taxonomies) returns set (target-name);
$allowed_base_member = navigate dimensions dimension-member descendants from PlanNameAxis taxonomy $us-gaap returns set (target-name);
$unallowed_base_members = $base_members - $allowed_base_member;

for ($member in $unallowed_base_members)
	$fact1 = {covered @PlanNameAxis = $member};
	if exists($fact1)
		$message_for_fact = "The concept {$fact1.concept.name.local-name} with a value of {$fact1} is dimensionally qualified with the PlanNameAxis and the base taxonomy member {$member.local-name}. Only extension members should be used with the axis PlanNameAxis.
The properties of the fact for {$fact1.concept.name.local-name} are:
Period: {$fact1.period}
Dimensions: {$fact1.dimensions.join(', ','=')} 
Unit: {$fact1.unit}";
		true
	else 
		$message_for_fact = " The member {$member.local-name} is inappropriately used on the axis PlanNameAxis. The only members allowed on this axis are extension members defined by the filer. There are no facts associated with this member and axis.";
		true


message
"{$message_for_fact}

Rule Element Id:59
Rule version: {$ruleVersion}"

severity error
effectiveDate $effective_dates[$rule_id]

/** RULE REMOVED AS AXIS HAS BEEN DEPRECATED **/

/**
assert US.0001.60 satisfied

$rule_id = (rule-name().split('.'))[rule-name().split('.').length];

$base_members = navigate dimensions dimension-member descendants from DefinedContributionPlanNameAxis where is_base($relationship.target, $all_base_taxonomies) returns set (target-name);
$allowed_base_member = navigate dimensions dimension-member descendants from DefinedContributionPlanNameAxis taxonomy $us-gaap returns set (target-name);
$unallowed_base_members = $base_members - $allowed_base_member;

for ($member in $unallowed_base_members)
	$fact1 = {covered @DefinedContributionPlanNameAxis = $member};
	if exists($fact1)
		$message_for_fact = "The concept {$fact1.concept.name.local-name} with a value of {$fact1} is dimensionally qualified with the DefinedContributionPlanNameAxis and the base taxonomy member {$member.local-name}. Only extension members should be used with the axis DefinedContributionPlanNameAxis.
The properties of the fact for {$fact1.concept.name.local-name} are:
Period: {$fact1.period}
Dimensions: {$fact1.dimensions.join(', ','=')} 
Unit: {$fact1.unit}";
		true
	else 
		$message_for_fact = " The member {$member.local-name} is inappropriately used on the axis DefinedContributionPlanNameAxis. The only members allowed on this axis are extension members defined by the filer. There are no facts associated with this member and axis.";
		true


message
"{$message_for_fact}

Rule Element Id:60
Rule version: {$ruleVersion}"

severity error
effectiveDate $effective_dates[$rule_id]
**/

assert US.0001.61 satisfied

$rule_id = (rule-name().split('.'))[rule-name().split('.').length];

/** Determine the members on the axis in the taxonomy using the definition linkbase **/
/** UPDATED FOR SRT **/

$allowed_members = navigate dimensions dimension-member descendants from srt:RangeAxis taxonomy $us-gaap returns set (target-name);

$member_extension = navigate dimensions dimension-member descendants from srt:RangeAxis returns set (target-name);

$unallowed_members = $member_extension - $allowed_members;

/** Evaluate if facts exists with the unallowable members **/

	for ($member in $unallowed_members)
		$fact1 = {covered @srt:RangeAxis = $member};
		if exists($fact1)
			$message_for_fact = "The concept {$fact1.concept.name.local-name} with a value of {$fact1} is dimensionally qualified with the RangeAxis and the unallowable member {$member}. 
The properties of the fact for {$fact1.concept.name.local-name} are:
Period: {$fact1.period}
Dimensions: {$fact1.dimensions.join(', ','=')} 
Unit: {$fact1.unit}";
				true
		else 
				$message_for_fact = "The member {$member} is inappropriately used on the axis RangeAxis. The only members allowed on this axis are {$allowed_members.join(', ')} . There are no facts associated with this member and axis.";
				true

message
"{$message_for_fact}

Rule Element Id:61
Rule version: {$ruleVersion}"

severity error
effectiveDate $effective_dates[$rule_id]


assert US.0001.62 satisfied

$rule_id = (rule-name().split('.'))[rule-name().split('.').length];

/** Use nested navigation as the Currency Axis in the US GAAP taxonomy is not a valid hypercube in all cases so the dimensions will not return all members. Specifically the 190000 group **/
/** UPDATED FOR SRT **/
$member_USGAAP = navigate domain-member descendants include start
     from (navigate dimension-domain children
           from srt:CurrencyAxis
           taxonomy $us-gaap returns set)
     taxonomy $us-gaap
     returns set (target-name);

$member_extension = navigate dimensions dimension-member descendants from srt:CurrencyAxis returns set (target-name);

/** Define allowable extensions with the qname function **/

$allowable_extensions = set(qname($extension_ns,'SICAD1Member'), qname($extension_ns,'SICAD2Member'), qname($extension_ns,'OtherCurrencyMember'), qname($extension_ns,'NonUSDollarMember'),qname($extension_ns,'CENCOEXMember'),qname($extension_ns,'SICADMember'),qname($extension_ns,'SIMADIMember'),qname($extension_ns,'DIPROMember'),qname($extension_ns,'DICOMMember'));

/** Union the sets**/

$allowed_members = $allowable_extensions + $member_USGAAP;

$unallowed_members = $member_extension - $allowed_members;

/** Evaluate if facts exists with the unallowable members **/
/** We have used covered because if it was not covered then the processor looks for alignmnet. This means that the exist will run and if it does not get a result then the processor will stop processing results. i.e. the non existence of the fact means the iteration does not run and the else statement does not run.
**/
for ($member in $unallowed_members)
	$fact1 = {covered @srt:CurrencyAxis = $member};
	if exists($fact1)
		$message_for_fact = "The concept {$fact1.concept.name.local-name} with a value of {$fact1} is dimensionally qualified with the CurrencyAxis and the unallowable member {$member}. 
The properties of the fact for {$fact1.concept.name.local-name} are:
Period: {$fact1.period}
Dimensions: {$fact1.dimensions.join(', ','=')} 
Unit: {$fact1.unit}";
		true
	else 
		$message_for_fact = " The member {$member.local-name} is used on the axis CurrencyAxis. The Currency Axis should only be used with the members defined in the US GAAP taxonomy or the followng extension members: {$allowable_extensions.join(', ')} .There are no facts associated with this member and axis.";
		true


message
"{$message_for_fact}

Rule Element Id:62
Rule version: {$ruleVersion}"

severity error
effectiveDate $effective_dates[$rule_id]


assert US.0001.63 satisfied

$rule_id = (rule-name().split('.'))[rule-name().split('.').length];

/** Determine the members on the axis in the taxonomy using the definition linkbase CHANGE TO - dimensions dimension-member **/

$member_USGAAP = navigate dimensions dimension-member descendants from PositionAxis taxonomy $us-gaap returns set (target-name);

$member_extension = navigate dimensions dimension-member descendants from PositionAxis returns set (target-name);

/** Define allowable extensions with the qname function **/

$allowable_extensions = set(qname($extension_ns,'NetLongPositionMember'), qname($extension_ns,'NetShortPositionMember'));

/** Union the sets**/

$allowed_members = $allowable_extensions + $member_USGAAP;

$unallowed_members = $member_extension - $allowed_members;

/** Evaluate if facts exists with the unallowable members **/
/** We have used covered because if it was not covered then the processor looks for alignmnet. This means that the exist will run and if it does not get a result then the processor will stop processing results. i.e. the non existence of the fact means the iteration does not run and the else statement does not run.
**/
for ($member in $unallowed_members)
	$fact1 = {covered @PositionAxis = $member};
	if exists($fact1)
		$message_for_fact = "The concept {$fact1.concept.name.local-name} with a value of {$fact1} is dimensionally qualified with the PositionAxis and the unallowable member {$member.local-name}. 
The properties of the fact for {$fact1.concept.name.local-name} are:
Period: {$fact1.period}
Dimensions: {$fact1.dimensions.join(', ','=')} 
Unit: {$fact1.unit}";
		true
	else 
		$message_for_fact = " The member {$member.local-name} is used on the axis PositionAxis. The Position Axis should only be used with the members defined in the US GAAP taxonomy or the followng extension members: {$allowable_extensions.join(', ')} .There are no facts associated with this member and axis.";
		true


message
"{$message_for_fact}

Rule Element Id:63
Rule version: {$ruleVersion}"

severity error
effectiveDate $effective_dates[$rule_id]

assert US.0001.64 satisfied

$rule_id = (rule-name().split('.'))[rule-name().split('.').length];

/** Determine the members on the axis in the taxonomy using the definition linkbase **/

$allowed_members = navigate dimensions dimension-member descendants from FairValueByMeasurementFrequencyAxis taxonomy $us-gaap returns set (target-name);

$member_extension = navigate dimensions dimension-member descendants from FairValueByMeasurementFrequencyAxis returns set (target-name);

$unallowed_members = $member_extension - $allowed_members;

/** Evaluate if facts exists with the unallowable members **/

for ($member in $unallowed_members)
	$fact1 = {covered @FairValueByMeasurementFrequencyAxis = $member};
	if exists($fact1)
		$message_for_fact = "The concept {$fact1.concept.name.local-name} with a value of {$fact1} is dimensionally qualified with the FairValueByMeasurementFrequencyAxis and the unallowable member {$member.local-name}. 
The properties of the fact for {$fact1.concept.name.local-name} are:
Period: {$fact1.period}
Dimensions: {$fact1.dimensions.join(', ','=')} 
Unit: {$fact1.unit}";
			true
	else 
			$message_for_fact = " The member {$member.local-name} is inappropriately used on the axis FairValueByMeasurementFrequencyAxis. The only members allowed on this axis are {$allowed_members.join(', ')} . There are no facts associated with this member and axis.";
			true

message
"{$message_for_fact}

Rule Element Id:64
Rule version: {$ruleVersion}"

severity error
effectiveDate $effective_dates[$rule_id]

assert US.0001.65 satisfied

$rule_id = (rule-name().split('.'))[rule-name().split('.').length];

/** Determine the members on the axis in the taxonomy using the definition linkbase CHANGE TO - dimensions dimension-member **/

$member_USGAAP = navigate dimensions dimension-member descendants from FairValueByMeasurementBasisAxis taxonomy $us-gaap returns set (target-name);

$member_extension = navigate dimensions dimension-member descendants from FairValueByMeasurementBasisAxis returns set (target-name);

/** Define allowable extensions with the qname function **/

$allowable_extensions = set(qname($extension_ns,'InvestmentsNetAssetValueMember'));

/** Union the sets**/

$allowed_members = $allowable_extensions + $member_USGAAP;

$unallowed_members = $member_extension - $allowed_members;

/** Evaluate if facts exists with the unallowable members **/
/** We have used covered because if it was not covered then the processor looks for alignmnet. This means that the exist will run and if it does not get a result then the processor will stop processing results. i.e. the non existence of the fact means the iteration does not run and the else statement does not run.
**/
for ($member in $unallowed_members)
	$fact1 = {covered @FairValueByMeasurementBasisAxis = $member};
	if exists($fact1)
		$message_for_fact = "The concept {$fact1.concept.name.local-name} with a value of {$fact1} is dimensionally qualified with the FairValueByMeasurementBasisAxis and the unallowable member {$member.local-name}. 
The properties of the fact for {$fact1.concept.name.local-name} are:
Period: {$fact1.period}
Dimensions: {$fact1.dimensions.join(', ','=')} 
Unit: {$fact1.unit}";
		true
	else 
		$message_for_fact = " The member {$member.local-name} is used on the axis FairValueByMeasurementBasisAxis. The FairValueByMeasurementBasisAxis should only be used with the members defined in the US GAAP taxonomy or the followng extension members: {$allowable_extensions.join(', ')} .There are no facts associated with this member and axis.";
		true


message
"{$message_for_fact}

Rule Element Id:65
Rule version: {$ruleVersion}"

severity error
effectiveDate $effective_dates[$rule_id]


assert US.0001.66 satisfied

$rule_id = (rule-name().split('.'))[rule-name().split('.').length];

/** Determine the members on the axis in the taxonomy using the definition linkbase CHANGE TO - dimensions dimension-member **/

$member_USGAAP = navigate dimensions dimension-member descendants from HedgingDesignationAxis taxonomy $us-gaap returns set (target-name);

$member_extension = navigate dimensions dimension-member descendants from HedgingDesignationAxis returns set (target-name);

/** Define allowable extensions with the qname function **/

/**  REMOVED AS ADDED TO THE TAXONOMY $allowable_extensions = set(qname($extension_ns,'NotDesignatedAsHedgingInstrumentEconomicHedgesMember'), qname($extension_ns,'NotDesignatedAsHedgingInstrumentTradingMember')); **/

/** Union the sets**/

$allowed_members = $member_USGAAP;

$unallowed_members = $member_extension - $allowed_members;

/** Evaluate if facts exists with the unallowable members **/
/** We have used covered because if it was not covered then the processor looks for alignmnet. This means that the exist will run and if it does not get a result then the processor will stop processing results. i.e. the non existence of the fact means the iteration does not run and the else statement does not run.
**/
for ($member in $unallowed_members)
	$fact1 = {covered @HedgingDesignationAxis = $member};
	if exists($fact1)
		$message_for_fact = "The concept {$fact1.concept.name.local-name} with a value of {$fact1} is dimensionally qualified with the HedgingDesignationAxis and the unallowable member {$member.local-name}. 
The properties of the fact for {$fact1.concept.name.local-name} are:
Period: {$fact1.period}
Dimensions: {$fact1.dimensions.join(', ','=')} 
Unit: {$fact1.unit}";
		true
	else 
		$message_for_fact = " The member {$member.local-name} is used on the axis HedgingDesignationAxis. The HedgingDesignationAxis should only be used with the members defined in the US GAAP taxonomy. There are no facts associated with this member and axis.";
		true


message
"{$message_for_fact}

Rule Element Id:66
Rule version: {$ruleVersion}"

severity error
effectiveDate $effective_dates[$rule_id]

assert US.0001.69 satisfied

$rule_id = (rule-name().split('.'))[rule-name().split('.').length];

/** Determine the members on the axis in the taxonomy using the definition linkbase **/
/** UPDATED FOR SRT **/

$allowed_members_product = navigate dimensions dimension-member descendants from srt:ProductOrServiceAxis taxonomy $us-gaap returns set (target-name);
/**$allowed_members_reinsurance = navigate dimensions dimension-member descendants from ReinsurancePremiumsForInsuranceCompaniesByProductSegmentAxis taxonomy $us-gaap returns set (target-name);**/

$allowed_members_aircraft = navigate domain-member descendants include start
     from (navigate dimension-domain children
           from srt:AircraftTypeAxis
           taxonomy $us-gaap returns set)
     taxonomy $us-gaap
     returns set (target-name);
$allowed_members_malpractice_insurance = navigate dimensions dimension-member descendants from ScheduleOfMalpracticeInsuranceTypeAndTierIdentifierAxis taxonomy $us-gaap returns set (target-name);

$allowed_members_ppe = navigate dimensions dimension-member descendants from PropertyPlantAndEquipmentByTypeAxis taxonomy $us-gaap returns set (target-name);

$allowed_members_oil_reserves = navigate dimensions dimension-member descendants from ReserveQuantitiesByTypeOfReserveAxis taxonomy $us-gaap returns set (target-name);

$allowed_members_PublicUtilitiesInventoryAxis = navigate dimensions dimension-member descendants from PublicUtilitiesInventoryAxis taxonomy $us-gaap returns set (target-name);

$allowed_base_member = set(AuctionRateSecuritiesMember, AutomobileLoanMember, CommercialLoanMember, CommercialRealEstateMember, ConstructionLoansMember, ConsumerLoanMember, CrudeOilMember, FuelMember, GeneralLiabilityMember, HeatingOilMember, HomeEquityLoanMember, HomeEquityMember, LetterOfCreditMember, LineOfCreditMember, LoansMember, MortgageLoansOnRealEstateMember, NaturalGasLiquidsReservesMember, NaturalGasReservesMember, OilReservesMember, ProfessionalMalpracticeLiabilityMember, RealEstateLoanMember, ResidentialMortgageMember, SyntheticOilMember, ResidentialRealEstateMember, PublicUtilitiesInventoryPropaneMember, PublicUtilitiesInventoryWaterMember, AutomobilesMember, HotelMember);

$member_extension = navigate dimensions dimension-member descendants from srt:ProductOrServiceAxis where is_base($relationship.target, $all_base_taxonomies) returns set (target-name);

$allowed_members = $allowed_members_product + $allowed_members_aircraft + $allowed_members_malpractice_insurance + $allowed_base_member + $allowed_members_ppe + $allowed_members_oil_reserves + $allowed_members_PublicUtilitiesInventoryAxis;

$unallowed_base_members = $member_extension - $allowed_members;

/** Evaluate if facts exists with the unallowable members **/

	for ($member in $unallowed_base_members)
		$fact1 = {covered @srt:ProductOrServiceAxis = $member};
		if exists($fact1)
			$message_for_fact = "The concept {$fact1.concept.name.local-name} with a value of {$fact1} is dimensionally qualified with the ProductOrServiceAxis and the unallowable member {$member.local-name} Only extension members should be used with the axis ProductOrServiceAxis other than the members predefined in the US-GAAP taxonomy. 
The properties of the fact for {$fact1.concept.name.local-name} are:
Period: {$fact1.period}
Dimensions: {$fact1.dimensions.join(', ','=')} 
Unit: {$fact1.unit}";
				true
		else 
				$message_for_fact = " The member {$member.local-name} is inappropriately used on the axis ProductOrServiceAxis. The only members allowed on this axis are extensions or products defined in the US GAAP taxonomy. There are no facts associated with this member and axis.";
				true

message
"{$message_for_fact}

Rule Element Id:69
Rule version: {$ruleVersion}"

severity error
effectiveDate $effective_dates[$rule_id]


assert US.0001.70 satisfied

$rule_id = (rule-name().split('.'))[rule-name().split('.').length];

/** Determine the members on the axis in the taxonomy using the definition linkbase CHANGE TO - dimensions dimension-member **/
/** UPDATED FOR SRT **/

$member_USGAAP = navigate dimensions dimension-member descendants from srt:ConsolidationItemsAxis taxonomy $us-gaap returns set (target-name);

$member_extension = navigate dimensions dimension-member descendants from srt:ConsolidationItemsAxis returns set (target-name);

/** Define allowable extensions with the qname function **/

$allowable_extensions = set(qname($extension_ns,'CorporateReconcilingItemsAndEliminationsMember'), qname($extension_ns,'CorporateAndReconcilingItemsMember'), qname($extension_ns,'CorporateAndEliminationsMember'), qname($extension_ns,'EliminationsAndReconcilingItemsMember'), qname($extension_ns,'OperatingSegmentsAndCorporateNonSegmentMember'), qname($extension_ns,'OperatingSegmentsExcludingIntersegmentEliminationMember'));

/** Union the sets**/

$allowed_members = $allowable_extensions + $member_USGAAP;

$unallowed_members = $member_extension - $allowed_members;

/** Evaluate if facts exists with the unallowable members **/
/** We have used covered because if it was not covered then the processor looks for alignmnet. This means that the exist will run and if it does not get a result then the processor will stop processing results. i.e. the non existence of the fact means the iteration does not run and the else statement does not run.
**/
for ($member in $unallowed_members)
	$fact1 = {covered @srt:ConsolidationItemsAxis = $member};
	if exists($fact1)
		$message_for_fact = "The concept {$fact1.concept.name.local-name} with a value of {$fact1} is dimensionally qualified with the ConsolidationItemsAxis and the unallowable member {$member.local-name}. 
The properties of the fact for {$fact1.concept.name.local-name} are:
Period: {$fact1.period}
Dimensions: {$fact1.dimensions.join(', ','=')} 
Unit: {$fact1.unit}";
		true
	else 
		$message_for_fact = " The member {$member.local-name} is used on the axis ConsolidationItemsAxis. The ConsolidationItemsAxis should only be used with the members defined in the US GAAP taxonomy or the followng extension members: {$allowable_extensions.join(', ')}. There are no facts associated with this member and axis.";
		true


message
"{$message_for_fact}

Rule Element Id:70
Rule version: {$ruleVersion}"

severity error
effectiveDate $effective_dates[$rule_id]

assert US.0001.71 satisfied

$rule_id = (rule-name().split('.'))[rule-name().split('.').length];

$not_allowed_base_member_tree_1 = navigate dimensions dimension-member descendants from RetirementPlanTypeAxis taxonomy $us-gaap returns set (target-name);
$not_allowed_base_member_tree_2 = navigate dimensions dimension-member descendants from RetirementPlanSponsorLocationAxis taxonomy $us-gaap returns set (target-name);
$not_allowed_base_member_tree_3 = navigate dimensions dimension-member descendants from RetirementPlanFundingStatusAxis taxonomy $us-gaap returns set (target-name);
$not_allowed_base_member_tree_4 = navigate dimensions dimension-member descendants from RetirementPlanNameAxis taxonomy $us-gaap returns set (target-name);

$not_allowed_base_member_trees = $not_allowed_base_member_tree_1 + $not_allowed_base_member_tree_2 + $not_allowed_base_member_tree_3 + $not_allowed_base_member_tree_4;

$base_members = navigate dimensions dimension-member descendants from DefinedBenefitPlanByPlanAssetCategoriesAxis returns set (target-name);

$unallowed_base_members = $base_members intersect $not_allowed_base_member_trees;

for ($member in $unallowed_base_members)
	$fact1 = {covered @DefinedBenefitPlanByPlanAssetCategoriesAxis = $member};
	if exists($fact1)
		$message_for_fact = "The concept {$fact1.concept.name.local-name} with a value of {$fact1} is dimensionally qualified with the DefinedBenefitPlanByPlanAssetCategoriesAxis and the base taxonomy member {$member.local-name}. Members that represent various types of pension plans should not be used on this axis.
The properties of the fact for {$fact1.concept.name.local-name} are:
Period: {$fact1.period}
Dimensions: {$fact1.dimensions.join(', ','=')} 
Unit: {$fact1.unit}";
		true
	else 
		$message_for_fact = " The member {$member.local-name} is inappropriately used on the axis DefinedBenefitPlanByPlanAssetCategoriesAxis. Members that are children of the axis DefinedBenefitPlansDisclosuresDefinedBenefitPlansAxis represent various types of pension plans should not be used on this axis.";
		true


message
"{$message_for_fact}

Rule Element Id:71
Rule version: {$ruleVersion}"

<<<<<<< HEAD
severity error
effectiveDate $effective_dates[$rule_id]
=======
SEVERITY error

effectiveDate $effective_dates[$rule_id]

>>>>>>> 3b9ca5d2

assert US.0001.72 satisfied

$rule_id = (rule-name().split('.'))[rule-name().split('.').length];

$base_members = navigate dimensions dimension-member descendants from AwardDateAxis where is_base($relationship.target, $all_base_taxonomies) returns set (target-name);
$allowed_base_member = navigate dimensions dimension-member descendants from AwardDateAxis taxonomy $us-gaap returns set (target-name);
$unallowed_base_members = $base_members - $allowed_base_member;

for ($member in $unallowed_base_members)
	$fact1 = {covered @AwardDateAxis = $member};
	if exists($fact1)
		$message_for_fact = "The concept {$fact1.concept.name.local-name} with a value of {$fact1} is dimensionally qualified with the AwardDateAxis and the base taxonomy member {$member.local-name}. Only extension members should be used with the axis AwardDateAxis.
The properties of the fact for {$fact1.concept.name.local-name} are:
Period: {$fact1.period}
Dimensions: {$fact1.dimensions.join(', ','=')} 
Unit: {$fact1.unit}";
		true
	else 
		$message_for_fact = " The member {$member.local-name} is inappropriately used on the axis AwardDateAxis. The only members allowed on this axis are extension members defined by the filer. There are no facts associated with this member and axis.";
		true


message
"{$message_for_fact}

Rule Element Id:72
Rule version: {$ruleVersion}"

severity error
effectiveDate $effective_dates[$rule_id]


assert US.0001.74 satisfied

$rule_id = (rule-name().split('.'))[rule-name().split('.').length];

/** Determine the members on the axis in the taxonomy using the definition linkbase **/

$allowed_members = navigate dimensions dimension-member descendants from SubsequentEventTypeAxis taxonomy $us-gaap returns set (target-name);

$member_extension = navigate dimensions dimension-member descendants from SubsequentEventTypeAxis returns set (target-name);

$unallowed_members = $member_extension - $allowed_members;

/** Evaluate if facts exists with the unallowable members **/

for ($member in $unallowed_members)
	$fact1 = {covered @SubsequentEventTypeAxis = $member};
	if exists($fact1)
		$message_for_fact = "The concept {$fact1.concept.name.local-name} with a value of {$fact1} is dimensionally qualified with the SubsequentEventTypeAxis and the unallowable member {$member.local-name}. 
The properties of the fact for {$fact1.concept.name.local-name} are:
Period: {$fact1.period}
Dimensions: {$fact1.dimensions.join(', ','=')} 
Unit: {$fact1.unit}";
			true
	else 
			$message_for_fact = " The member {$member.local-name} is inappropriately used on the axis SubsequentEventTypeAxis. The only members allowed on this axis are {$allowed_members.join(', ')}. There are no facts associated with this member and axis.";
			true

message
"{$message_for_fact}

Rule Element Id:74
Rule version: {$ruleVersion}"

severity error
effectiveDate $effective_dates[$rule_id]

assert US.0001.75 satisfied

$rule_id = (rule-name().split('.'))[rule-name().split('.').length];

$allowed_base_member_tree = navigate dimensions dimension-member descendants from StatementEquityComponentsAxis taxonomy $us-gaap returns set (target-name);

$allowed_base_member_predefined = set(WarrantsNotSettleableInCashMember, ContingentConsiderationClassifiedAsEquityMember, EquityIssuedInBusinessCombinationMember, TrustForBenefitOfEmployeesMember);

$allowed_base_member_2017-12_transition = set(AccumulatedNetGainLossFromCashFlowHedgesIncludingPortionAttributableToNoncontrollingInterestMember, AccumulatedNetGainLossFromDesignatedOrQualifyingCashFlowHedgesMember, AccumulatedNetGainLossFromCashFlowHedgesAttributableToNoncontrollingInterestMember);

$allowed_base_member = ($allowed_base_member_tree + $allowed_base_member_predefined + $allowed_base_member_2017-12_transition);

$base_members = navigate dimensions dimension-member descendants from StatementEquityComponentsAxis where is_base($relationship.target, $all_base_taxonomies) returns set (target-name);

$unallowed_base_members = $base_members - $allowed_base_member;

for ($member in $unallowed_base_members)
	$fact1 = {covered @StatementEquityComponentsAxis = $member};
	if exists($fact1)
		$message_for_fact = "The concept {$fact1.concept.name.local-name} with a value of {$fact1} is dimensionally qualified with the StatementEquityComponentsAxis and the base taxonomy member {$member.local-name}. Only extension members and the elements defined as children of this axis in the US GAAP taxonomy should be used with the axis StatementEquityComponentsAxis.
The properties of the fact for {$fact1.concept.name.local-name} are:
Period: {$fact1.period}
Dimensions: {$fact1.dimensions.join(', ','=')} 
Unit: {$fact1.unit}";
		true
	else 
		$message_for_fact = " The member {$member.local-name} is inappropriately used on the axis StatementEquityComponentsAxis. The only members allowed on this axis are extension members defined by the filer and the elements defined as children of this axis in the US GAAP taxonomy. There are no facts associated with this member and axis.";
		true


message
"{$message_for_fact}

Rule Element Id:75
Rule version: {$ruleVersion}"

severity error
effectiveDate $effective_dates[$rule_id]

assert US.0001.76 satisfied

$rule_id = (rule-name().split('.'))[rule-name().split('.').length];

/** Use nested navigation as the StatementScenarioAxis in the US GAAP taxonomy is not a valid hypercube in all cases so the dimensions will not return all members. Specifically the 190000 group **/
$allowed_base_member = navigate domain-member descendants include start
     from (navigate dimension-domain children
           from StatementScenarioAxis
           taxonomy $us-gaap returns set)
     taxonomy $us-gaap
     returns set (target-name);
	 
$base_members = navigate dimensions dimension-member descendants from StatementScenarioAxis where is_base($relationship.target, $all_base_taxonomies) returns set (target-name);
$unallowed_base_members = $base_members - $allowed_base_member;

for ($member in $unallowed_base_members)
	$fact1 = {covered @StatementScenarioAxis = $member};
	if exists($fact1)
		$message_for_fact = "The concept {$fact1.concept.name.local-name} with a value of {$fact1} is dimensionally qualified with the StatementScenarioAxis and the base taxonomy member {$member.local-name}. Only extension members and the elements defined as children of this axis in the US GAAP taxonomy should be used with the axis StatementScenarioAxis.
The properties of the fact for {$fact1.concept.name.local-name} are:
Period: {$fact1.period}
Dimensions: {$fact1.dimensions.join(', ','=')} 
Unit: {$fact1.unit}";
		true
	else 
		$message_for_fact = " The member {$member.local-name} is inappropriately used on the axis StatementScenarioAxis. The only members allowed on this axis are extension members defined by the filer and the elements defined as children of this axis in the US GAAP taxonomy. There are no facts associated with this member and axis.";
		true


message
"{$message_for_fact}

Rule Element Id:76
Rule version: {$ruleVersion}"

severity error
effectiveDate $effective_dates[$rule_id]

assert US.0001.77 satisfied

$rule_id = (rule-name().split('.'))[rule-name().split('.').length];

$base_members = navigate dimensions dimension-member descendants from PreferredUnitsByNameAxis where is_base($relationship.target, $all_base_taxonomies) returns set (target-name);
$allowed_base_member = navigate dimensions dimension-member descendants from PreferredUnitsByNameAxis taxonomy $us-gaap returns set (target-name);
$unallowed_base_members = $base_members - $allowed_base_member;

for ($member in $unallowed_base_members)
	$fact1 = {covered @PreferredUnitsByNameAxis = $member};
	if exists($fact1)
		$message_for_fact = "The concept {$fact1.concept.name.local-name} with a value of {$fact1} is dimensionally qualified with the PreferredUnitsByNameAxis and the base taxonomy member {$member.local-name}. Only extension members should be used with the axis PreferredUnitsByNameAxis.
The properties of the fact for {$fact1.concept.name.local-name} are:
Period: {$fact1.period}
Dimensions: {$fact1.dimensions.join(', ','=')} 
Unit: {$fact1.unit}";
		true
	else 
		$message_for_fact = " The member {$member.local-name} is inappropriately used on the axis PreferredUnitsByNameAxis. The only members allowed on this axis are extension members defined by the filer. There are no facts associated with this member and axis.";
		true


message
"{$message_for_fact}

Rule Element Id:77
Rule version: {$ruleVersion}"

severity error
effectiveDate $effective_dates[$rule_id]


assert US.0001.78 satisfied

$rule_id = (rule-name().split('.'))[rule-name().split('.').length];

$base_members = navigate dimensions dimension-member descendants from RetirementPlanNameAxis where is_base($relationship.target, $all_base_taxonomies) returns set (target-name);
$allowed_base_member = navigate dimensions dimension-member descendants from RetirementPlanNameAxis taxonomy $us-gaap returns set (target-name);
$unallowed_base_members = $base_members - $allowed_base_member;

for ($member in $unallowed_base_members)
	$fact1 = {covered @RetirementPlanNameAxis = $member};
	if exists($fact1)
		$message_for_fact = "The concept {$fact1.concept.name.local-name} with a value of {$fact1} is dimensionally qualified with the RetirementPlanNameAxis and the base taxonomy member {$member.local-name}. Only extension members should be used with the axis RetirementPlanNameAxis.
The properties of the fact for {$fact1.concept.name.local-name} are:
Period: {$fact1.period}
Dimensions: {$fact1.dimensions.join(', ','=')} 
Unit: {$fact1.unit}";
		true
	else 
		$message_for_fact = " The member {$member.local-name} is inappropriately used on the axis RetirementPlanNameAxis. The only members allowed on this axis are extension members defined by the filer. There are no facts associated with this member and axis.";
		true


message
"{$message_for_fact}

Rule Element Id:78
Rule version: {$ruleVersion}"

severity error
effectiveDate $effective_dates[$rule_id]

assert US.0001.79 satisfied

$rule_id = (rule-name().split('.'))[rule-name().split('.').length];

$base_members = navigate dimensions dimension-member descendants from srt:OwnershipAxis where is_base($relationship.target, $all_base_taxonomies) returns set (target-name);
$allowed_base_member = navigate dimensions dimension-member descendants from srt:OwnershipAxis taxonomy $us-gaap returns set (target-name);
$unallowed_base_members = $base_members - $allowed_base_member;

for ($member in $unallowed_base_members)
	$fact1 = {covered @srt:OwnershipAxis = $member};
	if exists($fact1)
		$message_for_fact = "The concept {$fact1.concept.name.local-name} with a value of {$fact1} is dimensionally qualified with the OwnershipAxis and the base taxonomy member {$member.local-name}. Only extension members should be used with the axis OwnershipAxis.
The properties of the fact for {$fact1.concept.name.local-name} are:
Period: {$fact1.period}
Dimensions: {$fact1.dimensions.join(', ','=')} 
Unit: {$fact1.unit}";
		true
	else 
		$message_for_fact = " The member {$member.local-name} is inappropriately used on the axis OwnershipAxis. The only members allowed on this axis are extension members defined by the filer. There are no facts associated with this member and axis.";
		true


message
"{$message_for_fact}

Rule Element Id:79
Rule version: {$ruleVersion}"

severity error
effectiveDate $effective_dates[$rule_id]

assert US.0001.80 satisfied

$rule_id = (rule-name().split('.'))[rule-name().split('.').length];

$base_members = navigate dimensions dimension-member descendants from srt:MajorCustomersAxis where is_base($relationship.target, $all_base_taxonomies) returns set (target-name);
$allowed_base_member = navigate dimensions dimension-member descendants from srt:MajorCustomersAxis taxonomy $us-gaap returns set (target-name);
$unallowed_base_members = $base_members - $allowed_base_member;

for ($member in $unallowed_base_members)
	$fact1 = {covered @srt:MajorCustomersAxis = $member};
	if exists($fact1)
		$message_for_fact = "The concept {$fact1.concept.name.local-name} with a value of {$fact1} is dimensionally qualified with the MajorCustomersAxis and the base taxonomy member {$member.local-name}. Only extension members should be used with the axis MajorCustomersAxis.
The properties of the fact for {$fact1.concept.name.local-name} are:
Period: {$fact1.period}
Dimensions: {$fact1.dimensions.join(', ','=')} 
Unit: {$fact1.unit}";
		true
	else 
		$message_for_fact = " The member {$member.local-name} is inappropriately used on the axis MajorCustomersAxis. The only members allowed on this axis are extension members defined by the filer. There are no facts associated with this member and axis.";
		true


message
"{$message_for_fact}

Rule Element Id:80
Rule version: {$ruleVersion}"

severity error
effectiveDate $effective_dates[$rule_id]



/*** VERSION 7 Release

DQC.0001
ConsolidatedEntitiesAxis. with child members and VIE members.  Note that tghis is not set up as a valid dimension ion the US GAAP Taxonomy need to generate list.
1.VariableInterestEntityPrimaryBeneficiaryMember
2.VariableInterestEntityPrimaryBeneficiaryAggregatedDisclosureMember

GUIDANCE: Use when have a consolidated schedule or have a brerakdown of the VIE on the balance sheet.

FOLLOW UP WITH FASB WHAT WE DO WITH THE VIE ELEMENTS THAT ARE CONSOLIDATED

**/

/** The line items related to percentageOwnership must use the ownership axis  

BusinessAcquisitionPercentageOfVotingInterestsAcquired - MAKE RULE THAT THIS SHOULD ONLY BE USED WITH THE BusinessAcquisitionAxis. THis has the ownership axis in the table but should exclude.
MinorityInterestOwnershipPercentageByParent
identify all the rest
Adreess the fact that this axis cannot be used for equity method investments

NOTE TAHT THE ELEMENT EquityMethodInvestmentOwnershipPercentage cannopt be used with the ownership axis, must use the ScheduleOfEquityMethodInvestmentEquityMethodInvesteeNameAxis.


**/<|MERGE_RESOLUTION|>--- conflicted
+++ resolved
@@ -132,10 +132,6 @@
 assert US.0001.54 satisfied
 
 $rule_id = (rule-name().split('.'))[rule-name().split('.').length];
-<<<<<<< HEAD
-
-=======
->>>>>>> 3b9ca5d2
 /** Determine the members on the axis in the taxonomy using the definition linkbase **/
 
 /** Use nested navigation as the LegalEntityAxis in the US GAAP taxonomy is not a valid hypercube in all cases so the dimensions will not return all members. Specifically the 190000 group **/
@@ -180,12 +176,8 @@
 Rule Element Id:54
 Rule version: {$ruleVersion}"
 
-<<<<<<< HEAD
-severity error
-=======
 SEVERITY error
 
->>>>>>> 3b9ca5d2
 effectiveDate $effective_dates[$rule_id]
 
 
@@ -759,15 +751,10 @@
 Rule Element Id:71
 Rule version: {$ruleVersion}"
 
-<<<<<<< HEAD
-severity error
-effectiveDate $effective_dates[$rule_id]
-=======
 SEVERITY error
 
 effectiveDate $effective_dates[$rule_id]
 
->>>>>>> 3b9ca5d2
 
 assert US.0001.72 satisfied
 
