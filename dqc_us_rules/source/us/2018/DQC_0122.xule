/**
DQC Rules
 (c) Copyright 2017 - 2021, XBRL US Inc. All rights reserved.
 See https://xbrl.us/dqc-license for license information.
 See https://xbrl.us/dqc-patent for patent infringement notice.
Taxonomy: US GAAP 2018
<<<<<<< HEAD
Release Version 16
=======
Release Version 18
>>>>>>> a2e60af0
**/

RULE-NAME-PREFIX DQC


assert US.0122.9582 satisfied

$rule_id = (rule-name().split('.'))[rule-name().split('.').length];

/** Check Components of Shareholders Equity is not used on the Balance Sheet **/

$balance_sheet_roles = (filter taxonomy().networks(parent-child) where (($item.concept-names.contains(StatementOfFinancialPositionAbstract) or $item.role.uri.lower-case.contains('balancesheet') or $item.role.uri.lower-case.contains('financialposition')) and  $item.role.description.contains('- Statement ') and not $item.role.uri.lower-case.contains('parenthetical') )returns $item.role).to-list

if $balance_sheet_roles.length == 0
	skip
else
	/** Sort so we always get the first  statement **/
	$bs_roles_sorted = (filter $balance_sheet_roles returns list($item.description, $item.uri, $item )).sort

	$bs_role = $bs_roles_sorted[1][3]

	$bs_role_uri = $bs_roles_sorted[1][2]

	$bsRoleDesc = $bs_roles_sorted[1][1]

	$BSCubes = FILTER taxonomy().cubes where $item.drs-role.uri == $bs_role_uri

	for $cube in $BSCubes.sort
		for $dimension in $cube.dimensions
			$dimConcept = $dimension.concept
			$dim = $dimension.concept.name;
			if $dim.local-name in list('StatementEquityComponentsAxis', 'PartnerCapitalComponentsAxis')
				$cubeFacts1 = set({covered @cube.drs-role = $cube.drs-role @StatementEquityComponentsAxis = * })
				$cubeFacts2 = set({covered @cube.drs-role = $cube.drs-role @PartnerCapitalComponentsAxis = * })
				$cubeFacts = $cubeFacts1  + $cubeFacts2
				$cubeConcepts = (filter $cubeFacts returns $item.concept.name).to-set.to-list.sort
				$countOfFacts = count($cubeFacts)
				true
			else
				false

	message

	"The dimension {$dim.local-name} has been defined as part of the Balance Sheet (Statement of Financial Position) structure in the companies filing. The dimension is included in the financial statement  {$bsRoleDesc}.  The inclusion of the dimension {$dim.local-name} in the Balance Sheet structure implies that these values comprise the numbers reported on the Balance Sheet.  This will cause facts that are reported on the Statement of Shareholders Equity or Capital to also appear on the Balance Sheet. (These can also be seen on the SEC renderer view of the Balance Sheet). There are {$countOfFacts} facts reported in the filing using the axis {$dim.local-name} that end up being included in the Balance Sheet using the line items:
		{$cubeConcepts.join(',
		')}

	To correct the issue the dimension {$dim.local-name} should be removed from the the financial statement  {$bsRoleDesc} and the values using the dimension {$dim.local-name} on the Balance Sheet should either have the dimension removed and potentially be updated with a specific line item that reflects the nature of the member that was removed.

	Rule Element Id:{$rule_id}
	Rule version: {$ruleVersion}"

	SEVERITY error
	
	effectiveDate $effective_dates[$rule_id]
	rule-focus $dimConcept<|MERGE_RESOLUTION|>--- conflicted
+++ resolved
@@ -4,11 +4,7 @@
  See https://xbrl.us/dqc-license for license information.
  See https://xbrl.us/dqc-patent for patent infringement notice.
 Taxonomy: US GAAP 2018
-<<<<<<< HEAD
-Release Version 16
-=======
 Release Version 18
->>>>>>> a2e60af0
 **/
 
 RULE-NAME-PREFIX DQC
@@ -62,6 +58,6 @@
 	Rule version: {$ruleVersion}"
 
 	SEVERITY error
-	
+	status $status
 	effectiveDate $effective_dates[$rule_id]
 	rule-focus $dimConcept