--- conflicted
+++ resolved
@@ -16,7 +16,7 @@
 
 message
 "
-The instance contains a fact value using the concept {$invalid_fact.concept.name} with a value of {$invalid_fact} which uses the axis RelatedAndNonrelatedPartyStatusAxis. This axis will be deprecated in the 2024 taxonomy and should not be used in 2023 filings. The filer should use the RelatedPartyTransactionsByRelatedPartyAxis axis as a replacement. See FASB FAQ 2.19. (https://xbrl.fasb.org/resources/taxonomyfaq.pdf)
+The instance contains a fact value using the concept {$invalid_fact.concept.name} with a value of {$invalid_fact} which uses the axis RelatedAndNonrelatedPartyStatusAxis. This axis is deprecated in 2024 and should not be used in 2023 filings. The filer should use the RelatedPartyTransactionsByRelatedPartyAxis axis as a replacement.
 
 The properties of this {$invalid_fact.concept.name} fact are:
 Period :{$invalid_fact.period}
@@ -45,11 +45,7 @@
 
 message
 "
-<<<<<<< HEAD
-The instance contains a fact value using the concept {$invalid_fact.concept.name} with a value of {$invalid_fact}. This extensible enumeration element should be replaced as this concept will be deprecated in the 2024 taxonomy and should not be used in 2023 filings. The filer should use the extensible enumeration elements associated with the  RelatedPartyTransactionsByRelatedPartyAxis axis as a replacement. See FASB FAQ (https://xbrl.fasb.org/resources/taxonomyfaq.pdf)
-=======
 The instance contains a fact value using the concept {$invalid_fact.concept.name} with a value of {$invalid_fact}. These extensible enumeration elements should be replaced, as this concept is deprecated in 2024 and should not be used in 2023 filings. The filer should use the extensible enumeration elements associated with the  RelatedPartyTransactionsByRelatedPartyAxis axis as a replacement.
->>>>>>> 19966ff1
 
 The properties of this {$invalid_fact.concept.name} fact are:
 Period :{$invalid_fact.period}
