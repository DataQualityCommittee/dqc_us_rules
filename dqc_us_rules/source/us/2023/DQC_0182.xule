/**
DQC Rules
<<<<<<< HEAD
 (c) Copyright 2017 - 2024, XBRL US Inc. All rights reserved.
=======
 (c) Copyright 2017 - 2025, XBRL US Inc. All rights reserved.
>>>>>>> fff33873
 See https://xbrl.us/dqc-license for license information.
 See https://xbrl.us/dqc-patent for patent infringement notice.
Taxonomy: US GAAP 2023

**/

RULE-NAME-PREFIX DQC

ASSERT US.0182.10160 satisfied

$rule_id = (rule-name().split('.'))[rule-name().split('.').length];

$dimEquivs = navigate 'http://www.xbrl.org/2023/arcrole/concept-dimensional-equivalent' descendants  taxonomy $META returns list (source, target)

$lookupDict = $dimEquivs.agg-to-dict(1)
for $key in $lookupDict.keys
    /**$valueOfKey = {@concept = $key}**/
    $keyValues = filter $lookupDict[$key] returns $item;
    $axis = (filter $keyValues where $item[2].substitution == xbrldt:dimensionItem returns $item[2].name).first;
    $member = (filter $keyValues where $item[2].data-type.name == dtr-types:domainItemType returns $item[2]).first;
    $lineItem = (filter $keyValues where $item[2].data-type.name != dtr-types:domainItemType and  $item[2].substitution != xbrldt:dimensionItem returns $item[2]).first;
    
    $multiplier = (if $lineItem.balance != $key.balance
                       0 -1 
                    else 
                        1)
    
    $base = {@concept = $key};
<<<<<<< HEAD
    $dimfact = ({@concept = $lineItem @$axis = $member})
    $dim = ($dimfact * $multiplier)
    $fact_decimals = list($base.decimals, $dimfact.decimals)
    $min_decimals = min(list(for $z in $fact_decimals
					if $z == none 
						skip
					else
						$z));
    if $multiplier == 1
         tolerance_for_decimals($base, $dimfact, 2)
    else
         tolerance_for_decimals_comp($base, $dim, $min_decimals, 2)
=======
    $dim = ({@concept = $lineItem @$axis = $member}#dimfact * $multiplier)
    tolerance_for_decimals($base, $dim, 2)
>>>>>>> fff33873
   
   message
"It is expected that {$key.name} with a value of {$base}  should be equal to the dimensionally qualified concept, {$lineItem.name} with the axis {$axis} and member {$member.name} with a reported value of {$dim } multiplied by {$multiplier}. This error occurs when the dimensionally qualified fact is not equal to the value input for the non dimensional item.

The properties of this {$base.concept.name} fact are:

Period : {$base.period}
Dimensions : {$base.dimensions.join(', ',' = ')}
Unit : {$base.unit}
Decimals of {$base.name.local-name} : {$base.decimals}
Decimals of {$dimfact.name.local-name} : {$dimfact.decimals}

Rule Element Id:{$rule_id}
Rule version: {$ruleVersion}"

severity error
rule-focus $base
status $status
effectiveDate $effective_dates[$rule_id]<|MERGE_RESOLUTION|>--- conflicted
+++ resolved
@@ -1,10 +1,6 @@
 /**
 DQC Rules
-<<<<<<< HEAD
- (c) Copyright 2017 - 2024, XBRL US Inc. All rights reserved.
-=======
  (c) Copyright 2017 - 2025, XBRL US Inc. All rights reserved.
->>>>>>> fff33873
  See https://xbrl.us/dqc-license for license information.
  See https://xbrl.us/dqc-patent for patent infringement notice.
 Taxonomy: US GAAP 2023
@@ -33,7 +29,6 @@
                         1)
     
     $base = {@concept = $key};
-<<<<<<< HEAD
     $dimfact = ({@concept = $lineItem @$axis = $member})
     $dim = ($dimfact * $multiplier)
     $fact_decimals = list($base.decimals, $dimfact.decimals)
@@ -46,10 +41,6 @@
          tolerance_for_decimals($base, $dimfact, 2)
     else
          tolerance_for_decimals_comp($base, $dim, $min_decimals, 2)
-=======
-    $dim = ({@concept = $lineItem @$axis = $member}#dimfact * $multiplier)
-    tolerance_for_decimals($base, $dim, 2)
->>>>>>> fff33873
    
    message
 "It is expected that {$key.name} with a value of {$base}  should be equal to the dimensionally qualified concept, {$lineItem.name} with the axis {$axis} and member {$member.name} with a reported value of {$dim } multiplied by {$multiplier}. This error occurs when the dimensionally qualified fact is not equal to the value input for the non dimensional item.
