{
    // See https://go.microsoft.com/fwlink/?LinkId=733558
    // for the documentation about the tasks.json format
    "version": "2.0.0",
    "tasks": [
         {
            "label": "Compile 2023 Rules - 3.12",
            "type": "shell",
<<<<<<< HEAD
            "command": "~/.virtualenvs/xule-3.12/bin/python ~/arelle/Arelle-master/arellecmdline.py --plugins xule --xule-compile /Users/campbellpryde/Documents/GitHub/dqc/dqc_us_rules/dqc_us_rules/source/us/2023 --xule-rule-set /Users/campbellpryde/Documents/GitHub/dqc/dqc_us_rules/dqc_us_rules/dqc-us-2023-V28-ruleset.zip --xule-crash --xule-stack-size=20 --xule-compile-workers=0"
=======
            "command": "~/.virtualenvs/xule-3.12/bin/python ~/arelle/Arelle-master/arellecmdline.py --plugins xule --xule-compile /Users/campbellpryde/Documents/GitHub/dqc/dqc_us_rules/dqc_us_rules/source/us/2023 --xule-rule-set /Users/campbellpryde/Documents/GitHub/dqc/dqc_us_rules/dqc_us_rules/dqc-us-2023-V29-ruleset.zip --xule-crash --xule-stack-size=20 --xule-compile-workers=0"
>>>>>>> 1c12ba35
        }
        
    ]
}<|MERGE_RESOLUTION|>--- conflicted
+++ resolved
@@ -6,11 +6,7 @@
          {
             "label": "Compile 2023 Rules - 3.12",
             "type": "shell",
-<<<<<<< HEAD
-            "command": "~/.virtualenvs/xule-3.12/bin/python ~/arelle/Arelle-master/arellecmdline.py --plugins xule --xule-compile /Users/campbellpryde/Documents/GitHub/dqc/dqc_us_rules/dqc_us_rules/source/us/2023 --xule-rule-set /Users/campbellpryde/Documents/GitHub/dqc/dqc_us_rules/dqc_us_rules/dqc-us-2023-V28-ruleset.zip --xule-crash --xule-stack-size=20 --xule-compile-workers=0"
-=======
             "command": "~/.virtualenvs/xule-3.12/bin/python ~/arelle/Arelle-master/arellecmdline.py --plugins xule --xule-compile /Users/campbellpryde/Documents/GitHub/dqc/dqc_us_rules/dqc_us_rules/source/us/2023 --xule-rule-set /Users/campbellpryde/Documents/GitHub/dqc/dqc_us_rules/dqc_us_rules/dqc-us-2023-V29-ruleset.zip --xule-crash --xule-stack-size=20 --xule-compile-workers=0"
->>>>>>> 1c12ba35
         }
         
     ]
