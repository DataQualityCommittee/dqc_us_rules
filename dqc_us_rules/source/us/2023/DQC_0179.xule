--- conflicted
+++ resolved
@@ -1,10 +1,6 @@
 /**
 DQC Rules
-<<<<<<< HEAD
  (c) Copyright 2017 - 2025, XBRL US Inc. All rights reserved.
-=======
- (c) Copyright 2017 - 2024, XBRL US Inc. All rights reserved.
->>>>>>> b549cdc2
  See https://xbrl.us/dqc-license for license information.
  See https://xbrl.us/dqc-patent for patent infringement notice.
 Taxonomy: US GAAP ALL
@@ -75,13 +71,8 @@
                             )
 
 for $date in $dividendDateConcepts 
-<<<<<<< HEAD
-    $firstDate = {@concept = $date[1] @period=*} 
-    $secondDate = {@concept = $date[2] @period=*}
-=======
     $firstDate = {nonils @concept = $date[1] @period=*} 
     $secondDate = {nonils @concept = $date[2] @period=*}
->>>>>>> b549cdc2
     $firstDate > $secondDate
 
 message
