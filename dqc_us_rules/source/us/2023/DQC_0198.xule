<<<<<<< HEAD
/**
DQC Rules
 (c) Copyright 2017 - 2025, XBRL US Inc. All rights reserved.
 See https://xbrl.us/dqc-license for license information.
 See https://xbrl.us/dqc-patent for patent infringement notice.
Taxonomy: US GAAP ALL

**/

RULE-NAME-PREFIX DQC


/** RULES TO CHECK THAT NEW TAX DISCLOSURES ARE FOLLOWED**/

/** Check that monetary and percentage tax reconcilition is provided **/

constant $EQUIVALENT_TAX_RATES = list(list(IncomeTaxReconciliationIncomeTaxExpenseBenefitAtFederalStatutoryIncomeTaxRate, EffectiveIncomeTaxRateReconciliationAtFederalStatutoryIncomeTaxRate),
                                    list(IncomeTaxReconciliationStateAndLocalIncomeTaxes, EffectiveIncomeTaxRateReconciliationStateAndLocalIncomeTaxes),
                                    list(IncomeTaxReconciliationForeignIncomeTaxRateDifferential, EffectiveIncomeTaxRateReconciliationForeignIncomeTaxRateDifferential),
                                    list(EffectiveIncomeTaxRateReconciliationBeatAmount, EffectiveIncomeTaxRateReconciliationBeatPercent),
                                    list(EffectiveIncomeTaxRateReconciliationFdiiAmount, EffectiveIncomeTaxRateReconciliationFdiiPercent),
                                    list(EffectiveIncomeTaxRateReconciliationGiltiAmount, EffectiveIncomeTaxRateReconciliationGiltiPercent),
                                    list(IncomeTaxReconciliationTaxCreditsResearch, EffectiveIncomeTaxRateReconciliationTaxCreditsResearch),
                                    list(IncomeTaxReconciliationTaxCreditsForeign, EffectiveIncomeTaxRateReconciliationTaxCreditsForeign),
                                    list(IncomeTaxReconciliationTaxCreditsInvestment, EffectiveIncomeTaxRateReconciliationTaxCreditsInvestment),
                                    list(IncomeTaxReconciliationTaxCreditsOther, EffectiveIncomeTaxRateReconciliationTaxCreditsOther),
                                    list(IncomeTaxReconciliationTaxCredits, EffectiveIncomeTaxRateReconciliationTaxCredits),
                                    list(IncomeTaxReconciliationNondeductibleExpenseDepreciation, EffectiveIncomeTaxRateReconciliationNondeductibleExpenseDepreciation),
                                    list(IncomeTaxReconciliationNondeductibleExpenseAmortization, EffectiveIncomeTaxRateReconciliationNondeductibleExpenseAmortization),
                                    list(IncomeTaxReconciliationNondeductibleExpenseDepreciationAndAmortization, EffectiveIncomeTaxRateReconciliationNondeductibleExpenseDepreciationAndAmortization),
                                    list(IncomeTaxReconciliationNondeductibleExpenseDepletion, EffectiveIncomeTaxRateReconciliationNondeductibleExpenseDepletion),
                                    list(IncomeTaxReconciliationNondeductibleExpenseMealsAndEntertainment, EffectiveIncomeTaxRateReconciliationNondeductibleExpenseMealsAndEntertainment),
                                    list(IncomeTaxReconciliationNondeductibleExpenseCharitableContributions, EffectiveIncomeTaxRateReconciliationNondeductibleExpenseCharitableContributions),
                                    list(IncomeTaxReconciliationNondeductibleExpenseRestructuringCharges, EffectiveIncomeTaxRateReconciliationNondeductibleExpenseRestructuringCharges),
                                    list(IncomeTaxReconciliationNondeductibleExpenseImpairmentLosses, EffectiveIncomeTaxRateReconciliationNondeductibleExpenseImpairmentLosses),
                                    list(IncomeTaxReconciliationNondeductibleExpenseResearchAndDevelopment, EffectiveIncomeTaxRateReconciliationNondeductibleExpenseResearchAndDevelopment),
                                    list(IncomeTaxReconciliationNondeductibleExpenseShareBasedCompensationCost, EffectiveIncomeTaxRateReconciliationNondeductibleExpenseShareBasedCompensationCost),
                                    list(IncomeTaxReconciliationNondeductibleExpenseLeases, EffectiveIncomeTaxRateReconciliationNondeductibleExpenseLeases),
                                    list(IncomeTaxReconciliationNondeductibleExpenseLifeInsurance, EffectiveIncomeTaxRateReconciliationNondeductibleExpenseLifeInsurance),
                                    list(IncomeTaxReconciliationNondeductibleExpenseOther, EffectiveIncomeTaxRateReconciliationNondeductibleExpenseOther),
                                    list(IncomeTaxReconciliationNondeductibleExpense, EffectiveIncomeTaxRateReconciliationNondeductibleExpense),
                                    list(IncomeTaxReconciliationDeductionsExtraterritorialIncomeExclusion, EffectiveIncomeTaxRateReconciliationDeductionsExtraterritorialIncomeExclusion),
                                    list(IncomeTaxReconciliationDeductionsDividends, EffectiveIncomeTaxRateReconciliationDeductionsDividends),
                                    list(IncomeTaxRateReconciliationDeductionsEmployeeStockOwnershipPlanDividends, EffectiveIncomeTaxRateReconciliationDeductionsEmployeeStockOwnershipPlanDividends),
                                    list(IncomeTaxReconciliationDeductionsMedicarePrescriptionDrugBenefitSubsidy, EffectiveIncomeTaxRateReconciliationDeductionsMedicarePrescriptionDrugBenefit),
                                    list(IncomeTaxReconciliationDeductionsOther, EffectiveIncomeTaxRateReconciliationDeductionsOther),
                                    list(IncomeTaxReconciliationDeductions, EffectiveIncomeTaxRateReconciliationDeductions),
                                    list(IncomeTaxReconciliationTaxContingenciesDomestic, EffectiveIncomeTaxRateReconciliationTaxContingenciesDomestic),
                                    list(IncomeTaxReconciliationTaxContingenciesForeign, EffectiveIncomeTaxRateReconciliationTaxContingenciesForeign),
                                    list(IncomeTaxReconciliationTaxContingenciesStateAndLocal, EffectiveIncomeTaxRateReconciliationTaxContingenciesStateAndLocal),
                                    list(IncomeTaxReconciliationTaxContingenciesOther, EffectiveIncomeTaxRateReconciliationTaxContingenciesOther),
                                    list(IncomeTaxReconciliationTaxContingencies, EffectiveIncomeTaxRateReconciliationTaxContingencies),
                                    list(IncomeTaxReconciliationTaxSettlementsDomestic, EffectiveIncomeTaxRateReconciliationTaxSettlementsDomestic),
                                    list(IncomeTaxReconciliationTaxSettlementsForeign, EffectiveIncomeTaxRateReconciliationTaxSettlementsForeign),
                                    list(IncomeTaxReconciliationTaxSettlementsStateAndLocal, EffectiveIncomeTaxRateReconciliationTaxSettlementsStateAndLocal),
                                    list(IncomeTaxReconciliationTaxSettlementsOther, EffectiveIncomeTaxRateReconciliationTaxSettlementsOther),
                                    list(IncomeTaxReconciliationTaxSettlements, EffectiveIncomeTaxRateReconciliationTaxSettlements),
                                    list(IncomeTaxReconciliationTaxExemptIncome, EffectiveIncomeTaxRateReconciliationTaxExemptIncome),
                                    list(IncomeTaxReconciliationEquityInEarningsLossesOfUnconsolidatedSubsidiary, EffectiveIncomeTaxRateReconciliationEquityInEarningsLossesOfUnconsolidatedSubsidiary),
                                    list(IncomeTaxReconciliationMinorityInterestIncomeExpense, EffectiveIncomeTaxRateReconciliationMinorityInterestIncomeExpense),
                                    list(IncomeTaxReconciliationTaxHolidays, EffectiveIncomeTaxRateReconciliationTaxHolidays),
                                    list(IncomeTaxReconciliationDispositionOfBusiness, EffectiveIncomeTaxRateReconciliationDispositionOfBusiness),
                                    list(IncomeTaxReconciliationDispositionOfAssets, EffectiveIncomeTaxRateReconciliationDispositionOfAssets),
                                    list(IncomeTaxReconciliationRepatriationOfForeignEarnings, EffectiveIncomeTaxRateReconciliationRepatriationOfForeignEarnings),
                                    list(IncomeTaxReconciliationChangeInEnactedTaxRate, EffectiveIncomeTaxRateReconciliationChangeInEnactedTaxRate),
                                    list(IncomeTaxReconciliationPriorYearIncomeTaxes, EffectiveIncomeTaxRateReconciliationPriorYearIncomeTaxes),
                                    list(IncomeTaxReconciliationChangeInDeferredTaxAssetsValuationAllowance, EffectiveIncomeTaxRateReconciliationChangeInDeferredTaxAssetsValuationAllowance),
                                    list(EffectiveIncomeTaxRateReconciliationShareBasedCompensationExcessTaxBenefitAmount, EffectiveIncomeTaxRateReconciliationShareBasedCompensationExcessTaxBenefitPercent),
                                    list(IncomeTaxReconciliationOtherAdjustments, EffectiveIncomeTaxRateReconciliationOtherAdjustments),
                                    list(IncomeTaxReconciliationOtherReconcilingItems, EffectiveIncomeTaxRateReconciliationOtherReconcilingItemsPercent),
                                    list(IncomeTaxExpenseBenefit, EffectiveIncomeTaxRateContinuingOperations))

ASSERT US.0198.10650 satisfied

$rule_id = (rule-name().split('.'))[rule-name().split('.').length];

/**If provide a value for tax in a 10-K then should have an equivent percentage amount **/
if set('10-K','10-KT').contains([covered @concept.local-name ='DocumentType']) and ([covered @concept.local-name ='DocumentPeriodEndDate'] >= date('2025-12-15')) 
    for $concept in $EQUIVALENT_TAX_RATES
        exists({@concept =  $concept[1]}#concept-value) and missing({@concept =  $concept[2]})
else
    skip

message
"The filer has reported a value for the concept {$concept[1]} with a value of {$concept-value}. This concept should have an equivalent percentage amount. Please provide the equivalent percentage amount for this concept of {$concept[2]}.  See the FASB implementation guide at https://xbrl.fasb.org/impguidance/IT_TIG/incometaxes.pdf for more information.

The properties of this {$concept-value.concept} fact are:
Period :{$concept-value.period}
Dimensions : {$concept-value.dimensions.join(', ','=')}
Unit : {$concept-value.unit}

Rule Element Id:{$rule_id}
Rule version: {$ruleVersion}"


severity error

effectiveDate $effective_dates[$rule_id]


ASSERT US.0198.10651 satisfied

$rule_id = (rule-name().split('.'))[rule-name().split('.').length];

/**If provide a value for tax in a 10-K then should have an equivent percentage amount **/
if set('10-K','10-KT').contains([covered @concept.local-name ='DocumentType']) and ([covered @concept.local-name ='DocumentPeriodEndDate'] >= date('2025-12-15')) 
    for $concept in $EQUIVALENT_TAX_RATES
        exists({@concept =  $concept[2]}#concept-value) and exists({@concept =  $concept[1]})
else
    skip

message
"The filer has reported a value for the concept {$concept[2]} with a value of {$concept-value}. This concept should have an equivalent monetary amount. Please provide the equivalent monetary amount for this concept of {$concept[2]}.  See the FASB implementation guide at https://xbrl.fasb.org/impguidance/IT_TIG/incometaxes.pdf for more information.

The properties of this {$concept-value.concept} fact are:
Period :{$concept-value.period}
Dimensions : {$concept-value.dimensions.join(', ','=')}
Unit : {$concept-value.unit}

Rule Element Id:{$rule_id}
Rule version: {$ruleVersion}"


severity error

effectiveDate $effective_dates[$rule_id]


/** Check the calculation as well **/

ASSERT US.0198.10652 satisfied

$rule_id = (rule-name().split('.'))[rule-name().split('.').length];

/**If provide a value for tax in a 10-K then should have an equivent percentage amount **/

$TaxAmount = {@concept=IncomeTaxExpenseBenefit @unit=* where $fact != 0}
$base_Income = $TaxAmount / {@concept=EffectiveIncomeTaxRateContinuingOperations @unit=* where $fact != 0}

$base_Income_intervals = numerical_intervals($base_Income, $TaxAmount)

if exists($base_Income)
    for $concept in $EQUIVALENT_TAX_RATES
        $num = {@concept =  $concept[1]  @unit=*}
        $calc_value = $num / $base_Income
        $numerator_Intervals = fact_intervals($num)
        $denominator_Intervals = $base_Income_intervals
        $intervalsList = division_of_intervals($numerator_Intervals, $denominator_Intervals)
        $percentage-value = {@concept =  $concept[2]  @unit=*}
        $percentage-message = if  $percentage-value.decimals != inf "" else "Consider changing the decimal values of the percentage from inf to a decimal value that reflects the rounding used or 2 decimal places."
        $result_intervals = fact_intervals($percentage-value)
        if $intervalsList.first <= $result_intervals.last and $intervalsList.last >= $result_intervals.first
                    false
                else
                    if  ($calc_value - $percentage-value) > 0.01 or ($percentage-value - $calc_value) > 0.01
                        true
                    else
                        false
else
    skip

message
"The filer has reported a value for the concept {$percentage-value.concept.name} with a value of {$percentage-value}. This value should be calculated by taking the value of {$num.concept.name} with a value of {$num} divided by the value of netincome of {$base_Income}. This equals {$calc_value}. Please provide the equivalent percentage amount for this concept of {$percentage-value}.  The value for net income should be calculated as the value of IncomeTaxExpenseBenefit divided by the value of EffectiveIncomeTaxRateContinuingOperations.
{$percentage-message}

The properties of this {$percentage-value.concept} fact are:
Period :{$percentage-value.period}
Decimals : {$percentage-value.decimals}
Dimensions : {$percentage-value.dimensions.join(', ','=')}
Unit : {$percentage-value.unit}

Rule Element Id:{$rule_id}
=======
/**
DQC Rules
 (c) Copyright 2017 - 2024, XBRL US Inc. All rights reserved.
 See https://xbrl.us/dqc-license for license information.
 See https://xbrl.us/dqc-patent for patent infringement notice.
Taxonomy: US GAAP ALL

**/

RULE-NAME-PREFIX DQC


/** RULES TO CHECK THAT NEW TAX DISCLOSURES ARE FOLLOWED**/

/** Check that monetary and percentage tax reconcilition is provided **/

constant $EQUIVALENT_TAX_RATES = list(list(IncomeTaxReconciliationIncomeTaxExpenseBenefitAtFederalStatutoryIncomeTaxRate, EffectiveIncomeTaxRateReconciliationAtFederalStatutoryIncomeTaxRate),
                                    list(IncomeTaxReconciliationStateAndLocalIncomeTaxes, EffectiveIncomeTaxRateReconciliationStateAndLocalIncomeTaxes),
                                    list(IncomeTaxReconciliationForeignIncomeTaxRateDifferential, EffectiveIncomeTaxRateReconciliationForeignIncomeTaxRateDifferential),
                                    list(EffectiveIncomeTaxRateReconciliationBeatAmount, EffectiveIncomeTaxRateReconciliationBeatPercent),
                                    list(EffectiveIncomeTaxRateReconciliationFdiiAmount, EffectiveIncomeTaxRateReconciliationFdiiPercent),
                                    list(EffectiveIncomeTaxRateReconciliationGiltiAmount, EffectiveIncomeTaxRateReconciliationGiltiPercent),
                                    list(IncomeTaxReconciliationTaxCreditsResearch, EffectiveIncomeTaxRateReconciliationTaxCreditsResearch),
                                    list(IncomeTaxReconciliationTaxCreditsForeign, EffectiveIncomeTaxRateReconciliationTaxCreditsForeign),
                                    list(IncomeTaxReconciliationTaxCreditsInvestment, EffectiveIncomeTaxRateReconciliationTaxCreditsInvestment),
                                    list(IncomeTaxReconciliationTaxCreditsOther, EffectiveIncomeTaxRateReconciliationTaxCreditsOther),
                                    list(IncomeTaxReconciliationTaxCredits, EffectiveIncomeTaxRateReconciliationTaxCredits),
                                    list(IncomeTaxReconciliationNondeductibleExpenseDepreciation, EffectiveIncomeTaxRateReconciliationNondeductibleExpenseDepreciation),
                                    list(IncomeTaxReconciliationNondeductibleExpenseAmortization, EffectiveIncomeTaxRateReconciliationNondeductibleExpenseAmortization),
                                    list(IncomeTaxReconciliationNondeductibleExpenseDepreciationAndAmortization, EffectiveIncomeTaxRateReconciliationNondeductibleExpenseDepreciationAndAmortization),
                                    list(IncomeTaxReconciliationNondeductibleExpenseDepletion, EffectiveIncomeTaxRateReconciliationNondeductibleExpenseDepletion),
                                    list(IncomeTaxReconciliationNondeductibleExpenseMealsAndEntertainment, EffectiveIncomeTaxRateReconciliationNondeductibleExpenseMealsAndEntertainment),
                                    list(IncomeTaxReconciliationNondeductibleExpenseCharitableContributions, EffectiveIncomeTaxRateReconciliationNondeductibleExpenseCharitableContributions),
                                    list(IncomeTaxReconciliationNondeductibleExpenseRestructuringCharges, EffectiveIncomeTaxRateReconciliationNondeductibleExpenseRestructuringCharges),
                                    list(IncomeTaxReconciliationNondeductibleExpenseImpairmentLosses, EffectiveIncomeTaxRateReconciliationNondeductibleExpenseImpairmentLosses),
                                    list(IncomeTaxReconciliationNondeductibleExpenseResearchAndDevelopment, EffectiveIncomeTaxRateReconciliationNondeductibleExpenseResearchAndDevelopment),
                                    list(IncomeTaxReconciliationNondeductibleExpenseShareBasedCompensationCost, EffectiveIncomeTaxRateReconciliationNondeductibleExpenseShareBasedCompensationCost),
                                    list(IncomeTaxReconciliationNondeductibleExpenseLeases, EffectiveIncomeTaxRateReconciliationNondeductibleExpenseLeases),
                                    list(IncomeTaxReconciliationNondeductibleExpenseLifeInsurance, EffectiveIncomeTaxRateReconciliationNondeductibleExpenseLifeInsurance),
                                    list(IncomeTaxReconciliationNondeductibleExpenseOther, EffectiveIncomeTaxRateReconciliationNondeductibleExpenseOther),
                                    list(IncomeTaxReconciliationNondeductibleExpense, EffectiveIncomeTaxRateReconciliationNondeductibleExpense),
                                    list(IncomeTaxReconciliationDeductionsExtraterritorialIncomeExclusion, EffectiveIncomeTaxRateReconciliationDeductionsExtraterritorialIncomeExclusion),
                                    list(IncomeTaxReconciliationDeductionsDividends, EffectiveIncomeTaxRateReconciliationDeductionsDividends),
                                    list(IncomeTaxRateReconciliationDeductionsEmployeeStockOwnershipPlanDividends, EffectiveIncomeTaxRateReconciliationDeductionsEmployeeStockOwnershipPlanDividends),
                                    list(IncomeTaxReconciliationDeductionsMedicarePrescriptionDrugBenefitSubsidy, EffectiveIncomeTaxRateReconciliationDeductionsMedicarePrescriptionDrugBenefit),
                                    list(IncomeTaxReconciliationDeductionsOther, EffectiveIncomeTaxRateReconciliationDeductionsOther),
                                    list(IncomeTaxReconciliationDeductions, EffectiveIncomeTaxRateReconciliationDeductions),
                                    list(IncomeTaxReconciliationTaxContingenciesDomestic, EffectiveIncomeTaxRateReconciliationTaxContingenciesDomestic),
                                    list(IncomeTaxReconciliationTaxContingenciesForeign, EffectiveIncomeTaxRateReconciliationTaxContingenciesForeign),
                                    list(IncomeTaxReconciliationTaxContingenciesStateAndLocal, EffectiveIncomeTaxRateReconciliationTaxContingenciesStateAndLocal),
                                    list(IncomeTaxReconciliationTaxContingenciesOther, EffectiveIncomeTaxRateReconciliationTaxContingenciesOther),
                                    list(IncomeTaxReconciliationTaxContingencies, EffectiveIncomeTaxRateReconciliationTaxContingencies),
                                    list(IncomeTaxReconciliationTaxSettlementsDomestic, EffectiveIncomeTaxRateReconciliationTaxSettlementsDomestic),
                                    list(IncomeTaxReconciliationTaxSettlementsForeign, EffectiveIncomeTaxRateReconciliationTaxSettlementsForeign),
                                    list(IncomeTaxReconciliationTaxSettlementsStateAndLocal, EffectiveIncomeTaxRateReconciliationTaxSettlementsStateAndLocal),
                                    list(IncomeTaxReconciliationTaxSettlementsOther, EffectiveIncomeTaxRateReconciliationTaxSettlementsOther),
                                    list(IncomeTaxReconciliationTaxSettlements, EffectiveIncomeTaxRateReconciliationTaxSettlements),
                                    list(IncomeTaxReconciliationTaxExemptIncome, EffectiveIncomeTaxRateReconciliationTaxExemptIncome),
                                    list(IncomeTaxReconciliationEquityInEarningsLossesOfUnconsolidatedSubsidiary, EffectiveIncomeTaxRateReconciliationEquityInEarningsLossesOfUnconsolidatedSubsidiary),
                                    list(IncomeTaxReconciliationMinorityInterestIncomeExpense, EffectiveIncomeTaxRateReconciliationMinorityInterestIncomeExpense),
                                    list(IncomeTaxReconciliationTaxHolidays, EffectiveIncomeTaxRateReconciliationTaxHolidays),
                                    list(IncomeTaxReconciliationDispositionOfBusiness, EffectiveIncomeTaxRateReconciliationDispositionOfBusiness),
                                    list(IncomeTaxReconciliationDispositionOfAssets, EffectiveIncomeTaxRateReconciliationDispositionOfAssets),
                                    list(IncomeTaxReconciliationRepatriationOfForeignEarnings, EffectiveIncomeTaxRateReconciliationRepatriationOfForeignEarnings),
                                    list(IncomeTaxReconciliationChangeInEnactedTaxRate, EffectiveIncomeTaxRateReconciliationChangeInEnactedTaxRate),
                                    list(IncomeTaxReconciliationPriorYearIncomeTaxes, EffectiveIncomeTaxRateReconciliationPriorYearIncomeTaxes),
                                    list(IncomeTaxReconciliationChangeInDeferredTaxAssetsValuationAllowance, EffectiveIncomeTaxRateReconciliationChangeInDeferredTaxAssetsValuationAllowance),
                                    list(EffectiveIncomeTaxRateReconciliationShareBasedCompensationExcessTaxBenefitAmount, EffectiveIncomeTaxRateReconciliationShareBasedCompensationExcessTaxBenefitPercent),
                                    list(IncomeTaxReconciliationOtherAdjustments, EffectiveIncomeTaxRateReconciliationOtherAdjustments),
                                    list(IncomeTaxReconciliationOtherReconcilingItems, EffectiveIncomeTaxRateReconciliationOtherReconcilingItemsPercent),
                                    list(IncomeTaxExpenseBenefit, EffectiveIncomeTaxRateContinuingOperations))

ASSERT US.0198.10650 satisfied

$rule_id = (rule-name().split('.'))[rule-name().split('.').length];

/**If provide a value for tax in a 10-K then should have an equivent percentage amount **/
if set('10-K','10-KT').contains([covered @concept.local-name ='DocumentType']) and ([covered @concept.local-name ='DocumentPeriodEndDate'] >= date('2025-12-15')) 
    for $concept in $EQUIVALENT_TAX_RATES
        exists({@concept =  $concept[1]}#concept-value) and missing({@concept =  $concept[2]})
else
    skip

message
"The filer has reported a value for the concept {$concept[1]} with a value of {$concept-value}. This concept should have an equivalent percentage amount. Please provide the equivalent percentage amount for this concept of {$concept[2]}.  See the FASB implementation guide at https://xbrl.fasb.org/impguidance/IT_TIG/incometaxes.pdf for more information.

The properties of this {$concept-value.concept} fact are:
Period :{$concept-value.period}
Dimensions : {$concept-value.dimensions.join(', ','=')}
Unit : {$concept-value.unit}

Rule Element Id:{$rule_id}
Rule version: {$ruleVersion}"


severity error

effectiveDate $effective_dates[$rule_id]


ASSERT US.0198.10651 satisfied

$rule_id = (rule-name().split('.'))[rule-name().split('.').length];

/**If provide a value for tax in a 10-K then should have an equivent percentage amount **/
if set('10-K','10-KT').contains([covered @concept.local-name ='DocumentType']) and ([covered @concept.local-name ='DocumentPeriodEndDate'] >= date('2025-12-15')) 
    for $concept in $EQUIVALENT_TAX_RATES
        exists({@concept =  $concept[2]}#concept-value) and exists({@concept =  $concept[1]})
else
    skip

message
"The filer has reported a value for the concept {$concept[2]} with a value of {$concept-value}. This concept should have an equivalent monetary amount. Please provide the equivalent monetary amount for this concept of {$concept[2]}.  See the FASB implementation guide at https://xbrl.fasb.org/impguidance/IT_TIG/incometaxes.pdf for more information.

The properties of this {$concept-value.concept} fact are:
Period :{$concept-value.period}
Dimensions : {$concept-value.dimensions.join(', ','=')}
Unit : {$concept-value.unit}

Rule Element Id:{$rule_id}
Rule version: {$ruleVersion}"


severity error

effectiveDate $effective_dates[$rule_id]


/** Check the calculation as well **/

ASSERT US.0198.10652 satisfied

$rule_id = (rule-name().split('.'))[rule-name().split('.').length];

/**If provide a value for tax in a 10-K then should have an equivent percentage amount **/

$TaxAmount = {@concept=IncomeTaxExpenseBenefit @unit=iso4217:USD  where $fact != 0}

$base_Income = if exists({@concept=IncomeLossFromContinuingOperationsBeforeIncomeTaxesExtraordinaryItemsNoncontrollingInterest @unit=iso4217:USD  where $fact != 0})
                {@concept=IncomeLossFromContinuingOperationsBeforeIncomeTaxesExtraordinaryItemsNoncontrollingInterest @unit=iso4217:USD}
            else 
                if exists({@concept=IncomeLossFromContinuingOperationsBeforeIncomeTaxesMinorityInterestAndIncomeLossFromEquityMethodInvestments @unit=iso4217:USD  where $fact != 0})
                    {@concept=IncomeLossFromContinuingOperationsBeforeIncomeTaxesMinorityInterestAndIncomeLossFromEquityMethodInvestments @unit=iso4217:USD  where $fact != 0}
                else
                    $TaxAmount / {@concept=EffectiveIncomeTaxRateContinuingOperations @unit=* where $fact != 0}

$base_Income_intervals = numerical_intervals($base_Income, $TaxAmount)

if exists($base_Income)
    for $concept in $EQUIVALENT_TAX_RATES
        $num = {@concept =  $concept[1]  @unit=iso4217:USD }
        $calc_value = $num / $base_Income
        $numerator_Intervals = fact_intervals($num)
        $denominator_Intervals = $base_Income_intervals
        $intervalsList = division_of_intervals($numerator_Intervals, $denominator_Intervals)
        $percentage-value = {@concept =  $concept[2]  @unit=*}
        $percentage-message = if  $percentage-value.decimals != inf "" else "Consider changing the decimal values of the percentage from inf to a decimal value that reflects the rounding used or 2 decimal places."
        $result_intervals = fact_intervals($percentage-value)
        if $intervalsList.first <= $result_intervals.last and $intervalsList.last >= $result_intervals.first
                    false
                else
                    if  ($calc_value - $percentage-value) > 0.01 or ($percentage-value - $calc_value) > 0.01
                        true
                    else
                        false
else
    skip

message
"The filer has reported a value for the concept {$percentage-value.concept.name} with a value of {$percentage-value}. This value should be calculated by taking the value of {$num.concept.name} with a value of {$num} divided by the value of net income before tax of {$base_Income}. This equals {$calc_value}. Please provide the equivalent percentage amount for this concept of {$percentage-value}.  The value for net income should be calculated as the value of IncomeTaxExpenseBenefit divided by the value of EffectiveIncomeTaxRateContinuingOperations.
{$percentage-message}

The properties of this {$percentage-value.concept} fact are:
Period :{$percentage-value.period}
Decimals : {$percentage-value.decimals}
Dimensions : {$percentage-value.dimensions.join(', ','=')}
Unit : {$percentage-value.unit}

Rule Element Id:{$rule_id}
>>>>>>> a79e5f19
Rule version: {$ruleVersion}"<|MERGE_RESOLUTION|>--- conflicted
+++ resolved
@@ -1,177 +1,3 @@
-<<<<<<< HEAD
-/**
-DQC Rules
- (c) Copyright 2017 - 2025, XBRL US Inc. All rights reserved.
- See https://xbrl.us/dqc-license for license information.
- See https://xbrl.us/dqc-patent for patent infringement notice.
-Taxonomy: US GAAP ALL
-
-**/
-
-RULE-NAME-PREFIX DQC
-
-
-/** RULES TO CHECK THAT NEW TAX DISCLOSURES ARE FOLLOWED**/
-
-/** Check that monetary and percentage tax reconcilition is provided **/
-
-constant $EQUIVALENT_TAX_RATES = list(list(IncomeTaxReconciliationIncomeTaxExpenseBenefitAtFederalStatutoryIncomeTaxRate, EffectiveIncomeTaxRateReconciliationAtFederalStatutoryIncomeTaxRate),
-                                    list(IncomeTaxReconciliationStateAndLocalIncomeTaxes, EffectiveIncomeTaxRateReconciliationStateAndLocalIncomeTaxes),
-                                    list(IncomeTaxReconciliationForeignIncomeTaxRateDifferential, EffectiveIncomeTaxRateReconciliationForeignIncomeTaxRateDifferential),
-                                    list(EffectiveIncomeTaxRateReconciliationBeatAmount, EffectiveIncomeTaxRateReconciliationBeatPercent),
-                                    list(EffectiveIncomeTaxRateReconciliationFdiiAmount, EffectiveIncomeTaxRateReconciliationFdiiPercent),
-                                    list(EffectiveIncomeTaxRateReconciliationGiltiAmount, EffectiveIncomeTaxRateReconciliationGiltiPercent),
-                                    list(IncomeTaxReconciliationTaxCreditsResearch, EffectiveIncomeTaxRateReconciliationTaxCreditsResearch),
-                                    list(IncomeTaxReconciliationTaxCreditsForeign, EffectiveIncomeTaxRateReconciliationTaxCreditsForeign),
-                                    list(IncomeTaxReconciliationTaxCreditsInvestment, EffectiveIncomeTaxRateReconciliationTaxCreditsInvestment),
-                                    list(IncomeTaxReconciliationTaxCreditsOther, EffectiveIncomeTaxRateReconciliationTaxCreditsOther),
-                                    list(IncomeTaxReconciliationTaxCredits, EffectiveIncomeTaxRateReconciliationTaxCredits),
-                                    list(IncomeTaxReconciliationNondeductibleExpenseDepreciation, EffectiveIncomeTaxRateReconciliationNondeductibleExpenseDepreciation),
-                                    list(IncomeTaxReconciliationNondeductibleExpenseAmortization, EffectiveIncomeTaxRateReconciliationNondeductibleExpenseAmortization),
-                                    list(IncomeTaxReconciliationNondeductibleExpenseDepreciationAndAmortization, EffectiveIncomeTaxRateReconciliationNondeductibleExpenseDepreciationAndAmortization),
-                                    list(IncomeTaxReconciliationNondeductibleExpenseDepletion, EffectiveIncomeTaxRateReconciliationNondeductibleExpenseDepletion),
-                                    list(IncomeTaxReconciliationNondeductibleExpenseMealsAndEntertainment, EffectiveIncomeTaxRateReconciliationNondeductibleExpenseMealsAndEntertainment),
-                                    list(IncomeTaxReconciliationNondeductibleExpenseCharitableContributions, EffectiveIncomeTaxRateReconciliationNondeductibleExpenseCharitableContributions),
-                                    list(IncomeTaxReconciliationNondeductibleExpenseRestructuringCharges, EffectiveIncomeTaxRateReconciliationNondeductibleExpenseRestructuringCharges),
-                                    list(IncomeTaxReconciliationNondeductibleExpenseImpairmentLosses, EffectiveIncomeTaxRateReconciliationNondeductibleExpenseImpairmentLosses),
-                                    list(IncomeTaxReconciliationNondeductibleExpenseResearchAndDevelopment, EffectiveIncomeTaxRateReconciliationNondeductibleExpenseResearchAndDevelopment),
-                                    list(IncomeTaxReconciliationNondeductibleExpenseShareBasedCompensationCost, EffectiveIncomeTaxRateReconciliationNondeductibleExpenseShareBasedCompensationCost),
-                                    list(IncomeTaxReconciliationNondeductibleExpenseLeases, EffectiveIncomeTaxRateReconciliationNondeductibleExpenseLeases),
-                                    list(IncomeTaxReconciliationNondeductibleExpenseLifeInsurance, EffectiveIncomeTaxRateReconciliationNondeductibleExpenseLifeInsurance),
-                                    list(IncomeTaxReconciliationNondeductibleExpenseOther, EffectiveIncomeTaxRateReconciliationNondeductibleExpenseOther),
-                                    list(IncomeTaxReconciliationNondeductibleExpense, EffectiveIncomeTaxRateReconciliationNondeductibleExpense),
-                                    list(IncomeTaxReconciliationDeductionsExtraterritorialIncomeExclusion, EffectiveIncomeTaxRateReconciliationDeductionsExtraterritorialIncomeExclusion),
-                                    list(IncomeTaxReconciliationDeductionsDividends, EffectiveIncomeTaxRateReconciliationDeductionsDividends),
-                                    list(IncomeTaxRateReconciliationDeductionsEmployeeStockOwnershipPlanDividends, EffectiveIncomeTaxRateReconciliationDeductionsEmployeeStockOwnershipPlanDividends),
-                                    list(IncomeTaxReconciliationDeductionsMedicarePrescriptionDrugBenefitSubsidy, EffectiveIncomeTaxRateReconciliationDeductionsMedicarePrescriptionDrugBenefit),
-                                    list(IncomeTaxReconciliationDeductionsOther, EffectiveIncomeTaxRateReconciliationDeductionsOther),
-                                    list(IncomeTaxReconciliationDeductions, EffectiveIncomeTaxRateReconciliationDeductions),
-                                    list(IncomeTaxReconciliationTaxContingenciesDomestic, EffectiveIncomeTaxRateReconciliationTaxContingenciesDomestic),
-                                    list(IncomeTaxReconciliationTaxContingenciesForeign, EffectiveIncomeTaxRateReconciliationTaxContingenciesForeign),
-                                    list(IncomeTaxReconciliationTaxContingenciesStateAndLocal, EffectiveIncomeTaxRateReconciliationTaxContingenciesStateAndLocal),
-                                    list(IncomeTaxReconciliationTaxContingenciesOther, EffectiveIncomeTaxRateReconciliationTaxContingenciesOther),
-                                    list(IncomeTaxReconciliationTaxContingencies, EffectiveIncomeTaxRateReconciliationTaxContingencies),
-                                    list(IncomeTaxReconciliationTaxSettlementsDomestic, EffectiveIncomeTaxRateReconciliationTaxSettlementsDomestic),
-                                    list(IncomeTaxReconciliationTaxSettlementsForeign, EffectiveIncomeTaxRateReconciliationTaxSettlementsForeign),
-                                    list(IncomeTaxReconciliationTaxSettlementsStateAndLocal, EffectiveIncomeTaxRateReconciliationTaxSettlementsStateAndLocal),
-                                    list(IncomeTaxReconciliationTaxSettlementsOther, EffectiveIncomeTaxRateReconciliationTaxSettlementsOther),
-                                    list(IncomeTaxReconciliationTaxSettlements, EffectiveIncomeTaxRateReconciliationTaxSettlements),
-                                    list(IncomeTaxReconciliationTaxExemptIncome, EffectiveIncomeTaxRateReconciliationTaxExemptIncome),
-                                    list(IncomeTaxReconciliationEquityInEarningsLossesOfUnconsolidatedSubsidiary, EffectiveIncomeTaxRateReconciliationEquityInEarningsLossesOfUnconsolidatedSubsidiary),
-                                    list(IncomeTaxReconciliationMinorityInterestIncomeExpense, EffectiveIncomeTaxRateReconciliationMinorityInterestIncomeExpense),
-                                    list(IncomeTaxReconciliationTaxHolidays, EffectiveIncomeTaxRateReconciliationTaxHolidays),
-                                    list(IncomeTaxReconciliationDispositionOfBusiness, EffectiveIncomeTaxRateReconciliationDispositionOfBusiness),
-                                    list(IncomeTaxReconciliationDispositionOfAssets, EffectiveIncomeTaxRateReconciliationDispositionOfAssets),
-                                    list(IncomeTaxReconciliationRepatriationOfForeignEarnings, EffectiveIncomeTaxRateReconciliationRepatriationOfForeignEarnings),
-                                    list(IncomeTaxReconciliationChangeInEnactedTaxRate, EffectiveIncomeTaxRateReconciliationChangeInEnactedTaxRate),
-                                    list(IncomeTaxReconciliationPriorYearIncomeTaxes, EffectiveIncomeTaxRateReconciliationPriorYearIncomeTaxes),
-                                    list(IncomeTaxReconciliationChangeInDeferredTaxAssetsValuationAllowance, EffectiveIncomeTaxRateReconciliationChangeInDeferredTaxAssetsValuationAllowance),
-                                    list(EffectiveIncomeTaxRateReconciliationShareBasedCompensationExcessTaxBenefitAmount, EffectiveIncomeTaxRateReconciliationShareBasedCompensationExcessTaxBenefitPercent),
-                                    list(IncomeTaxReconciliationOtherAdjustments, EffectiveIncomeTaxRateReconciliationOtherAdjustments),
-                                    list(IncomeTaxReconciliationOtherReconcilingItems, EffectiveIncomeTaxRateReconciliationOtherReconcilingItemsPercent),
-                                    list(IncomeTaxExpenseBenefit, EffectiveIncomeTaxRateContinuingOperations))
-
-ASSERT US.0198.10650 satisfied
-
-$rule_id = (rule-name().split('.'))[rule-name().split('.').length];
-
-/**If provide a value for tax in a 10-K then should have an equivent percentage amount **/
-if set('10-K','10-KT').contains([covered @concept.local-name ='DocumentType']) and ([covered @concept.local-name ='DocumentPeriodEndDate'] >= date('2025-12-15')) 
-    for $concept in $EQUIVALENT_TAX_RATES
-        exists({@concept =  $concept[1]}#concept-value) and missing({@concept =  $concept[2]})
-else
-    skip
-
-message
-"The filer has reported a value for the concept {$concept[1]} with a value of {$concept-value}. This concept should have an equivalent percentage amount. Please provide the equivalent percentage amount for this concept of {$concept[2]}.  See the FASB implementation guide at https://xbrl.fasb.org/impguidance/IT_TIG/incometaxes.pdf for more information.
-
-The properties of this {$concept-value.concept} fact are:
-Period :{$concept-value.period}
-Dimensions : {$concept-value.dimensions.join(', ','=')}
-Unit : {$concept-value.unit}
-
-Rule Element Id:{$rule_id}
-Rule version: {$ruleVersion}"
-
-
-severity error
-
-effectiveDate $effective_dates[$rule_id]
-
-
-ASSERT US.0198.10651 satisfied
-
-$rule_id = (rule-name().split('.'))[rule-name().split('.').length];
-
-/**If provide a value for tax in a 10-K then should have an equivent percentage amount **/
-if set('10-K','10-KT').contains([covered @concept.local-name ='DocumentType']) and ([covered @concept.local-name ='DocumentPeriodEndDate'] >= date('2025-12-15')) 
-    for $concept in $EQUIVALENT_TAX_RATES
-        exists({@concept =  $concept[2]}#concept-value) and exists({@concept =  $concept[1]})
-else
-    skip
-
-message
-"The filer has reported a value for the concept {$concept[2]} with a value of {$concept-value}. This concept should have an equivalent monetary amount. Please provide the equivalent monetary amount for this concept of {$concept[2]}.  See the FASB implementation guide at https://xbrl.fasb.org/impguidance/IT_TIG/incometaxes.pdf for more information.
-
-The properties of this {$concept-value.concept} fact are:
-Period :{$concept-value.period}
-Dimensions : {$concept-value.dimensions.join(', ','=')}
-Unit : {$concept-value.unit}
-
-Rule Element Id:{$rule_id}
-Rule version: {$ruleVersion}"
-
-
-severity error
-
-effectiveDate $effective_dates[$rule_id]
-
-
-/** Check the calculation as well **/
-
-ASSERT US.0198.10652 satisfied
-
-$rule_id = (rule-name().split('.'))[rule-name().split('.').length];
-
-/**If provide a value for tax in a 10-K then should have an equivent percentage amount **/
-
-$TaxAmount = {@concept=IncomeTaxExpenseBenefit @unit=* where $fact != 0}
-$base_Income = $TaxAmount / {@concept=EffectiveIncomeTaxRateContinuingOperations @unit=* where $fact != 0}
-
-$base_Income_intervals = numerical_intervals($base_Income, $TaxAmount)
-
-if exists($base_Income)
-    for $concept in $EQUIVALENT_TAX_RATES
-        $num = {@concept =  $concept[1]  @unit=*}
-        $calc_value = $num / $base_Income
-        $numerator_Intervals = fact_intervals($num)
-        $denominator_Intervals = $base_Income_intervals
-        $intervalsList = division_of_intervals($numerator_Intervals, $denominator_Intervals)
-        $percentage-value = {@concept =  $concept[2]  @unit=*}
-        $percentage-message = if  $percentage-value.decimals != inf "" else "Consider changing the decimal values of the percentage from inf to a decimal value that reflects the rounding used or 2 decimal places."
-        $result_intervals = fact_intervals($percentage-value)
-        if $intervalsList.first <= $result_intervals.last and $intervalsList.last >= $result_intervals.first
-                    false
-                else
-                    if  ($calc_value - $percentage-value) > 0.01 or ($percentage-value - $calc_value) > 0.01
-                        true
-                    else
-                        false
-else
-    skip
-
-message
-"The filer has reported a value for the concept {$percentage-value.concept.name} with a value of {$percentage-value}. This value should be calculated by taking the value of {$num.concept.name} with a value of {$num} divided by the value of netincome of {$base_Income}. This equals {$calc_value}. Please provide the equivalent percentage amount for this concept of {$percentage-value}.  The value for net income should be calculated as the value of IncomeTaxExpenseBenefit divided by the value of EffectiveIncomeTaxRateContinuingOperations.
-{$percentage-message}
-
-The properties of this {$percentage-value.concept} fact are:
-Period :{$percentage-value.period}
-Decimals : {$percentage-value.decimals}
-Dimensions : {$percentage-value.dimensions.join(', ','=')}
-Unit : {$percentage-value.unit}
-
-Rule Element Id:{$rule_id}
-=======
 /**
 DQC Rules
  (c) Copyright 2017 - 2024, XBRL US Inc. All rights reserved.
@@ -351,5 +177,4 @@
 Unit : {$percentage-value.unit}
 
 Rule Element Id:{$rule_id}
->>>>>>> a79e5f19
 Rule version: {$ruleVersion}"