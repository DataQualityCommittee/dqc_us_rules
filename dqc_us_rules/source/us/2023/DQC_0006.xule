--- conflicted
+++ resolved
@@ -1,79 +1,3 @@
-<<<<<<< HEAD
-/**
-DQC Rules
- (c) Copyright 2017 - 2024, XBRL US Inc. All rights reserved.
- See https://xbrl.us/dqc-license for license information.
- See https://xbrl.us/dqc-patent for patent infringement notice.
-Taxonomy: US GAAP 2023
-**/
-
-
-rule-name-prefix DQC
-
-assert US.0006.14 satisfied
-
-$rule_id = (rule-name().split('.'))[rule-name().split('.').length];
-
-if exists({covered @concept.local-name ='DocumentFiscalPeriodFocus'})
-
-	$period_focus = first(set({covered @concept.local-name ='DocumentFiscalPeriodFocus'}));
-	$period_range = filter $FOCUS_RANGE_LOOKUP where $item[1] == $period_focus;
-	if $period_range.length == 1
-		$min_range = $period_range[1][2];
-		$max_range = $period_range[1][3];
-
-		exists({@ where ($fact.is-type(dtr-types:textBlockItemType) or $fact.concept.name in $DEI_DQC0006_ITEMS) and ($fact.period.days > $max_range or $fact.period.days < $min_range)}#fact1)
-		and not(list({covered @concept.local-name ='DocumentType'}).length > 1)
-		and not(exists({covered @concept.local-name ='DocumentType' where $fact.contains('T')}))
-		and not(exists({covered @concept.local-name ='DocumentType' where $fact in $REPORT_TYPE_EXCLUSIONS}))
-		and not(exists({covered @concept = qname($EXTENSION_NS,'TransitionReport')}))
-		and not({covered @concept.local-name = 'DocumentTransitionReport'})
-		and not $DOCUMENT_PERIOD_END_VALUE.length > 1
-	else
-		false
-else
-	false
-
-message
-"The number of days, {$fact1.period.days} in the date range reported for {$fact1.concept.label.text}, {$fact1.period} is not consistent with the Document Fiscal Period Focus with a value of {$period_focus}. This period focus expects text block items and dei elements to have at least a period duration between {$min_range} days and {$max_range} days.
-
-If this filing is for a Foreign Private Issuer and is a transitional report then create a boolean extension element called TransitionReport with a value of true. (This extension element is needed as the dei taxonomy does not include an element that indicates if the report is for a transitional period).
-
-If the company has a shorter operating period because the period of inception of the company is later than the start of the reporting period then the extension element called TransitionReport should also be used, to indicate that the Fiscal Period Focus is longer than the actual period of operations.
-
-The properties of this {$fact1.concept.name} fact are:
-Period :{$fact1.period}
-Dimensions : {$fact1.dimensions.join(', ','=')}
-Unit : {$fact1.unit}
-Rule version: {$ruleVersion}"
-
-rule-focus $fact1
-
-severity error
-
-effectiveDate $effective_dates[$rule_id]
-
-constant $DEI_DQC0006_ITEMS = list(qname($DEI_NAMESPACE,'AmendmentDescription'), 
-	qname($DEI_NAMESPACE,'AmendmentFlag'), 
-	qname($DEI_NAMESPACE,'CurrentFiscalYearEndDate'),
-	qname($DEI_NAMESPACE,'DocumentPeriodEndDate'), 
-	qname($DEI_NAMESPACE,'DocumentFiscalYearFocus'),
-	qname($DEI_NAMESPACE,'DocumentFiscalPeriodFocus'),
-	qname($DEI_NAMESPACE,'DocumentType'),
-	qname($DEI_NAMESPACE,'EntityRegistrantName'),
-	qname($DEI_NAMESPACE,'EntityCentralIndexKey'),
-	qname($DEI_NAMESPACE,'EntityFilerCategory'))
-	
-
-constant $FOCUS_RANGE_LOOKUP = list(
-	list('FY',340,390),
-	list('Q1',65,115),
-	list('Q3',245,295),
-	list('Q2',155,205),
-	list('Q4',340,390),
-	list('H1',155,205),
-	list('H2',340,390)
-=======
 /**
 DQC Rules
  (c) Copyright 2017 - 2024, XBRL US Inc. All rights reserved.
@@ -148,5 +72,4 @@
 	list('Q4',340,390),
 	list('H1',155,205),
 	list('H2',340,390)
->>>>>>> f3c7b7b9
 )