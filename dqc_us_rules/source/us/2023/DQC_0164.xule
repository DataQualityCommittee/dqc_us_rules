<<<<<<< HEAD
/**
DQC Rules
 (c) Copyright 2017 - 2024, XBRL US Inc. All rights reserved.
 See https://xbrl.us/dqc-license for license information.
 See https://xbrl.us/dqc-patent for patent infringement notice.
Taxonomy: US GAAP 2023

**/

RULE-NAME-PREFIX DQC


Assert US.0164.10086 satisfied
$ruleId = (rule-name().split('.'))[rule-name().split('.').length];

/** Balance SHeet location and others should not be in any statement cubes role **/

/**Sometimes companies have a section at the bottom of the income statement that gives an alternative representation of the allocation of expense
In these cases companies include the supplemental section showing where those amounts appear in the financials. This means that the location axis gets added
to the financial statement.  The excluded concepts set below lists those elements that can have the location axis on the financials. These facts will be excluded
from the execution of the rule. **/

$excluded_concepts = set(AllocatedShareBasedCompensationExpense)

for $cube in $STATEMENT_CUBES  // ANALYZE EACH OF THE STATEMENT CUBES
    $dimensionsSet = filter $cube.dimensions returns $item.concept.name //GET THE DIMENSIONS ON THE CUBE
    for $abstract in set(BalanceSheetLocationAxis, IncomeStatementLocationAxis, OtherComprehensiveIncomeLocationAxis) //LOOP THROUGH EACH LOCATION AXIS AND COMPARE TO THE CUBES DIMS
        if $dimensionsSet.contains($abstract) //IF THE CUBE DOES NOT HAVE A LOCATION AXIS EXIT THE RULE ELSE CONTINUE
            $facts_with_excluded_concept = list({covered @cube=$cube @$abstract = * where $fact.concept.name in $excluded_concepts}) //GET FACTS WITH ELEMENTS THAT ARE OK TO USE WITH AXIS
            $facts_with_bad_axis = list({covered @cube=$cube @$abstract = * where $fact.concept.name not in $excluded_concepts}) // GET FACTS THAT ARE NOT OK TO USE
            if $facts_with_bad_axis.length == 0 and $facts_with_excluded_concept.length == 0 //REPORT ERROR IF NO FACTS ARE PRESENT
                $concepts_with_facts = "";
                true
            else 
                $concepts_with_facts = "The following concepts were used with the axis" + $abstract.local-name + " : " + ((filter $facts_with_bad_axis returns $item.name.local-name).to-set).join(', ') + "."
                $facts_with_bad_axis.length > 0 //REPORT AN ERROR IF BAD FACTS ARE USED IN THE FILING.
        else
            false

message
"The filer has used the axis {$abstract} in the financial statement presentation cube {$cube.drs-role.description}. The axis {$abstract}  should not be used in a financial statement.
{$concepts_with_facts}
Rule Element Id:{$ruleId}
Rule version: {$ruleVersion}"

severity error

effectiveDate $effective_dates[$ruleId]


Assert US.0164.10087 satisfied
$ruleId = (rule-name().split('.'))[rule-name().split('.').length];

/** Balance SHeet location axis has bad elements **/

$HighLevelElements = set(Assets, Liabilities, AssetsCurrent, AssetsNoncurrent, LiabilitiesCurrent, LiabilitiesNoncurrent, LiabilitiesAndStockholdersEquity, StockholdersEquity, StockholdersEquityIncludingPortionAttributableToNoncontrollingInterest)

exists({@concept in $HighLevelElements @BalanceSheetLocationAxis = *}#fact2)
message
"A value of {$fact2} is reported for the concept {$fact2.concept.name} with the BalanceSheetLocationAxis. This concept is an aggregation concept and should not be disaggregated using the BalanceSheetLocationAxis and the member {$fact2.dimension(BalanceSheetLocationAxis)}. Use a more specific line item from the fact.

The properties of this {$fact2.concept.name} fact are:

Period :{$fact2.period}
Dimensions : {$fact2.dimensions.join(', ','=')}
Unit : {$fact2.unit}

Rule Element Id:{$ruleId}
Rule version: {$ruleVersion}"

severity error

effectiveDate $effective_dates[$ruleId]


Assert US.0164.10088 satisfied
$ruleId = (rule-name().split('.'))[rule-name().split('.').length];

/** Balance SHeet location axis has bad elements **/

$HighLevelElements = set(ProfitLoss, NetIncomeLoss, IncomeLossFromContinuingOperationsIncludingPortionAttributableToNoncontrollingInterest, IncomeLossFromContinuingOperationsBeforeIncomeTaxesExtraordinaryItemsNoncontrollingInterest, IncomeLossFromContinuingOperationsBeforeIncomeTaxesMinorityInterestAndIncomeLossFromEquityMethodInvestments, OperatingIncomeLoss, GrossProfit, OperatingExpenses, Revenues, CostOfRevenue, OperatingCostsAndExpenses, OtherOperatingIncomeExpenseNet, NonoperatingIncomeExpense, OtherNonoperatingIncomeExpense, IncomeTaxExpenseBenefit)

exists({@concept in $HighLevelElements @IncomeStatementLocationAxis = *}#fact2)
message
"A value of {$fact2} is reported for the concept {$fact2.concept.name} with the IncomeStatementLocationAxis. This concept is an aggregation concept and should not be disaggregated using the IncomeStatementLocationAxis and the member {$fact2.dimension(IncomeStatementLocationAxis)}. Use a more specific line item to report the fact value or remove the IncomeStatementLocationAxis.

The properties of this {$fact2.concept.name} fact are:

Period :{$fact2.period}
Dimensions : {$fact2.dimensions.join(', ','=')}
Unit : {$fact2.unit}

Rule Element Id:{$ruleId}
Rule version: {$ruleVersion}"

severity error

effectiveDate $effective_dates[$ruleId]

/**REMOVED RULES BASED ON FILER FEEDBACK Sometimes this is a valid case See Shelly Wavrin email**/

/**
Assert US.0164.10089 satisfied
$ruleId = (rule-name().split('.'))[rule-name().split('.').length];

$assetsElements = navigate parent-child descendants from FairValueAssetsMeasuredOnRecurringBasisUnobservableInputReconciliationLineItems returns target 


exists({@concept in $assetsElements @BalanceSheetLocationAxis = *}#fact2)
message
"A value of {$fact2} is reported for the concept {$fact2.concept.name} with the BalanceSheetLocationAxis. This concept should not be disaggregated using the BalanceSheetLocationAxis. Instead the FairValueByLiabilityAssetClassAxis should be used with the member  {$fact2.dimension(BalanceSheetLocationAxis)}. 

The properties of this {$fact2.concept.name} fact are:

Period :{$fact2.period}
Dimensions : {$fact2.dimensions.join(', ','=')}
Unit : {$fact2.unit}

Rule Element Id:{$ruleId}
Rule version: {$ruleVersion}"

severity error

effectiveDate $effective_dates[$ruleId]


Assert US.0164.10090 satisfied
$ruleId = (rule-name().split('.'))[rule-name().split('.').length];

$assetsElements = navigate parent-child descendants from FairValueLiabilitiesMeasuredOnRecurringBasisUnobservableInputReconciliationLineItems returns target 

exists({@concept in $assetsElements @BalanceSheetLocationAxis = *}#fact2)
message
"A value of {$fact2} is reported for the concept {$fact2.concept.name} with the BalanceSheetLocationAxis. This concept should not be disaggregated using the BalanceSheetLocationAxis. Instead the FairValueByLiabilityClassAxis should be used with the member  {$fact2.dimension(BalanceSheetLocationAxis)}. 

The properties of this {$fact2.concept.name} fact are:

Period :{$fact2.period}
Dimensions : {$fact2.dimensions.join(', ','=')}
Unit : {$fact2.unit}

Rule Element Id:{$ruleId}
Rule version: {$ruleVersion}"

severity error

effectiveDate $effective_dates[$ruleId]

**/
=======
/**
DQC Rules
 (c) Copyright 2017 - 2024, XBRL US Inc. All rights reserved.
 See https://xbrl.us/dqc-license for license information.
 See https://xbrl.us/dqc-patent for patent infringement notice.
Taxonomy: US GAAP 2023

**/

RULE-NAME-PREFIX DQC


Assert US.0164.10086 satisfied
$ruleId = (rule-name().split('.'))[rule-name().split('.').length];

/** Balance SHeet location and others should not be in any statement cubes role **/

/**Sometimes companies have a section at the bottom of the income statement that gives an alternative representation of the allocation of expense
In these cases companies include the supplemental section showing where those amounts appear in the financials. This means that the location axis gets added
to the financial statement.  The excluded concepts set below lists those elements that can have the location axis on the financials. These facts will be excluded
from the execution of the rule. **/

$excluded_concepts = set(AllocatedShareBasedCompensationExpense)

for $cube in $STATEMENT_CUBES  // ANALYZE EACH OF THE STATEMENT CUBES
    $dimensionsSet = filter $cube.dimensions returns $item.concept.name //GET THE DIMENSIONS ON THE CUBE
    for $abstract in set(BalanceSheetLocationAxis, IncomeStatementLocationAxis, OtherComprehensiveIncomeLocationAxis) //LOOP THROUGH EACH LOCATION AXIS AND COMPARE TO THE CUBES DIMS
        if $dimensionsSet.contains($abstract) //IF THE CUBE DOES NOT HAVE A LOCATION AXIS EXIT THE RULE ELSE CONTINUE
            $facts_with_excluded_concept = list({covered @cube=$cube @$abstract = * where $fact.concept.name in $excluded_concepts}) //GET FACTS WITH ELEMENTS THAT ARE OK TO USE WITH AXIS
            $facts_with_bad_axis = list({covered @cube=$cube @$abstract = * where $fact.concept.name not in $excluded_concepts}) // GET FACTS THAT ARE NOT OK TO USE
            if $facts_with_bad_axis.length == 0 and $facts_with_excluded_concept.length == 0 //REPORT ERROR IF NO FACTS ARE PRESENT
                $concepts_with_facts = "";
                true
            else 
                $concepts_with_facts = "The following concepts were used with the axis" + $abstract.local-name + " : " + ((filter $facts_with_bad_axis returns $item.name.local-name).to-set).join(', ') + "."
                $facts_with_bad_axis.length > 0 //REPORT AN ERROR IF BAD FACTS ARE USED IN THE FILING.
        else
            false

message
"The filer has used the axis {$abstract} in the financial statement presentation cube {$cube.drs-role.description}. The axis {$abstract}  should not be used in a financial statement.
{$concepts_with_facts}
Rule Element Id:{$ruleId}
Rule version: {$ruleVersion}"

severity error

effectiveDate $effective_dates[$ruleId]


Assert US.0164.10087 satisfied
$ruleId = (rule-name().split('.'))[rule-name().split('.').length];

/** Balance SHeet location axis has bad elements **/

$HighLevelElements = set(Assets, Liabilities, AssetsCurrent, AssetsNoncurrent, LiabilitiesCurrent, LiabilitiesNoncurrent, LiabilitiesAndStockholdersEquity, StockholdersEquity, StockholdersEquityIncludingPortionAttributableToNoncontrollingInterest)

exists({@concept in $HighLevelElements @BalanceSheetLocationAxis = *}#fact2)
message
"A value of {$fact2} is reported for the concept {$fact2.concept.name} with the BalanceSheetLocationAxis. This concept is an aggregation concept and should not be disaggregated using the BalanceSheetLocationAxis and the member {$fact2.dimension(BalanceSheetLocationAxis)}. Use a more specific line item from the fact.

The properties of this {$fact2.concept.name} fact are:

Period :{$fact2.period}
Dimensions : {$fact2.dimensions.join(', ','=')}
Unit : {$fact2.unit}

Rule Element Id:{$ruleId}
Rule version: {$ruleVersion}"

severity error

effectiveDate $effective_dates[$ruleId]


Assert US.0164.10088 satisfied
$ruleId = (rule-name().split('.'))[rule-name().split('.').length];

/** Income STatement location axis has bad elements **/

$HighLevelElements = set(ProfitLoss, NetIncomeLoss, IncomeLossFromContinuingOperationsIncludingPortionAttributableToNoncontrollingInterest, IncomeLossFromContinuingOperationsBeforeIncomeTaxesExtraordinaryItemsNoncontrollingInterest, IncomeLossFromContinuingOperationsBeforeIncomeTaxesMinorityInterestAndIncomeLossFromEquityMethodInvestments, OperatingIncomeLoss, GrossProfit, OperatingExpenses, Revenues, CostOfRevenue, OperatingCostsAndExpenses, OtherOperatingIncomeExpenseNet, NonoperatingIncomeExpense, OtherNonoperatingIncomeExpense, IncomeTaxExpenseBenefit)

exists({@concept in $HighLevelElements @IncomeStatementLocationAxis = *}#fact2)
message
"A value of {$fact2} is reported for the concept {$fact2.concept.name} with the IncomeStatementLocationAxis. This concept is an aggregation concept and should not be disaggregated using the IncomeStatementLocationAxis and the member {$fact2.dimension(IncomeStatementLocationAxis)}. Use a more specific line item to report the fact value or remove the IncomeStatementLocationAxis.

The properties of this {$fact2.concept.name} fact are:

Period :{$fact2.period}
Dimensions : {$fact2.dimensions.join(', ','=')}
Unit : {$fact2.unit}

Rule Element Id:{$ruleId}
Rule version: {$ruleVersion}"

severity error

effectiveDate $effective_dates[$ruleId]

/**REMOVED RULES BASED ON FILER FEEDBACK Sometimes this is a valid case See Shelly Wavrin email**/

/**
Assert US.0164.10089 satisfied
$ruleId = (rule-name().split('.'))[rule-name().split('.').length];

$assetsElements = navigate parent-child descendants from FairValueAssetsMeasuredOnRecurringBasisUnobservableInputReconciliationLineItems returns target 


exists({@concept in $assetsElements @BalanceSheetLocationAxis = *}#fact2)
message
"A value of {$fact2} is reported for the concept {$fact2.concept.name} with the BalanceSheetLocationAxis. This concept should not be disaggregated using the BalanceSheetLocationAxis. Instead the FairValueByLiabilityAssetClassAxis should be used with the member  {$fact2.dimension(BalanceSheetLocationAxis)}. 

The properties of this {$fact2.concept.name} fact are:

Period :{$fact2.period}
Dimensions : {$fact2.dimensions.join(', ','=')}
Unit : {$fact2.unit}

Rule Element Id:{$ruleId}
Rule version: {$ruleVersion}"

severity error

effectiveDate $effective_dates[$ruleId]


Assert US.0164.10090 satisfied
$ruleId = (rule-name().split('.'))[rule-name().split('.').length];

$assetsElements = navigate parent-child descendants from FairValueLiabilitiesMeasuredOnRecurringBasisUnobservableInputReconciliationLineItems returns target 

exists({@concept in $assetsElements @BalanceSheetLocationAxis = *}#fact2)
message
"A value of {$fact2} is reported for the concept {$fact2.concept.name} with the BalanceSheetLocationAxis. This concept should not be disaggregated using the BalanceSheetLocationAxis. Instead the FairValueByLiabilityClassAxis should be used with the member  {$fact2.dimension(BalanceSheetLocationAxis)}. 

The properties of this {$fact2.concept.name} fact are:

Period :{$fact2.period}
Dimensions : {$fact2.dimensions.join(', ','=')}
Unit : {$fact2.unit}

Rule Element Id:{$ruleId}
Rule version: {$ruleVersion}"

severity error

effectiveDate $effective_dates[$ruleId]

**/

>>>>>>> a7e0b8f5
<|MERGE_RESOLUTION|>--- conflicted
+++ resolved
@@ -1,154 +1,3 @@
-<<<<<<< HEAD
-/**
-DQC Rules
- (c) Copyright 2017 - 2024, XBRL US Inc. All rights reserved.
- See https://xbrl.us/dqc-license for license information.
- See https://xbrl.us/dqc-patent for patent infringement notice.
-Taxonomy: US GAAP 2023
-
-**/
-
-RULE-NAME-PREFIX DQC
-
-
-Assert US.0164.10086 satisfied
-$ruleId = (rule-name().split('.'))[rule-name().split('.').length];
-
-/** Balance SHeet location and others should not be in any statement cubes role **/
-
-/**Sometimes companies have a section at the bottom of the income statement that gives an alternative representation of the allocation of expense
-In these cases companies include the supplemental section showing where those amounts appear in the financials. This means that the location axis gets added
-to the financial statement.  The excluded concepts set below lists those elements that can have the location axis on the financials. These facts will be excluded
-from the execution of the rule. **/
-
-$excluded_concepts = set(AllocatedShareBasedCompensationExpense)
-
-for $cube in $STATEMENT_CUBES  // ANALYZE EACH OF THE STATEMENT CUBES
-    $dimensionsSet = filter $cube.dimensions returns $item.concept.name //GET THE DIMENSIONS ON THE CUBE
-    for $abstract in set(BalanceSheetLocationAxis, IncomeStatementLocationAxis, OtherComprehensiveIncomeLocationAxis) //LOOP THROUGH EACH LOCATION AXIS AND COMPARE TO THE CUBES DIMS
-        if $dimensionsSet.contains($abstract) //IF THE CUBE DOES NOT HAVE A LOCATION AXIS EXIT THE RULE ELSE CONTINUE
-            $facts_with_excluded_concept = list({covered @cube=$cube @$abstract = * where $fact.concept.name in $excluded_concepts}) //GET FACTS WITH ELEMENTS THAT ARE OK TO USE WITH AXIS
-            $facts_with_bad_axis = list({covered @cube=$cube @$abstract = * where $fact.concept.name not in $excluded_concepts}) // GET FACTS THAT ARE NOT OK TO USE
-            if $facts_with_bad_axis.length == 0 and $facts_with_excluded_concept.length == 0 //REPORT ERROR IF NO FACTS ARE PRESENT
-                $concepts_with_facts = "";
-                true
-            else 
-                $concepts_with_facts = "The following concepts were used with the axis" + $abstract.local-name + " : " + ((filter $facts_with_bad_axis returns $item.name.local-name).to-set).join(', ') + "."
-                $facts_with_bad_axis.length > 0 //REPORT AN ERROR IF BAD FACTS ARE USED IN THE FILING.
-        else
-            false
-
-message
-"The filer has used the axis {$abstract} in the financial statement presentation cube {$cube.drs-role.description}. The axis {$abstract}  should not be used in a financial statement.
-{$concepts_with_facts}
-Rule Element Id:{$ruleId}
-Rule version: {$ruleVersion}"
-
-severity error
-
-effectiveDate $effective_dates[$ruleId]
-
-
-Assert US.0164.10087 satisfied
-$ruleId = (rule-name().split('.'))[rule-name().split('.').length];
-
-/** Balance SHeet location axis has bad elements **/
-
-$HighLevelElements = set(Assets, Liabilities, AssetsCurrent, AssetsNoncurrent, LiabilitiesCurrent, LiabilitiesNoncurrent, LiabilitiesAndStockholdersEquity, StockholdersEquity, StockholdersEquityIncludingPortionAttributableToNoncontrollingInterest)
-
-exists({@concept in $HighLevelElements @BalanceSheetLocationAxis = *}#fact2)
-message
-"A value of {$fact2} is reported for the concept {$fact2.concept.name} with the BalanceSheetLocationAxis. This concept is an aggregation concept and should not be disaggregated using the BalanceSheetLocationAxis and the member {$fact2.dimension(BalanceSheetLocationAxis)}. Use a more specific line item from the fact.
-
-The properties of this {$fact2.concept.name} fact are:
-
-Period :{$fact2.period}
-Dimensions : {$fact2.dimensions.join(', ','=')}
-Unit : {$fact2.unit}
-
-Rule Element Id:{$ruleId}
-Rule version: {$ruleVersion}"
-
-severity error
-
-effectiveDate $effective_dates[$ruleId]
-
-
-Assert US.0164.10088 satisfied
-$ruleId = (rule-name().split('.'))[rule-name().split('.').length];
-
-/** Balance SHeet location axis has bad elements **/
-
-$HighLevelElements = set(ProfitLoss, NetIncomeLoss, IncomeLossFromContinuingOperationsIncludingPortionAttributableToNoncontrollingInterest, IncomeLossFromContinuingOperationsBeforeIncomeTaxesExtraordinaryItemsNoncontrollingInterest, IncomeLossFromContinuingOperationsBeforeIncomeTaxesMinorityInterestAndIncomeLossFromEquityMethodInvestments, OperatingIncomeLoss, GrossProfit, OperatingExpenses, Revenues, CostOfRevenue, OperatingCostsAndExpenses, OtherOperatingIncomeExpenseNet, NonoperatingIncomeExpense, OtherNonoperatingIncomeExpense, IncomeTaxExpenseBenefit)
-
-exists({@concept in $HighLevelElements @IncomeStatementLocationAxis = *}#fact2)
-message
-"A value of {$fact2} is reported for the concept {$fact2.concept.name} with the IncomeStatementLocationAxis. This concept is an aggregation concept and should not be disaggregated using the IncomeStatementLocationAxis and the member {$fact2.dimension(IncomeStatementLocationAxis)}. Use a more specific line item to report the fact value or remove the IncomeStatementLocationAxis.
-
-The properties of this {$fact2.concept.name} fact are:
-
-Period :{$fact2.period}
-Dimensions : {$fact2.dimensions.join(', ','=')}
-Unit : {$fact2.unit}
-
-Rule Element Id:{$ruleId}
-Rule version: {$ruleVersion}"
-
-severity error
-
-effectiveDate $effective_dates[$ruleId]
-
-/**REMOVED RULES BASED ON FILER FEEDBACK Sometimes this is a valid case See Shelly Wavrin email**/
-
-/**
-Assert US.0164.10089 satisfied
-$ruleId = (rule-name().split('.'))[rule-name().split('.').length];
-
-$assetsElements = navigate parent-child descendants from FairValueAssetsMeasuredOnRecurringBasisUnobservableInputReconciliationLineItems returns target 
-
-
-exists({@concept in $assetsElements @BalanceSheetLocationAxis = *}#fact2)
-message
-"A value of {$fact2} is reported for the concept {$fact2.concept.name} with the BalanceSheetLocationAxis. This concept should not be disaggregated using the BalanceSheetLocationAxis. Instead the FairValueByLiabilityAssetClassAxis should be used with the member  {$fact2.dimension(BalanceSheetLocationAxis)}. 
-
-The properties of this {$fact2.concept.name} fact are:
-
-Period :{$fact2.period}
-Dimensions : {$fact2.dimensions.join(', ','=')}
-Unit : {$fact2.unit}
-
-Rule Element Id:{$ruleId}
-Rule version: {$ruleVersion}"
-
-severity error
-
-effectiveDate $effective_dates[$ruleId]
-
-
-Assert US.0164.10090 satisfied
-$ruleId = (rule-name().split('.'))[rule-name().split('.').length];
-
-$assetsElements = navigate parent-child descendants from FairValueLiabilitiesMeasuredOnRecurringBasisUnobservableInputReconciliationLineItems returns target 
-
-exists({@concept in $assetsElements @BalanceSheetLocationAxis = *}#fact2)
-message
-"A value of {$fact2} is reported for the concept {$fact2.concept.name} with the BalanceSheetLocationAxis. This concept should not be disaggregated using the BalanceSheetLocationAxis. Instead the FairValueByLiabilityClassAxis should be used with the member  {$fact2.dimension(BalanceSheetLocationAxis)}. 
-
-The properties of this {$fact2.concept.name} fact are:
-
-Period :{$fact2.period}
-Dimensions : {$fact2.dimensions.join(', ','=')}
-Unit : {$fact2.unit}
-
-Rule Element Id:{$ruleId}
-Rule version: {$ruleVersion}"
-
-severity error
-
-effectiveDate $effective_dates[$ruleId]
-
-**/
-=======
 /**
 DQC Rules
  (c) Copyright 2017 - 2024, XBRL US Inc. All rights reserved.
@@ -298,5 +147,3 @@
 effectiveDate $effective_dates[$ruleId]
 
 **/
-
->>>>>>> a7e0b8f5
