/**
DQC Rules
 (c) Copyright 2017 - 2025, XBRL US Inc. All rights reserved.
 See https://xbrl.us/dqc-license for license information.
 See https://xbrl.us/dqc-patent for patent infringement notice.
Taxonomy: US GAAP ALL

**/

RULE-NAME-PREFIX DQC

assert US.0204.10704 satisfied

$rule_id = (rule-name().split('.'))[rule-name().split('.').length];

/** DQCRT RULE **/
if not applicable_form(rule-name())
	skip
else

$fact1 = {@concept in ($INTANGIBLE_MONETARY_ITEMS + $INTANGIBLE_DURATION_ITEMS) @PropertyPlantAndEquipmentByTypeAxis = *};

exists($fact1) 

message
"The concept  {$fact1.name} with a value of {$fact1} has been used with the axis PropertyPlantAndEquipmentByTypeAxis and the member {$fact1.dimension(PropertyPlantAndEquipmentByTypeAxis)}. The concept  {$fact1.name}  should be used with the FiniteLivedIntangibleAssetsByMajorClassAxis or the IndefiniteLivedIntangibleAssetsByMajorClassAxis. Alternatively a different concept should be used to represent a line item associated with PPE.

Concept : {$fact1.name}
Value : {$fact1}
Period : {$fact1.period}
Dimensions : {$fact1.dimensions.join(', ','=')}

Rule Element Id:{$rule_id}
Rule version: {$ruleVersion}"

severity error  

<<<<<<< HEAD

=======
>>>>>>> 972f3585
effectiveDate $effective_dates[$rule_id]


assert US.0204.10705 satisfied

$rule_id = (rule-name().split('.'))[rule-name().split('.').length];

/** DQCRT RULE **/
if not applicable_form(rule-name())
	skip
else

$fact1 = {@FiniteLivedIntangibleAssetsByMajorClassAxis in ($PPE_MEMBERS - set(SoftwareDevelopmentMember,SoftwareAndSoftwareDevelopmentCostsMember)) where $fact  != 0};

exists($fact1) 

message
"The concept  {$fact1.name} with a value of {$fact1} has been used with the axis FiniteLivedIntangibleAssetsByMajorClassAxis and the member {$fact1.dimension(FiniteLivedIntangibleAssetsByMajorClassAxis)}. The member  {$fact1.dimension(FiniteLivedIntangibleAssetsByMajorClassAxis)} should not be used with the FiniteLivedIntangibleAssetsByMajorClassAxis hs it is expected to represent a tangible asset. Please change the member to represent an intangible asset or change the axis to represent a tangible asset. i.e. PropertyPlantAndEquipmentByTypeAxis.

Concept : {$fact1.name}
Value : {$fact1}
Period : {$fact1.period}
Dimensions : {$fact1.dimensions.join(', ','=')}

Rule Element Id:{$rule_id}
Rule version: {$ruleVersion}"

severity error  

<<<<<<< HEAD

=======
>>>>>>> 972f3585
effectiveDate $effective_dates[$rule_id]


assert US.0204.10706 satisfied

$rule_id = (rule-name().split('.'))[rule-name().split('.').length];

/** DQCRT RULE **/
if not applicable_form(rule-name())
	skip
else

$fact3= {@PropertyPlantAndEquipmentByTypeAxis in ($INTANGIBLE_FINITE_ASSETS_MEMBERS + $INTANGIBLE_INDEFINITE_ASSETS_MEMBERS) };

exists($fact3) 

message
"The concept  {$fact3.name} with a value of {$fact3} has been used with the axis PropertyPlantAndEquipmentByTypeAxis and the member {$fact3.dimension(PropertyPlantAndEquipmentByTypeAxis)}. The member  {$fact3.dimension(PropertyPlantAndEquipmentByTypeAxis)} should not be used with the PropertyPlantAndEquipmentByTypeAxis as it is expected to represent an intangible asset. Please change the member to represent an tangible asset or change the axis to represent an intangible asset. i.e. FiniteLivedIntangibleAssetsByMajorClassAxis or IndefiniteLivedIntangibleAssetsByMajorClassAxis.

Concept : {$fact3.name}
Value : {$fact3}
Period : {$fact3.period}
Dimensions : {$fact3.dimensions.join(', ','=')}

Rule Element Id:{$rule_id}
Rule version: {$ruleVersion}"

severity error  

<<<<<<< HEAD

=======
>>>>>>> 972f3585
effectiveDate $effective_dates[$rule_id]


assert US.0204.10707 satisfied

$rule_id = (rule-name().split('.'))[rule-name().split('.').length];

/** DQCRT RULE **/
if not applicable_form(rule-name())
	skip
else

$fact4= {@concept = CapitalizedComputerSoftwareGross @PropertyPlantAndEquipmentByTypeAxis = * };

exists($fact4) 

message
"The concept  {$fact4.name} with a value of {$fact4} has been used with the axis PropertyPlantAndEquipmentByTypeAxis and the member {$fact4.dimension(PropertyPlantAndEquipmentByTypeAxis)}. The concept CapitalizedComputerSoftwareGross should not be disaggregated using this axis as the software in the type of PPE. Replace the concept with the concept PropertyPLantAndEquipmentGross.

Concept : {$fact4.name}
Value : {$fact4}
Period : {$fact4.period}
Dimensions : {$fact4.dimensions.join(', ','=')}

Rule Element Id:{$rule_id}
Rule version: {$ruleVersion}"

severity error  

<<<<<<< HEAD

=======
>>>>>>> 972f3585
effectiveDate $effective_dates[$rule_id]<|MERGE_RESOLUTION|>--- conflicted
+++ resolved
@@ -35,10 +35,6 @@
 
 severity error  
 
-<<<<<<< HEAD
-
-=======
->>>>>>> 972f3585
 effectiveDate $effective_dates[$rule_id]
 
 
@@ -68,10 +64,6 @@
 
 severity error  
 
-<<<<<<< HEAD
-
-=======
->>>>>>> 972f3585
 effectiveDate $effective_dates[$rule_id]
 
 
@@ -101,10 +93,6 @@
 
 severity error  
 
-<<<<<<< HEAD
-
-=======
->>>>>>> 972f3585
 effectiveDate $effective_dates[$rule_id]
 
 
@@ -134,8 +122,4 @@
 
 severity error  
 
-<<<<<<< HEAD
-
-=======
->>>>>>> 972f3585
 effectiveDate $effective_dates[$rule_id]