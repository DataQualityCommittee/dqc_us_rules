--- conflicted
+++ resolved
@@ -1,71 +1,6 @@
-<<<<<<< HEAD
 /**
 DQC Rules
  (c) Copyright 2017 - 2025, XBRL US Inc. All rights reserved.
- See https://xbrl.us/dqc-license for license information.
- See https://xbrl.us/dqc-patent for patent infringement notice.
-Taxonomy: US GAAP ALL
-
-**/
-
-RULE-NAME-PREFIX DQC
-
-
-/** RULES TO CHECK THAT INVESTMENT SCHEDULES ARE COMPLETED CORRECTLY**/
-
-ASSERT US.0199.10653 satisfied
-
-$rule_id = (rule-name().split('.'))[rule-name().split('.').length];
-
-$spread = [@concept = InvestmentBasisSpreadVariableRate @@InvestmentIdentifierAxis = * @unit=*]
-
-$ratebasis = [@concept = InvestmentVariableInterestRateTypeExtensibleEnumeration @@InvestmentIdentifierAxis = * @unit=*]
-
-exists($spread) and not exists($ratebasis)
-    
-message
-"The filer has reported a value for the concept {$spread.concept.name} with a value of {$spread}. This concept is used to report the spread of a variable rate investment. The filer has not reported the rate basis for this investment. Please ensure that the rate basis is reported for this investment.
-
-The properties of this {$spread.concept} fact are:
-Period :{$spread.period}
-Dimensions : {$spread.dimensions.join(', ','=')}
-Unit : {$spread.unit}
-
-Rule Element Id:{$rule_id}
-Rule version: {$ruleVersion}"
-
-severity error
-
-effectiveDate $effective_dates[$rule_id]
-
-ASSERT US.0199.10654 satisfied
-
-$rule_id = (rule-name().split('.'))[rule-name().split('.').length];
-
-$maturity = [@concept in InvestmentMaturityDate @@InvestmentIdentifierAxis = * @unit=*]
-
-$rate = [@concept in list(InvestmentBasisSpreadVariableRate, InvestmentInterestRate, InvestmentInterestRatePaidInKind, InvestmentInterestRatePaidInCash)  @@InvestmentIdentifierAxis = * @unit=*]
-
-exists($rate) and not exists($maturity)
-    
-message
-"The filer has reported a value for the concept {$rate.concept.name} with a value of {$rate}. This concept is used to report the interest rate of a debt investment. For debt investments the filer should also report the maturity date of the investment. Please ensure that the InvestmentMaturityDate concept is also reported for this investment.
-
-The properties of this {$rate.concept} fact are:
-Period :{$rate.period}
-Dimensions : {$rate.dimensions.join(', ','=')}
-Unit : {$rate.unit}
-
-Rule Element Id:{$rule_id}
-Rule version: {$ruleVersion}"
-
-severity error
-
-effectiveDate $effective_dates[$rule_id]
-=======
-/**
-DQC Rules
- (c) Copyright 2017 - 2024, XBRL US Inc. All rights reserved.
  See https://xbrl.us/dqc-license for license information.
  See https://xbrl.us/dqc-patent for patent infringement notice.
 Taxonomy: US GAAP ALL
@@ -125,5 +60,4 @@
 
 severity error
 
-effectiveDate $effective_dates[$rule_id]
->>>>>>> 25d154f8
+effectiveDate $effective_dates[$rule_id]