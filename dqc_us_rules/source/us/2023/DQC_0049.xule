--- conflicted
+++ resolved
@@ -1,56 +1,3 @@
-<<<<<<< HEAD
-/**
-
-DQC Rules
- (c) Copyright 2017 - 2024, XBRL US Inc. All rights reserved.
- See https://xbrl.us/dqc-license for license information.
- See https://xbrl.us/dqc-patent for patent infringement notice.
-Taxonomy: US GAAP 2023
-Release Version 18
-**/
-
-rule-name-prefix DQC
-
-assert US.0049.7483 satisfied
-
-$rule_id = (rule-name().split('.'))[rule-name().split('.').length];
-$must_be_present_concepts = set('CashAndCashEquivalentsPeriodIncreaseDecrease','CashPeriodIncreaseDecrease','CashAndCashEquivalentsPeriodIncreaseDecreaseExcludingExchangeRateEffect','CashCashEquivalentsRestrictedCashandRestrictedCashEquivalentsPeriodIncreaseDecreaseIncludingExchangeRateEffect','CashCashEquivalentsRestrictedCashandRestrictedCashEquivalentsPeriodIncreaseDecreaseExcludingExchangeRateEffect')
-
-$nonallowed_root_elements = filter (navigate summation-item descendants from CashCashEquivalentsRestrictedCashAndRestrictedCashEquivalentsPeriodIncreaseDecreaseExcludingExchangeRateEffect
- taxonomy $US-GAAP returns set (target-name)) returns $item.local-name
-
-$networkPresRole = filter $PRES_NETWORKS where ($item.concept-names.contains(StatementOfCashFlowsAbstract) and $item.role.uri.lower-case.contains('cashflow')) and  $item.role.description.contains('- Statement ') and not $item.role.uri.lower-case.contains('parenthetical') returns $item.role;
-
-		
-/* This uses  navigation. It finds the root relationships and returns the networks. Since it  returns a set, the dups will be eliminated. */
-
-for ($calcNetwork in 
-	filter taxonomy().networks(summation-item) where $item.role in $networkPresRole)
-	$roots = set(
-		for $root in $calcNetwork.roots 
-			if ($root.name.namespace-uri != $EXTENSION_NS and $root.name != NoncashOrPartNoncashAcquisitionNetNonmonetaryAssetsAcquiredLiabilitiesAssumed1)
-				$root.name.local-name
-			else
-				none)
-				
-	$root_string	= $roots.join(', ');
-
-	($roots intersect $must_be_present_concepts).length > 0 and
-	($roots intersect $nonallowed_root_elements).length > 0 
-
-
-		
-message
-"The following elements {$root_string} are parent (root) elements defined in the calculation relationship for the cash flow statement using the group {$calcNetwork.role.uri}. The cash flow statement should only have one calculation parent for durational concepts representing the increase or decrease in cash during the period. If the company has adopted ASU-2016-18 then the root element used to represent the aggregate change in cash should be the element CashCashEquivalentsRestrictedCashAndRestrictedCashEquivalentsPeriodIncreaseDecreaseIncludingExchangeRateEffect.  If the company specifically excludes the exchange rate effect from the total then the element CashCashEquivalentsRestrictedCashAndRestrictedCashEquivalentsPeriodIncreaseDecreaseExcludingExchangeRateEffect should be used.
-
-Rule Element Id:{$rule_id}
-Rule version: {$ruleVersion}"
-
-
-severity error
-
-effectiveDate $effective_dates[$rule_id]
-=======
 /**
 
 DQC Rules
@@ -98,5 +45,4 @@
 
 severity error
 
-effectiveDate $effective_dates[$rule_id]
->>>>>>> ae3fbf14
+effectiveDate $effective_dates[$rule_id]