/**
DQC Rules
 (c) Copyright 2017 - 2023, XBRL US Inc. All rights reserved.
 See https://xbrl.us/dqc-license for license information.
 See https://xbrl.us/dqc-patent for patent infringement notice.
Taxonomy: US GAAP 2023

**/

RULE-NAME-PREFIX DQC
/**
Check that buy or sell shares as insiders with none for the period tag boolean flags as false. **/

ASSERT US.0170.10103 SATISFIED
$ruleId = (rule-name().split('.'))[rule-name().split('.').length];

<<<<<<< HEAD
if set('10-K','10-KT','10-Q').contains([covered @concept.local-name ='DocumentType']) and ([covered @concept.local-name ='DocumentPeriodEndDate'] >= date('2023-12-31'))
=======
if set('10-K','10-KT').contains([covered @concept.local-name ='DocumentType']) and ([covered @concept.local-name ='DocumentPeriodEndDate'] >= date('2023-12-31'))
>>>>>>> 8c5b4113
    $ecdFlags = list(ecd:Rule10b51ArrAdoptedFlag,
    ecd:NonRule10b51ArrAdoptedFlag,
    ecd:Rule10b51ArrTrmntdFlag,
    ecd:NonRule10b51ArrTrmntdFlag)

    if list({covered @concept in $ecdFlags where $fact == true}).length == 0 
        if list({covered @concept in $ecdFlags where $fact == false}).length != 4
            true
        else    
            false
    else
        false
else
    skip

message
"The filing does not inlude a value of true for one of the folllowing elements {$ecdFlags.join(', ')} or a value of false for all 4 elements. This is a required disclosure after 12/21/2023. Please report the boolean flag value of true for one of these elements or false for all of them..

Rule Element Id:{$ruleId}
Rule version: {$ruleVersion}"

SEVERITY error

effectiveDate $effective_dates[$ruleId]


ASSERT US.0170.10129 SATISFIED
$ruleId = (rule-name().split('.'))[rule-name().split('.').length];

if set('10-K','10-KT','10-Q','20-F').contains([covered @concept.local-name ='DocumentType']) and ([covered @concept.local-name ='DocumentPeriodEndDate'] >= date('2023-12-31'))

    if exists({ @concept.local-name = 'TrdArrTerminationDate'})
        if  exists({@concept = ecd:Rule10b51ArrTrmntdFlag == true}) or exists({@concept = ecd:NonRule10b51ArrTrmntdFlag == true})
            false
        else 
            $message = 'The filing has used the element TrdArrTerminationDate. This element should only be used when either the elements Rule10b51ArrTrmntdFlag or NonRule10b51ArrTrmntdFlag are set to true. Please update the filing to include a value for one of the pre-mentioned flags.';
            true
    else
         if  exists({@concept = ecd:Rule10b51ArrTrmntdFlag == true}) or exists({@concept = ecd:NonRule10b51ArrTrmntdFlag == true})
         $message = 'The filing has not used the element TrdArrTerminationDate. But has reported a value of true for one of the elements Rule10b51ArrTrmntdFlag or NonRule10b51ArrTrmntdFlag. Please update the filing to include a value for TrdArrTerminationDate'
            true
        else 
            false
    
else
    skip

message
"The filing has either used the element TrdArrTerminationDate without a corresponding flag for  either the elements Rule10b51ArrTrmntdFlag or NonRule10b51ArrTrmntdFlag are set to true.

Rule Element Id:{$ruleId}
Rule version: {$ruleVersion}"

SEVERITY error

effectiveDate $effective_dates[$ruleId]

ASSERT US.0170.10131 SATISFIED
$ruleId = (rule-name().split('.'))[rule-name().split('.').length];

if set('10-K','10-KT','10-Q','20-F').contains([covered @concept.local-name ='DocumentType']) and ([covered @concept.local-name ='DocumentPeriodEndDate'] >= date('2023-12-31'))

    if exists({ @concept.local-name = 'TrdArrAdoptionDate'})
        if  exists({@concept = ecd:Rule10b51ArrAdoptedFlag == true}) or exists({@concept = ecd:NonRule10b51ArrAdoptedFlag == true})
            false
        else 
            $message = 'The filing has used the element TrdArrAdoptionDate. This element should only be used when either the elements Rule10b51ArrAdoptedFlag or NonRule10b51ArrAdoptedFlag are set to true. Please update the filing to include a value for one of the pre-mentioned flags.';
            true
    else
         if  exists({@concept = ecd:Rule10b51ArrAdoptedFlag == true}) or exists({@concept = ecd:NonRule10b51ArrAdoptedFlag == true})
            $message = 'The filing has not used the element TrdArrAdoptionDate. But has reported a value of true for one of the elements Rule10b51ArrAdoptedFlag or NonRule10b51ArrAdoptedFlag. Please update the filing to include a value for TrdArrAdoptionDate';
            true
        else 
            false
    
else
    skip

message
"{$message}

Rule Element Id:{$ruleId}
Rule version: {$ruleVersion}"

SEVERITY error

effectiveDate $effective_dates[$ruleId]<|MERGE_RESOLUTION|>--- conflicted
+++ resolved
@@ -1,6 +1,6 @@
 /**
 DQC Rules
- (c) Copyright 2017 - 2023, XBRL US Inc. All rights reserved.
+ (c) Copyright 2017 - 2024 XBRL US Inc. All rights reserved.
  See https://xbrl.us/dqc-license for license information.
  See https://xbrl.us/dqc-patent for patent infringement notice.
 Taxonomy: US GAAP 2023
@@ -14,11 +14,7 @@
 ASSERT US.0170.10103 SATISFIED
 $ruleId = (rule-name().split('.'))[rule-name().split('.').length];
 
-<<<<<<< HEAD
-if set('10-K','10-KT','10-Q').contains([covered @concept.local-name ='DocumentType']) and ([covered @concept.local-name ='DocumentPeriodEndDate'] >= date('2023-12-31'))
-=======
 if set('10-K','10-KT').contains([covered @concept.local-name ='DocumentType']) and ([covered @concept.local-name ='DocumentPeriodEndDate'] >= date('2023-12-31'))
->>>>>>> 8c5b4113
     $ecdFlags = list(ecd:Rule10b51ArrAdoptedFlag,
     ecd:NonRule10b51ArrAdoptedFlag,
     ecd:Rule10b51ArrTrmntdFlag,
