/**
DQC Rules
 (c) Copyright 2017 - 2025, XBRL US Inc. All rights reserved.
 See https://xbrl.us/dqc-license for license information.
 See https://xbrl.us/dqc-patent for patent infringement notice.
Taxonomy: US GAAP 2023
**/


rule-name-prefix DQC

assert US.0041.73 satisfied

$rule_id = (rule-name().split('.'))[rule-name().split('.').length];

/** Get the dimension defaults used in  the filing **/

$filing_defaults = navigate dimension-default descendants returns  set (source-name, target-name) ;

/** Get relationships in filing not in taxonomy **/

$default_in_filing_not_in_taxonomy = $filing_defaults - $TAXONOMY_DEFAULTS;

$filing_details_defaults = navigate dimension-default descendants include start returns  (source-name, target-name, source, role) as dictionary;

for ($x in $default_in_filing_not_in_taxonomy)
	$default_details_list = filter $filing_details_defaults where $item['source-name'] == $x[1];
	$default_details = $default_details_list[1]
<<<<<<< HEAD
	if (not is_extension($default_details['source'],$ALL_BASE_TAXONOMIES))
		$dim_name = $default_details['source-name'];
		$dim_role = $default_details['role'].description;
=======
	if (not is_extension($default_details['source'],$ALL_BASE_TAXONOMIES_ELTS))
		$dim_name = $default_details['source-name'];
		$dim_role = $default_details['role'].description;
/* HF replacement, please check
>>>>>>> 7c43c68f
		$dim_base_names = navigate dimension-default descendants from $default_details['source-name'] taxonomy $US-GAAP returns (target-name);
		if ($dim_base_names.length == 0) 
			false
		else 
			$dim_base_name = $dim_base_names[1];
<<<<<<< HEAD
			$mem_name = $default_details['target-name'];
=======
*/
	        $dim_base_name = $x[2]
		$mem_name = $default_details['target-name'];
		if ($dim_base_name == $mem_name) 
			false
		else 
>>>>>>> 7c43c68f
			true
	else
		false

message
"The dimension default defined for the axis in the US GAAP Taxonomy should not be changed in a company extension taxonomy. The default for the {$dim_name} in the base taxonomy is {$dim_base_name}, but the default has been replaced with {$mem_name} in the extension taxonomy role {$dim_role}.  This issue is addressed in Question E.16 (Updated 02/05/2013) (formerly Question 38) of the SEC Staff Interpretations and FAQs Related to Interactive Data Disclosure.
Rule version: {$ruleVersion}"

severity error

effectiveDate $effective_dates[$rule_id]

<|MERGE_RESOLUTION|>--- conflicted
+++ resolved
@@ -26,31 +26,21 @@
 for ($x in $default_in_filing_not_in_taxonomy)
 	$default_details_list = filter $filing_details_defaults where $item['source-name'] == $x[1];
 	$default_details = $default_details_list[1]
-<<<<<<< HEAD
-	if (not is_extension($default_details['source'],$ALL_BASE_TAXONOMIES))
-		$dim_name = $default_details['source-name'];
-		$dim_role = $default_details['role'].description;
-=======
 	if (not is_extension($default_details['source'],$ALL_BASE_TAXONOMIES_ELTS))
 		$dim_name = $default_details['source-name'];
 		$dim_role = $default_details['role'].description;
 /* HF replacement, please check
->>>>>>> 7c43c68f
 		$dim_base_names = navigate dimension-default descendants from $default_details['source-name'] taxonomy $US-GAAP returns (target-name);
 		if ($dim_base_names.length == 0) 
 			false
 		else 
 			$dim_base_name = $dim_base_names[1];
-<<<<<<< HEAD
-			$mem_name = $default_details['target-name'];
-=======
 */
 	        $dim_base_name = $x[2]
 		$mem_name = $default_details['target-name'];
 		if ($dim_base_name == $mem_name) 
 			false
 		else 
->>>>>>> 7c43c68f
 			true
 	else
 		false
