--- conflicted
+++ resolved
@@ -1,16 +1,9 @@
 /**
 DQC Rules
-<<<<<<< HEAD
- (c) Copyright 2017 - 2024, XBRL US Inc. All rights reserved.
- See https://xbrl.us/dqc-license for license information.
- See https://xbrl.us/dqc-patent for patent infringement notice.
-Taxonomy: US GAAP 2023
-=======
  (c) Copyright 2017 - 2025, XBRL US Inc. All rights reserved.
  See https://xbrl.us/dqc-license for license information.
  See https://xbrl.us/dqc-patent for patent infringement notice.
 Taxonomy: US GAAP 2024
->>>>>>> c2487234
 **/
 
 
@@ -63,11 +56,7 @@
 				 or ($FS_concept in ($DERIVATIVE_LIABILITIES_FS_LINE_ITEMS + set(DerivativeLiabilities)) and ($fsConceptsQname intersect ($DERIVATIVE_LIABILITIES_FS_LINE_ITEMS + set(DerivativeLiabilities))).length > 0)
 				 or (list({covered @concept.local-name = $NotDisclosedAsImmaterial}).length > 0)
                     
-<<<<<<< HEAD
-				/** If the concept is in the FSor its equivalent is then stop the rule **/
-=======
 				/** If the concept is in the FS or its equivalent is then stop the rule **/
->>>>>>> c2487234
 				false
 			else
 
@@ -85,6 +74,7 @@
 					/** But exclude some member items not to check **/
 					$FairValueBreakdownItemsNotChecked = list(FairValueInputsLevel2Member, FairValueInputsLevel1Member, FairValueMeasuredAtNetAssetValuePerShareMember, FairValueInputsLevel12And3Member, srt:ScenarioForecastMember)
 
+					$FS_Concept_Item = list({nonils covered @concept = $FS_concept @FairValueByAssetClassAxis != * @FairValueByLiabilityClassAxis != * @FinancialInstrumentAxis != * @RetirementPlanNameAxis != * @RetirementPlanTypeAxis != * @RetirementPlanSponsorLocationAxis !=* @DerivativeInstrumentRiskAxis != * @DerivativeInstrumentsGainLossByHedgingRelationshipAxis != * @EnvironmentalRemediationSiteAxis != * @HedgingDesignationAxis != * where $fact != 0 and ($fact.dimensions-explicit.values.name not in $FairValueBreakdownItemsNotChecked)}).sort;
 					$FS_Concept_Item = list({nonils covered @concept = $FS_concept @FairValueByAssetClassAxis != * @FairValueByLiabilityClassAxis != * @FinancialInstrumentAxis != * @RetirementPlanNameAxis != * @RetirementPlanTypeAxis != * @RetirementPlanSponsorLocationAxis !=* @DerivativeInstrumentRiskAxis != * @DerivativeInstrumentsGainLossByHedgingRelationshipAxis != * @EnvironmentalRemediationSiteAxis != * @HedgingDesignationAxis != * where $fact != 0 and ($fact.dimensions-explicit.values.name not in $FairValueBreakdownItemsNotChecked)}).sort;
 					
 					if $FS_Concept_Item.length > 0
@@ -280,9 +270,4 @@
 SEVERITY error
 effectiveDate $effective_dates[$ruleId]
 
-<<<<<<< HEAD
-rule-focus $FS_Concept_Item1 
-
-=======
 rule-focus $FS_Concept_Item1
->>>>>>> c2487234
