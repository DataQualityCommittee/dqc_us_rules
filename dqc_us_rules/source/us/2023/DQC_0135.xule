/**
DQC Rules
 (c) Copyright 2017 - 2025, XBRL US Inc. All rights reserved.
 See https://xbrl.us/dqc-license for license information.
 See https://xbrl.us/dqc-patent for patent infringement notice.
Taxonomy: US GAAP 2024
**/


rule-name-prefix DQC

constant $EXT_ENUM_DICT = $EXT_ENUM.agg-to-dict(1) 

assert US.0135.9835 satisfied

$ruleId = (rule-name().split('.'))[rule-name().split('.').length];
$decimal_tolerance_factor = 20

/** Is this report a 10-K **/
if set('10-K','10-KT','10-K/A','20-F').contains([covered @concept.local-name ='DocumentType'])
	
	/** Identify all presentation networks in the company extension **/
	$fsNetworks = filter $PRES_NETWORKS where $item.role.description.contains('- Statement ');

	/** eliminate reports with no presentations such as an 8-K with no financial data**/
	if $fsNetworks.length == 0
			skip
	else

		/** Get all concepts in FS Networks **/
		$fsConcepts = sum(set(for ($network in $fsNetworks)
									$network.concepts));

		/** Get the QName of FS elements that are monetary **/
		$fsConceptsQname_pre_all = filter $fsConcepts where $item.is-monetary returns $item.name;

		/** Get calculation descendants of $fsConceptsQname as this indicates they have a reconciliation of the items in the financials**/

		$fsConceptsQname = navigate summation-item descendants include start from $fsConceptsQname_pre_all returns set (target-name)

		/** Get the list of items to check **/
		for $ext_pairs in $EXT_ENUM
			$FS_concept = $ext_pairs[1]
			$related_ext_enum = $ext_pairs[2]
			$NotDisclosedAsImmaterial = $related_ext_enum.local-name + 'NotDisclosedFlag'

			$FS_Concepts_With_OCI = set(FairValueAssetLiabilityRecurringBasisStillHeldUnrealizedGainLossOci, FairValueAssetRecurringBasisStillHeldUnrealizedGainLossOci, FairValueLiabilityRecurringBasisStillHeldUnrealizedGainLossOci, FairValueNetDerivativeAssetLiabilityRecurringBasisStillHeldUnrealizedGainLossOci, FairValueRecurringBasisUnobservableInputReconciliationAssetLiabilityGainLossOci);

			/** Identify if required element disclosure  is contained in the financial statements 
			** Exclude lease items already checked in other rules.
			**/
			if ($fsConceptsQname.contains($FS_concept)) or ($FS_concept in ($LEASE_ITEMS + $NON_REQUIRED_CAPTION_DISCLOSURE))
				 or ($FS_concept in $DEFINED_BENEFIT_COST_FS_LINE_ITEMS and  NetPeriodicDefinedBenefitsExpenseReversalOfExpenseExcludingServiceCostComponent in $fsConceptsQname)
				 or ($FS_concept in $FS_Concepts_With_OCI and ($OCI_SECURITY_RELATED_ITEMS.intersect($fsConceptsQname).length > 0)) 
				 or ($FS_concept in ($DERIVATIVE_ASSETS_FS_LINE_ITEMS + set(DerivativeAssets)) and ($fsConceptsQname intersect ($DERIVATIVE_ASSETS_FS_LINE_ITEMS + set(DerivativeAssets))).length > 0)
				 or ($FS_concept in ($DERIVATIVE_LIABILITIES_FS_LINE_ITEMS + set(DerivativeLiabilities)) and ($fsConceptsQname intersect ($DERIVATIVE_LIABILITIES_FS_LINE_ITEMS + set(DerivativeLiabilities))).length > 0)
				 or (list({covered @concept.local-name = $NotDisclosedAsImmaterial}).length > 0)
                    
				/** If the concept is in the FS or its equivalent is then stop the rule **/
				false
			else

				/** get set of ancestor calculation concepts and test if in financial statement items to exclude from rule as has linkage back to financials through a calculation**/

				$fsConceptsQnameAncestor = navigate summation-item ancestors from $FS_concept returns set (target-name)

				/** We do not get calc ancestors defined in the taxonomy as this would potentially return something in the FS.  We deal with the pension case of NetPeriodicDefinedBenefitsExpenseReversalOfExpenseExcludingServiceCostComponent above as this calc will not be defined in the company calc
				as it excludes service costs. **/
				
				if $fsConceptsQnameAncestor.intersect($fsConceptsQname).length > 0
					false
				else
					/** Get a list of values for this element, but exclude detailed breakdowns of disclosure for financial instruments **/
					/** But exclude some member items not to check **/
<<<<<<< HEAD
					$FairValueBreakdownItemsNotChecked = list(FairValueInputsLevel2Member, FairValueInputsLevel1Member, FairValueMeasuredAtNetAssetValuePerShareMember, FairValueInputsLevel12And3Member)
=======
					$FairValueBreakdownItemsNotChecked = list(FairValueInputsLevel2Member, FairValueInputsLevel1Member, FairValueMeasuredAtNetAssetValuePerShareMember, FairValueInputsLevel12And3Member, srt:ScenarioForecastMember)
>>>>>>> c57ab276

					$FS_Concept_Item = list({nonils covered @concept = $FS_concept @FairValueByAssetClassAxis != * @FairValueByLiabilityClassAxis != * @FinancialInstrumentAxis != * @RetirementPlanNameAxis != * @RetirementPlanTypeAxis != * @RetirementPlanSponsorLocationAxis !=* @DerivativeInstrumentRiskAxis != * @DerivativeInstrumentsGainLossByHedgingRelationshipAxis != * @EnvironmentalRemediationSiteAxis != * @HedgingDesignationAxis != * where $fact != 0 and ($fact.dimensions.values.name not in $FairValueBreakdownItemsNotChecked)}).sort;
					
					if $FS_Concept_Item.length > 0

						/** Get ancestor items **/
						$ancestor_ext_enum = list(for $ancestor in $fsConceptsQnameAncestor
													for $ext_pairs in $EXT_ENUM
														if $ancestor == $ext_pairs[1]
															$ext_pairs[2]
														else
															skip
												)

						/** For pensions we allow the high level element to be used DefinedBenefitPlanNetPeriodicBenefitCostCreditExcludingServiceCostStatementOfIncomeOrComprehensiveIncomeExtensibleList if
						** any of the pension elements are used. So if interest cost is tagged it is ok to use the generic all element as companies often say all of the above items are included in other expenses.
						**/
						
						$related_pension_item_list = if $related_ext_enum in $DEFINED_BENEFIT_COST_EXT_ENUM
													list(DefinedBenefitPlanNetPeriodicBenefitCostCreditExcludingServiceCostStatementOfIncomeOrComprehensiveIncomeExtensibleList)
												else
													list()

						/** Government Assistance element GovernmentAssistanceAmount has ext enum of GovernmentAssistanceStatementOfIncomeOrComprehensiveIncomeExtensibleEnumeration which is used as a catch all for government assistance items of GovernmentAssistanceNonoperatingIncome with GovernmentAssistanceNonoperatingIncomeStatementOfIncomeOrComprehensiveIncomeExtensibleEnumeration and GovernmentAssistanceOperatingIncome with GovernmentAssistanceOperatingIncomeStatementOfIncomeOrComprehensiveIncomeExtensibleEnumeration **/

						/** Get the children of the FS concept to see if any of these are in the ext enum list. We do this because the total amount reported could be broken up and allocated to different FS accounts.  So a total without an extensible enum is OK if its children have an ext enum showing the accounts in the FS they are allocated to. **/

						$children = navigate summation-item descendants from $FS_concept returns set (target-name)
						$related_ext_enum_item_list	 =	list(for $child in $children
																if $EXT_ENUM_DICT[$child]== none
																	skip
																else
																	$EXT_ENUM_DICT[$child][1][2])

						/** This determines the allowable enum items that can be used for this concept **/
						$related_ext_enum_list = list($related_ext_enum) + $related_pension_item_list + $ancestor_ext_enum + $related_ext_enum_item_list

						/** Generate pension specific message **/
						$pension_message = if $related_pension_item_list.length > 0
												"In the case of pension elements the element DefinedBenefitPlanNetPeriodicBenefitCostCreditExcludingServiceCostStatementOfIncomeOrComprehensiveIncomeExtensibleList can be used as a catch all for those cases where a company indicates that all pension costs are included in a specific line item on the financial statements. "
											else
												""

						/** Determine if any the extensible list element has been used with a value 
						** Because we use covered we get all the facts with dimensions or not.  THis means no errors are reported if alignment is incorrect.
						** If any of location axis are used then no error is reported. The next rule checks that alignment is appropriate for location axis.
						** In some cases this may cause duplicates
						**/

						if list({nonils covered @concept in $related_ext_enum_list}).length > 0 
							false
						else
							$fs_fact_values_decimals = filter (list([nonils covered @concept.is-monetary = true])) returns $item.decimals;
							$fs_decimals = most_frequent($fs_fact_values_decimals)
							$tolerance = (10.power(-1 * $fs_decimals)) * $decimal_tolerance_factor;
							/** This gets the max value either neg or pos **/
							$FS_Concept_Item_abs_only = filter $FS_Concept_Item returns $item.abs;
							$FS_Concept_Item_abs = filter $FS_Concept_Item returns list($item.abs, $item);
							$FS_Concept_Item_abs_sort = $FS_Concept_Item_abs.sort("desc")
							$FS_Concept_Item_max_first = first($FS_Concept_Item_abs_sort)
							$FS_Concept_Item_max = $FS_Concept_Item_max_first[2]
							/** Test if amount is larger than tolerance **/
							if max($FS_Concept_Item_abs_only) > $tolerance
								true
							else 
								false
					else
						false
else
 	false
 
message

"The element {$FS_concept} has been used in the filing but does not appear in the financial statements of the filing. This disclosure should appear in the face financials unless it is included in another account caption. If this is the case the following element(s) {$related_ext_enum_list.to-set.join(",")} should be used to identify the account where the financial statement element {$FS_concept} is included. 
{$pension_message}

If the filing does not disclose the financial statement captions where the amounts appear, an extension element {$NotDisclosedAsImmaterial} can be used. If this element is used, the rule will not produce an error.

The following is an example of a fact that does not have an extensible list.
 
Concept : {$FS_concept}
Value : {$FS_Concept_Item_max}
Period : {$FS_Concept_Item_max.period}
Dimensions : {$FS_Concept_Item_max.dimensions.join(', ','=')}
Unit : {$FS_Concept_Item_max.unit}
Decimals: {$FS_Concept_Item_max.decimals}

Rule Element Id:{$ruleId}
Rule version: {$ruleVersion}"

SEVERITY error
effectiveDate $effective_dates[$ruleId]

rule-focus $FS_Concept_Item_max 

assert US.0135.9836 satisfied

/** THIS RULE ONLY CHECKS THOSE FACTS THAT HAVE USED THE BALANCE SHEET AND INCOME STATEMENT LOCATION AXIS **/
$ruleId = (rule-name().split('.'))[rule-name().split('.').length];

/** Is this report a 10-K **/
if set('10-K','10-KT','10-K/A','20-F').contains([covered @concept.local-name ='DocumentType'])
	
	/** Identify all presentation networks in the company extension **/

	$fsNetworks = filter $PRES_NETWORKS where $item.role.description.contains('- Statement ');

	/** eliminate reports with no presentations such as an 8-K with no financial data**/
	if $fsNetworks.length == 0
			skip
	else

		/** Get all concepts in FS Networks **/
		$fsConcepts = sum(set(for ($network in $fsNetworks)
									$network.concepts));

		/** Get the QName of FS elements that are monetary **/
		$fsConceptsQname = filter $fsConcepts where $item.is-monetary returns $item.name;

		/** Get the list of items to check **/
		for $ext_pairs in $EXT_ENUM
			$FS_concept = $ext_pairs[1]
			$related_ext_enum = $ext_pairs[2]
			$NotDisclosedAsImmaterial = $related_ext_enum.local-name + 'NotDisclosedFlag'

			$FS_Concepts_With_OCI = set(FairValueAssetLiabilityRecurringBasisStillHeldUnrealizedGainLossOci, FairValueAssetRecurringBasisStillHeldUnrealizedGainLossOci, FairValueLiabilityRecurringBasisStillHeldUnrealizedGainLossOci, FairValueNetDerivativeAssetLiabilityRecurringBasisStillHeldUnrealizedGainLossOci, FairValueRecurringBasisUnobservableInputReconciliationAssetLiabilityGainLossOci);

			/** Identify if required element disclosure  is contained in the financial statements 
			** Exclude lease items already checked in other rules.
			**/
			if ($fsConceptsQname.contains($FS_concept)) or ($FS_concept in ($LEASE_ITEMS + $NON_REQUIRED_CAPTION_DISCLOSURE))
				 or ($FS_concept in $DEFINED_BENEFIT_COST_FS_LINE_ITEMS and  NetPeriodicDefinedBenefitsExpenseReversalOfExpenseExcludingServiceCostComponent in $fsConceptsQname)
				 or ($FS_concept in $FS_Concepts_With_OCI and ($OCI_SECURITY_RELATED_ITEMS.intersect($fsConceptsQname).length > 0)) 
				 or ($FS_concept in ($DERIVATIVE_ASSETS_FS_LINE_ITEMS + set(DerivativeAssets)) and ($fsConceptsQname intersect ($DERIVATIVE_ASSETS_FS_LINE_ITEMS + set(DerivativeAssets))).length > 0)
				 or ($FS_concept in ($DERIVATIVE_LIABILITIES_FS_LINE_ITEMS + set(DerivativeLiabilities)) and ($fsConceptsQname intersect ($DERIVATIVE_LIABILITIES_FS_LINE_ITEMS + set(DerivativeLiabilities))).length > 0)
				 or (list({covered @concept.local-name = $NotDisclosedAsImmaterial}).length > 0)
				/** If the concept is in the FS then stop the rule **/
				false
			else
				/** Get a list of elements but exclude dimensional breakdowns of investments by classes.**/
				$FairValueBreakdownItemsNotChecked = list(FairValueInputsLevel2Member, FairValueInputsLevel1Member, FairValueMeasuredAtNetAssetValuePerShareMember, FairValueInputsLevel12And3Member)

				if taxonomy().concept($FS_concept).period-type == instant

					/** Exclude breakdowns of key elements where broken down in schedules.  This means the rule will only pick up totals if they are provided.
					* TO DO At some point we may want to update to check if there is a total and if not then check the detail.
					***/

					$FS_Concept_Item1 = {nonils @concept = $FS_concept @@BalanceSheetLocationAxis = * @unit = * @@BalanceSheetLocationAxis = * @@FairValueByAssetClassAxis != * @@FairValueByLiabilityClassAxis != * @@FinancialInstrumentAxis != * @@RetirementPlanNameAxis != * @@RetirementPlanTypeAxis != * @@RetirementPlanSponsorLocationAxis !=*  @@DerivativeInstrumentRiskAxis != * @@DerivativeInstrumentsGainLossByHedgingRelationshipAxis != * @@EnvironmentalRemediationSiteAxis != * @@HedgingDesignationAxis != * where $fact != 0 and ($fact.dimensions.values.name not in $FairValueBreakdownItemsNotChecked)};
				    
				
				/** Determine if any the extensible list element has been used with a value 
				** In some cases the context does not need the related extension because it is provided at a different dimensional level.
				** We need to check that either the BS Location or IS location axis has also been used with the item. If any of these axis are used then no error is reported
				**/
					if exists({nonils @concept = $related_ext_enum @@BalanceSheetLocationAxis = *})
						
							false
					else 
						
							true
				else
					/** Added @@RestructuringCostAndReserveAxis != * @@srt:ProductOrServiceAxis != * for restructuring example where restructuring costs down to COGS seemed adequate rather than focing further down. Needs further discussion if this is appropriate. **/
					$FS_Concept_Item1 = {nonils @concept = $FS_concept @@IncomeStatementLocationAxis = * @unit = *  @@FairValueByAssetClassAxis != * @@FairValueByLiabilityClassAxis != * @@FinancialInstrumentAxis != * @@RetirementPlanNameAxis != * @@RetirementPlanTypeAxis != * @@RetirementPlanSponsorLocationAxis !=* @@DerivativeInstrumentRiskAxis != * @@DerivativeInstrumentsGainLossByHedgingRelationshipAxis != * @@EnvironmentalRemediationSiteAxis != * @@HedgingDesignationAxis != * @@RestructuringCostAndReserveAxis != * @@srt:ProductOrServiceAxis != * where $fact != 0 and ($fact.dimensions.values.name not in $FairValueBreakdownItemsNotChecked)};
					
				/** Determine if any the extensible list element has been used with a value 
				** In some cases the context does not need the related extension because it is provided at a different dimensional level.
				** We need to check that either the BS Location or IS location axis has also been used with the item. If any of these axis are used then no error is reported
				**/
					if exists({nonils @concept = $related_ext_enum @@IncomeStatementLocationAxis = *})
						
							false
					else 
						
							true
else
 	false
 
message

"The element {$FS_concept} with a value of {$FS_Concept_Item1} has been used in the filing but does not appear in the financial statements of the filing. This disclosure should appear in the face financials unless it is included in another account caption. If this is the case the element {$related_ext_enum} should be used to identify the account where the element {$FS_concept} is included.  Because this value uses a statement location axis the enumerated value should also include the appropriate statement location axis. If there is only one statement location axis value the location axis does not have to be used.

If the filing does not disclose the financial statement captions where the amounts appear, an extension element {$NotDisclosedAsImmaterial} can be used. If this element is used, the rule will not produce an error.

Concept : {$FS_concept}
Period :{$FS_Concept_Item1.period}
Dimensions : {$FS_Concept_Item1.dimensions.join(', ','=')}
Unit : {$FS_Concept_Item1.unit}
Decimals: {$FS_Concept_Item1.decimals}

Rule Element Id:{$ruleId}
Rule version: {$ruleVersion}"

SEVERITY error
effectiveDate $effective_dates[$ruleId]

rule-focus $FS_Concept_Item1
<|MERGE_RESOLUTION|>--- conflicted
+++ resolved
@@ -72,11 +72,7 @@
 				else
 					/** Get a list of values for this element, but exclude detailed breakdowns of disclosure for financial instruments **/
 					/** But exclude some member items not to check **/
-<<<<<<< HEAD
-					$FairValueBreakdownItemsNotChecked = list(FairValueInputsLevel2Member, FairValueInputsLevel1Member, FairValueMeasuredAtNetAssetValuePerShareMember, FairValueInputsLevel12And3Member)
-=======
 					$FairValueBreakdownItemsNotChecked = list(FairValueInputsLevel2Member, FairValueInputsLevel1Member, FairValueMeasuredAtNetAssetValuePerShareMember, FairValueInputsLevel12And3Member, srt:ScenarioForecastMember)
->>>>>>> c57ab276
 
 					$FS_Concept_Item = list({nonils covered @concept = $FS_concept @FairValueByAssetClassAxis != * @FairValueByLiabilityClassAxis != * @FinancialInstrumentAxis != * @RetirementPlanNameAxis != * @RetirementPlanTypeAxis != * @RetirementPlanSponsorLocationAxis !=* @DerivativeInstrumentRiskAxis != * @DerivativeInstrumentsGainLossByHedgingRelationshipAxis != * @EnvironmentalRemediationSiteAxis != * @HedgingDesignationAxis != * where $fact != 0 and ($fact.dimensions.values.name not in $FairValueBreakdownItemsNotChecked)}).sort;
 					
