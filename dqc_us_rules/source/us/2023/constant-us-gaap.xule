<<<<<<< HEAD
/**

DQC Rules
 (c) Copyright 2017 - 2025, XBRL US Inc. All rights reserved.
 See https://xbrl.us/dqc-license for license information.
 See https://xbrl.us/dqc-patent for patent infringement notice.
Taxonomy: US GAAP 2023
**/

/*  Rules requiring constants from us-gaap-entire

  Rule 0001 descendants for 42 elements
  Rule 0041 build dim-defaults list ($TAXONOMY_DEFAULTS)
  Rule 0045 build summation-item descendants lists for 4 specific elements in constants ($SUMMATION_DESCENDANTS_*)
  Rule 0068 list for 730000 network
  Rule 0086 descendants for 1 element
  Rule 0081 dict by summation item of list of descendant names or siblings
  Rule 0099 descendants
  Rule 0109 descendants
  Rule 0121 descendants for 2 elements
  Rule 0133 descendants for 1 elements

*/

constant $ACCRUAL_ITEMS =
				navigate summation-item descendants from list(ComprehensiveIncomeNetOfTax,
				NetIncomeLoss,
				NetIncomeLossAvailableToCommonStockholdersBasic,
				NetIncomeLossAvailableToCommonStockholdersDiluted,
				IncomeLossIncludingPortionAttributableToNoncontrollingInterest,
				IncomeLossAttributableToParent,
				NetIncomeLossAllocatedToGeneralPartners,
				NetIncomeLossAllocatedToLimitedPartners,
				StockholdersEquityPeriodIncreaseDecrease,
				PartnersCapitalAccountPeriodIncreaseDecrease,
				DistributedEarnings)  taxonomy $US-GAAP where $relationship.target.is-monetary == true returns set (target-name)
				+
				navigate parent-child descendants from list(IncomeStatementAbstract,
				StatementOfIncomeAndComprehensiveIncomeAbstract,
				StatementOfStockholdersEquityAbstract,
				StatementOfPartnersCapitalAbstract) taxonomy $US-GAAP where $relationship.target.is-monetary == true returns set (target-name)

constant $OCI_SECURITY_RELATED_ITEMS = navigate summation-item descendants include start from $OCI_PARENT_ITEMS taxonomy $US-GAAP returns set (target-name)

constant $CALC_RELATIONSHIPS = set(for ($rel in navigate summation-item descendants taxonomy $US-GAAP returns (relationship))
                                        set($rel.source.name.namespace-uri + ':' + $rel.source.name.local-name + ':' + $rel.target.name.namespace-uri + ':' + $rel.target.name.local-name,$rel.weight))

constant $MEMBER_USGAAP_FAIR_VALUE = navigate dimensions dimension-member descendants from FairValueByFairValueHierarchyLevelAxis taxonomy $US-GAAP returns set (target-name)
										
constant $CALC_NETWORKS = $US-GAAP.networks(summation-item)

constant $DEP_CONCEPTS = navigate parent-child descendants from DeprecatedItems taxonomy $US-GAAP returns set (target-name)

constant $DEFINED_BENEFIT_COST_EXT_ENUM = navigate parent-child descendants include start from DefinedBenefitPlanNetPeriodicBenefitCostCreditExcludingServiceCostStatementOfIncomeOrComprehensiveIncomeExtensibleList taxonomy $US-GAAP returns set (target-name)

constant $DEFINED_BENEFIT_COST_FS_LINE_ITEMS = navigate summation-item descendants from NetPeriodicDefinedBenefitsExpenseReversalOfExpenseExcludingServiceCostComponent taxonomy $US-GAAP returns set (target-name)

constant $DERIVATIVE_LIABILITIES_FS_LINE_ITEMS = navigate summation-item descendants from DerivativeLiabilities taxonomy $US-GAAP returns set (target-name)
constant $DERIVATIVE_ASSETS_FS_LINE_ITEMS = navigate summation-item descendants from DerivativeAssets taxonomy $US-GAAP returns set (target-name)

constant $BANKING_MEASURES_BETWEEN_ZERO_AND_ONE = navigate parent-child descendants from list(RiskBasedRatiosAbstract, LeverageRatiosAbstract, BankingRegulationTangibleEquityRatioAbstract, BankingRegulationCapitalConservationBufferAbstract, BankingRegulationLeverageBufferAbstract, BankingRegulationMaximumPayoutRatioAndAmountAbstract, BankingRegulationMaximumLeveragePayoutRatioAndAmountAbstract) taxonomy $US-GAAP where $relationship.target.data-type.name == xbrli:pureItemType returns set (target-name)

constant $LIQUIDATION_BASIS_CONCEPTS = navigate parent-child descendants from LiquidationBasisOfAccountingTextBlock taxonomy $US-GAAP returns set (target-name) + set(LiquidationBasisOfAccountingTextBlock, LiquidationDate1)

constant $TAXONOMY_DEFAULTS = navigate dimension-default descendants taxonomy $US-GAAP returns  set (source-name, target-name)

constant $NONALLOWED_ROOT_ELEMENTS_CASHFLOW = filter (navigate summation-item descendants from CashCashEquivalentsRestrictedCashAndRestrictedCashEquivalentsPeriodIncreaseDecreaseExcludingExchangeRateEffect
 taxonomy $US-GAAP returns set (target-name)) returns $item.local-name

constant $NETWORK_730000_TARGET_NON_ABSTRACT_QNAMES = navigate parent-child DESCENDANTS role 'http://fasb.org/us-gaap/role/disclosure/CompensationRelatedCostsRetirementBenefits' taxonomy $US-GAAP where $relationship.target.is-abstract == false returns set (target-name)

constant $ASU201517_TRANSITION_ELEMENTS = navigate parent-child descendants from ASU201517TransitionAbstract taxonomy $US-GAAP where not $relationship.target.is-abstract returns (target-name)

constant $FINANCIAL_DATA_EQUITY_METHOD_INVESTMENTS = navigate parent-child descendants from list(EquityMethodInvestmentSummarizedFinancialInformationAbstract) taxonomy $US-GAAP where $relationship.target.is-monetary == true returns set (target-name)

constant $NCI = (navigate parent-child descendants include start from list(NoncontrollingInterestMember, AociIncludingPortionAttributableToNoncontrollingInterestMember) taxonomy $US-GAAP returns set (target-name))

/* DQC_0001 */

constant $MBR_RECL_OUT_ACCUM_CMP_INC_AXS = navigate dimensions dimension-member descendants from ReclassificationOutOfAccumulatedOtherComprehensiveIncomeAxis taxonomy $US-GAAP returns set (target-name)

/* HF note: makes no sense, the child is always dei:LegalEntityDomain but there
are no facts at constant production time to determine $DEI_NAMESPACE, which
for US-GAAP is not dynamic during the filing year

navigate domain-member descendants include start
     from (navigate dimension-domain children
           from qname($DEI_NAMESPACE,'LegalEntityAxis')
           taxonomy $US-GAAP returns set)
     taxonomy $US-GAAP
     returns set (target-name)

... change to use static dei:LegalEntityAxis
*/
constant $MEM_LEG_ENT_AXS = navigate domain-member descendants include start
     from (navigate dimension-domain children
           from qname('http://xbrl.sec.gov/dei/2023','LegalEntityAxis')  /* HF change here */
           taxonomy $US-GAAP returns set)
     taxonomy $US-GAAP
     returns set (target-name)

constant $MEM_FHLB_AXS = navigate dimensions dimension-member descendants from srt:FederalHomeLoanBankAdvancesBranchOfFHLBBankAxis taxonomy $US-GAAP returns set (target-name)

constant $MBR_SCH_EQT_INV_NM_AXS = navigate dimensions dimension-member descendants from srt:ScheduleOfEquityMethodInvestmentEquityMethodInvesteeNameAxis taxonomy $US-GAAP returns set (target-name) + set(srt:EquityMethodInvesteeNameDomain)

constant $MBR_PLN_NM_AXS = navigate dimensions dimension-member descendants from PlanNameAxis taxonomy $US-GAAP returns set (target-name)

constant $MEM_RNG_AXS = navigate dimensions dimension-member descendants from srt:RangeAxis taxonomy $US-GAAP returns set (target-name)

constant $MEM_SRT_CUR_AXS = navigate domain-member descendants include start
     from (navigate dimension-domain children
           from srt:CurrencyAxis
           taxonomy $US-GAAP returns set)
     taxonomy $US-GAAP
     returns set (target-name)

constant $MEM_CUR_AXS = navigate domain-member descendants include start
     from currency:AllCurrenciesDomain
     taxonomy $CURRENCY
     returns set (target-name)

constant $MEM_POS_AXS = navigate dimensions dimension-member descendants from PositionAxis taxonomy $US-GAAP returns set (target-name)

constant $MEM_FAR_VAL_MSR_FRQ_AXS = navigate dimensions dimension-member descendants from FairValueByMeasurementFrequencyAxis taxonomy $US-GAAP returns set (target-name)

constant $MEM_FAR_VAL_MSR_BAS_AXS = navigate dimensions dimension-member descendants from FairValueByMeasurementBasisAxis taxonomy $US-GAAP returns set (target-name)

constant $DEF_FAR_VAL_MSR_BAS_AXS = navigate dimension-default descendants from FairValueByMeasurementBasisAxis taxonomy $US-GAAP returns set (target-name)

constant $MEM_HDG_DSG_AXS = navigate dimensions dimension-member descendants from HedgingDesignationAxis taxonomy $US-GAAP returns set (target-name)

constant $MEM_PRD_SVC_AXS = navigate dimensions dimension-member descendants from srt:ProductOrServiceAxis taxonomy $US-GAAP returns set (target-name)

constant $MEM_AIR_TP_AXS = navigate domain-member descendants include start
     from (navigate dimension-domain children
           from srt:AircraftTypeAxis
           taxonomy $US-GAAP returns set)
     taxonomy $US-GAAP
     returns set (target-name)

constant $MEM_SCH_MPR_INS_AXS = navigate dimensions dimension-member descendants from ScheduleOfMalpracticeInsuranceTypeAndTierIdentifierAxis taxonomy $US-GAAP returns set (target-name)

constant $MEM_PPE_TP_AXS = navigate dimensions dimension-member descendants from PropertyPlantAndEquipmentByTypeAxis taxonomy $US-GAAP returns set (target-name)

constant $MEM_RSV_QTY_RSV_AXS = navigate dimensions dimension-member descendants from srt:ReserveQuantitiesByTypeOfReserveAxis taxonomy $US-GAAP returns set (target-name)

constant $MEM_PUB_UTL_INV_AXS = navigate dimensions dimension-member descendants from PublicUtilitiesInventoryAxis taxonomy $US-GAAP returns set (target-name)

constant $MEM_CON_ITM_AXS = navigate dimensions dimension-member descendants from srt:ConsolidationItemsAxis taxonomy $US-GAAP returns set (target-name)

constant $not_allowed_base_member_tree_1 = navigate dimensions dimension-member descendants from RetirementPlanTypeAxis taxonomy $US-GAAP returns set (target-name)

constant $not_allowed_base_member_tree_2 = navigate dimensions dimension-member descendants from RetirementPlanSponsorLocationAxis taxonomy $US-GAAP returns set (target-name)

constant $not_allowed_base_member_tree_3 = navigate dimensions dimension-member descendants from RetirementPlanFundingStatusAxis taxonomy $US-GAAP returns set (target-name)

constant $not_allowed_base_member_tree_4 = navigate dimensions dimension-member descendants from RetirementPlanNameAxis taxonomy $US-GAAP returns set (target-name)

constant $MEM_NOT_ALLOWED_RET_TREE = $not_allowed_base_member_tree_1 + $not_allowed_base_member_tree_2 + $not_allowed_base_member_tree_3 + $not_allowed_base_member_tree_4

constant $MEM_AWD_DT_AXS = navigate dimensions dimension-member descendants from AwardDateAxis taxonomy $US-GAAP returns set (target-name)

constant $MEM_SUB_EVT_AXS = navigate dimensions dimension-member descendants from SubsequentEventTypeAxis taxonomy $US-GAAP returns set (target-name)

constant $MBR_STM_EQY_CMP_AXS = navigate dimensions dimension-member descendants from StatementEquityComponentsAxis taxonomy $US-GAAP returns set (target-name)

constant $MBR_STM_CLS_STK_AXS = navigate dimensions dimension-member descendants from StatementClassOfStockAxis taxonomy $US-GAAP returns set (target-name)

constant $MBR_STM_SCN_AXS = navigate domain-member descendants include start
     from (navigate dimension-domain children
           from srt:StatementScenarioAxis
           taxonomy $US-GAAP returns set)
     taxonomy $US-GAAP
     returns set (target-name)

constant $MBR_PRF_UNT_NM_AXS = navigate dimensions dimension-member descendants from PreferredUnitsByNameAxis taxonomy $US-GAAP returns set (target-name)

constant $MBR_RET_PLN_NM_AXS = navigate dimensions dimension-member descendants from RetirementPlanNameAxis taxonomy $US-GAAP returns set (target-name)

constant $MBR_OWNRSHP_AXS = navigate dimensions dimension-member descendants from srt:OwnershipAxis taxonomy $US-GAAP returns set (target-name)

constant $MBR_MAJ_CST_AXS = navigate dimensions dimension-member descendants from srt:MajorCustomersAxis taxonomy $US-GAAP returns set (target-name)

constant $MBR_BUS_ACQ_AXS = navigate dimensions dimension-member descendants from BusinessAcquisitionAxis taxonomy $US-GAAP returns set (target-name)

constant $MBR_STM_BIS_SEG_AXS = navigate dimensions dimension-member descendants from StatementBusinessSegmentsAxis taxonomy $US-GAAP returns set (target-name)

constant $MBR_AST_ACQ_AXS = navigate dimensions dimension-member descendants from AssetAcquisitionAxis taxonomy $US-GAAP returns set (target-name)

constant $MBR_STM_GEO_AXS = navigate parent-child descendants from srt:StatementGeographicalAxis taxonomy $US-GAAP returns set (target-name)

/** Constants Used for Nonneg Rules
**

Replaced the Hard coded string and read from dqc rules taxonomy.								
constant $EXCLUDE_NON_NEG_STRING_MEMBERS = set(
				'adjust',
				'consolidat',
				'eliminat',
				'netting',
				'reconcili',
				'reclass'
				)
**/

constant $NON_NEG_STRING_REF = filter ($DQC_RULES.concept(dqcrules15:Dqc_0015_ExcludeNonNegMemberStringsAbstract).references("http://fasb.org/us-gaap/role/dqc/ruleExclusions")) where ($item.part-by-name(dqcrules:allowableSubString).part-value != none)

constant $EXCLUDE_NON_NEG_STRING_MEMBERS = set(for $ref in $NON_NEG_STRING_REF
                                for $x in $ref.part-by-name(dqcrules:allowableSubString).part-value.split(" ") $x ) + set('basisswap','unfunded')
								

/**
constant $EXCLUDE_NON_NEG_MEMBERS = set(
				CorporateNonSegmentMember,
				FairValueConcentrationOfRiskMarketRiskManagementEffectsOnIncomeOrNetAssetsMember,
				AccumulatedNetGainLossFromDesignatedOrQualifyingCashFlowHedgesMember,
				AccumulatedNetUnrealizedInvestmentGainLossMember,
				DeferredDerivativeGainLossMember,
				AboveMarketLeasesMember,
				NewAccountingPronouncementEarlyAdoptionEffectMember,
				UnallocatedFinancingReceivablesMember,
				DifferenceBetweenRevenueGuidanceInEffectBeforeAndAfterTopic606Member
				)
**/

constant $EXCLUDE_NON_NEG_MEMBERS = navigate rule-concept descendants from list(dqcrules15:Dqc_0015_ExcludeNonNegMembersAbstract)  taxonomy $DQC_RULES returns set (target-name)	

/**
constant  $EXCLUDE_NON_NEG_AXIS_MEMBERS = list(
				list(StatementBusinessSegmentsAxis, set(CorporateAndOtherMember, CorporateMember, AllOtherSegmentsMember)),
				list(srt:ConsolidatedEntitiesAxis, set(srt:ParentCompanyMember, srt:SubsidiariesMember, srt:GuarantorSubsidiariesMember, srt:NonGuarantorSubsidiariesMember, srt:SubsidiaryIssuerMember)),
				list(FairValueByMeasurementBasisAxis, set(ChangeDuringPeriodFairValueDisclosureMember))
				)
**/
constant  $EXCLUDE_NON_NEG_AXIS_MEMBERS_PRE = navigate rule-concept children from list(dqcrules15:Dqc_0015_ExcludeNonNegAxisMembersAbstract) taxonomy $DQC_RULES returns set (target-name)

constant $EXCLUDE_NON_NEG_AXIS_MEMBERS = list(for $axis in $EXCLUDE_NON_NEG_AXIS_MEMBERS_PRE
												list($axis, navigate rule-concept children from $axis taxonomy $DQC_RULES returns set (target-name)))

/**
constant $EXCLUDE_NON_NEG_AXIS = set(StatementEquityComponentsAxis,
				ErrorCorrectionsAndPriorPeriodAdjustmentsRestatementByRestatementPeriodAndAmountAxis,
				AdjustmentsForChangeInAccountingPrincipleAxis,
				AdjustmentsForNewAccountingPronouncementsAxis,
				ProspectiveAdoptionOfNewAccountingPronouncementsAxis,
				QuantifyingMisstatementInCurrentYearFinancialStatementsByNatureOfErrorAxis,
				PartnerCapitalComponentsAxis,
				ChangeInAccountingEstimateByTypeAxis,
				PartnerTypeOfPartnersCapitalAccountAxis,
				StatementBusinessSegmentsAxis
				)
**/
constant $EXCLUDE_NON_NEG_AXIS = navigate rule-concept descendants from list(dqcrules15:Dqc_0015_ExcludeNonNegAxisAbstract)  taxonomy $DQC_RULES returns set (target-name) + set(StatementBusinessSegmentsAxis, InvestmentIdentifierAxis)

/* DQC_0099 */

constant $NON_CF_ITEMS = navigate parent-child descendants from list(SupplementalCashFlowInformationAbstract, NoncashInvestingAndFinancingItemsAbstract, CashFlowNoncashInvestingAndFinancingActivitiesDisclosureAbstract) taxonomy $US-GAAP where $relationship.target.is-monetary == true returns set (target-name)

/** Defines a set of CF Abstracts that if used on the CF any children will be excluded from the rules **/
constant $SET_NON_CF_ABSTRACTS1 = (navigate parent-child descendants from list(CashFlowNoncashInvestingAndFinancingActivitiesDisclosureAbstract, SupplementalCashFlowInformationAbstract) taxonomy $US-GAAP where ($relationship.target.is-abstract == true and $relationship.target-name.local-name.contains("Abstract") ) returns set (target-name))

/** This generates a list of items in the SHE that would not be included in the IS calculation. If these are reported in the presentation of the IS they will be ignored **/
constant $SSH_EXCEPTIONS =  navigate parent-child descendants from IncreaseDecreaseInStockholdersEquityRollForward taxonomy $US-GAAP where $relationship.target.is-monetary == true and $relationship.target.period-type == duration returns set (target-name)

/* Check if Assets has any monetary descendants in the presentation tree. If there are no Assets in the presentation tree don't look for Assets in the calculation tree. */
constant $ASSET_TYPES = (navigate parent-child descendants from list(AssetsAbstract) taxonomy $US-GAAP where ($relationship.target.is-monetary == true ) returns set (target-name))

/* DQC_0109 */

constant $SET_CONCENTRATION_RISK_ITEMS = (navigate parent-child descendants from list(ConcentrationRiskByTypeAxis) taxonomy $US-GAAP returns set (target-name))

constant $SET_BENCHMARK_ITEMS = (navigate parent-child descendants from list(ConcentrationRiskByBenchmarkAxis) taxonomy $US-GAAP returns set (target-name))

/* DQC_0133 */
constant $NON_FINANCIAL_DATA_EMI = navigate parent-child descendants from list(ScheduleOfEquityMethodInvestmentsLineItems)  stop when $relationship.target.name == EquityMethodInvestmentSummarizedFinancialInformationAbstract taxonomy $US-GAAP where $relationship.target.is-abstract == false returns set (target-name)

/* Extensible enumerations */

constant $EXT_ENUM = navigate 'http://fasb.org/us-gaap/arcrole/concept-extensibleEnumerationLineItemLocation' descendants taxonomy $EXT_ENUM_LINKS returns set (source-name, target-name)

constant $IDENTIFICATION = navigate 'http://fasb.org/us-gaap/arcrole/identification' descendants taxonomy $EXT_ENUM_LINKS returns set (source-name, target-name)

constant $PPE_MEMBERS = navigate domain-member descendants 
     from PropertyPlantAndEquipmentTypeDomain
     taxonomy $US-GAAP
     returns set (target-name)

constant $INTANGIBLE_FINITE_ASSETS_MEMBERS = navigate domain-member descendants 
     from FiniteLivedIntangibleAssetsMajorClassNameDomain
     taxonomy $US-GAAP
     returns set (target-name)

constant $INTANGIBLE_INDEFINITE_ASSETS_MEMBERS = navigate domain-member descendants 
     from IndefiniteLivedIntangibleAssetsMajorClassNameDomain
     taxonomy $US-GAAP
     returns set (target-name)

constant $INTANGIBLE_MONETARY_ITEMS = navigate parent-child descendants from list(IntangibleAssetsDisclosureTextBlock) taxonomy $US-GAAP where $relationship.target.is-monetary == true returns set (target-name)

=======
/**

DQC Rules
 (c) Copyright 2017 - 2025, XBRL US Inc. All rights reserved.
 See https://xbrl.us/dqc-license for license information.
 See https://xbrl.us/dqc-patent for patent infringement notice.
Taxonomy: US GAAP 2023
**/

/*  Rules requiring constants from us-gaap-entire

  Rule 0001 descendants for 42 elements
  Rule 0041 build dim-defaults list ($TAXONOMY_DEFAULTS)
  Rule 0045 build summation-item descendants lists for 4 specific elements in constants ($SUMMATION_DESCENDANTS_*)
  Rule 0068 list for 730000 network
  Rule 0086 descendants for 1 element
  Rule 0081 dict by summation item of list of descendant names or siblings
  Rule 0099 descendants
  Rule 0109 descendants
  Rule 0121 descendants for 2 elements
  Rule 0133 descendants for 1 elements

*/

constant $ACCRUAL_ITEMS =
				navigate summation-item descendants from list(ComprehensiveIncomeNetOfTax,
				NetIncomeLoss,
				NetIncomeLossAvailableToCommonStockholdersBasic,
				NetIncomeLossAvailableToCommonStockholdersDiluted,
				IncomeLossIncludingPortionAttributableToNoncontrollingInterest,
				IncomeLossAttributableToParent,
				NetIncomeLossAllocatedToGeneralPartners,
				NetIncomeLossAllocatedToLimitedPartners,
				StockholdersEquityPeriodIncreaseDecrease,
				PartnersCapitalAccountPeriodIncreaseDecrease,
				DistributedEarnings)  taxonomy $US-GAAP where $relationship.target.is-monetary == true returns set (target-name)
				+
				navigate parent-child descendants from list(IncomeStatementAbstract,
				StatementOfIncomeAndComprehensiveIncomeAbstract,
				StatementOfStockholdersEquityAbstract,
				StatementOfPartnersCapitalAbstract) taxonomy $US-GAAP where $relationship.target.is-monetary == true returns set (target-name)

constant $OCI_SECURITY_RELATED_ITEMS = navigate summation-item descendants include start from $OCI_PARENT_ITEMS taxonomy $US-GAAP returns set (target-name)

constant $CALC_RELATIONSHIPS = set(for ($rel in navigate summation-item descendants taxonomy $US-GAAP returns (relationship))
                                        set($rel.source.name.namespace-uri + ':' + $rel.source.name.local-name + ':' + $rel.target.name.namespace-uri + ':' + $rel.target.name.local-name,$rel.weight))

constant $MEMBER_USGAAP_FAIR_VALUE = navigate dimensions dimension-member descendants from FairValueByFairValueHierarchyLevelAxis taxonomy $US-GAAP returns set (target-name)
										
constant $CALC_NETWORKS = $US-GAAP.networks(summation-item)

constant $DEP_CONCEPTS = navigate parent-child descendants from DeprecatedItems taxonomy $US-GAAP returns set (target-name)

constant $DEFINED_BENEFIT_COST_EXT_ENUM = navigate parent-child descendants include start from DefinedBenefitPlanNetPeriodicBenefitCostCreditExcludingServiceCostStatementOfIncomeOrComprehensiveIncomeExtensibleList taxonomy $US-GAAP returns set (target-name)

constant $DEFINED_BENEFIT_COST_FS_LINE_ITEMS = navigate summation-item descendants from NetPeriodicDefinedBenefitsExpenseReversalOfExpenseExcludingServiceCostComponent taxonomy $US-GAAP returns set (target-name)

constant $DERIVATIVE_LIABILITIES_FS_LINE_ITEMS = navigate summation-item descendants from DerivativeLiabilities taxonomy $US-GAAP returns set (target-name)
constant $DERIVATIVE_ASSETS_FS_LINE_ITEMS = navigate summation-item descendants from DerivativeAssets taxonomy $US-GAAP returns set (target-name)

constant $BANKING_MEASURES_BETWEEN_ZERO_AND_ONE = navigate parent-child descendants from list(RiskBasedRatiosAbstract, LeverageRatiosAbstract, BankingRegulationTangibleEquityRatioAbstract, BankingRegulationCapitalConservationBufferAbstract, BankingRegulationLeverageBufferAbstract, BankingRegulationMaximumPayoutRatioAndAmountAbstract, BankingRegulationMaximumLeveragePayoutRatioAndAmountAbstract) taxonomy $US-GAAP where $relationship.target.data-type.name == xbrli:pureItemType returns set (target-name)

constant $LIQUIDATION_BASIS_CONCEPTS = navigate parent-child descendants from LiquidationBasisOfAccountingTextBlock taxonomy $US-GAAP returns set (target-name) + set(LiquidationBasisOfAccountingTextBlock, LiquidationDate1)

constant $TAXONOMY_DEFAULTS = navigate dimension-default descendants taxonomy $US-GAAP returns  set (source-name, target-name)

constant $NONALLOWED_ROOT_ELEMENTS_CASHFLOW = filter (navigate summation-item descendants from CashCashEquivalentsRestrictedCashAndRestrictedCashEquivalentsPeriodIncreaseDecreaseExcludingExchangeRateEffect
 taxonomy $US-GAAP returns set (target-name)) returns $item.local-name

constant $NETWORK_730000_TARGET_NON_ABSTRACT_QNAMES = navigate parent-child DESCENDANTS role 'http://fasb.org/us-gaap/role/disclosure/CompensationRelatedCostsRetirementBenefits' taxonomy $US-GAAP where $relationship.target.is-abstract == false returns set (target-name)

constant $ASU201517_TRANSITION_ELEMENTS = navigate parent-child descendants from ASU201517TransitionAbstract taxonomy $US-GAAP where not $relationship.target.is-abstract returns (target-name)

constant $FINANCIAL_DATA_EQUITY_METHOD_INVESTMENTS = navigate parent-child descendants from list(EquityMethodInvestmentSummarizedFinancialInformationAbstract) taxonomy $US-GAAP where $relationship.target.is-monetary == true returns set (target-name)

constant $NCI = (navigate parent-child descendants include start from list(NoncontrollingInterestMember, AociIncludingPortionAttributableToNoncontrollingInterestMember) taxonomy $US-GAAP returns set (target-name))

/* DQC_0001 */

constant $MBR_RECL_OUT_ACCUM_CMP_INC_AXS = navigate dimensions dimension-member descendants from ReclassificationOutOfAccumulatedOtherComprehensiveIncomeAxis taxonomy $US-GAAP returns set (target-name)

/* HF note: makes no sense, the child is always dei:LegalEntityDomain but there
are no facts at constant production time to determine $DEI_NAMESPACE, which
for US-GAAP is not dynamic during the filing year

navigate domain-member descendants include start
     from (navigate dimension-domain children
           from qname($DEI_NAMESPACE,'LegalEntityAxis')
           taxonomy $US-GAAP returns set)
     taxonomy $US-GAAP
     returns set (target-name)

... change to use static dei:LegalEntityAxis
*/
constant $MEM_LEG_ENT_AXS = navigate domain-member descendants include start
     from (navigate dimension-domain children
           from qname('http://xbrl.sec.gov/dei/2023','LegalEntityAxis')  /* HF change here */
           taxonomy $US-GAAP returns set)
     taxonomy $US-GAAP
     returns set (target-name)

constant $MEM_FHLB_AXS = navigate dimensions dimension-member descendants from srt:FederalHomeLoanBankAdvancesBranchOfFHLBBankAxis taxonomy $US-GAAP returns set (target-name)

constant $MBR_SCH_EQT_INV_NM_AXS = navigate dimensions dimension-member descendants from srt:ScheduleOfEquityMethodInvestmentEquityMethodInvesteeNameAxis taxonomy $US-GAAP returns set (target-name) + set(srt:EquityMethodInvesteeNameDomain)

constant $MBR_PLN_NM_AXS = navigate dimensions dimension-member descendants from PlanNameAxis taxonomy $US-GAAP returns set (target-name)

constant $MEM_RNG_AXS = navigate dimensions dimension-member descendants from srt:RangeAxis taxonomy $US-GAAP returns set (target-name)

constant $MEM_SRT_CUR_AXS = navigate domain-member descendants include start
     from (navigate dimension-domain children
           from srt:CurrencyAxis
           taxonomy $US-GAAP returns set)
     taxonomy $US-GAAP
     returns set (target-name)

constant $MEM_CUR_AXS = navigate domain-member descendants include start
     from currency:AllCurrenciesDomain
     taxonomy $CURRENCY
     returns set (target-name)

constant $MEM_POS_AXS = navigate dimensions dimension-member descendants from PositionAxis taxonomy $US-GAAP returns set (target-name)

constant $MEM_FAR_VAL_MSR_FRQ_AXS = navigate dimensions dimension-member descendants from FairValueByMeasurementFrequencyAxis taxonomy $US-GAAP returns set (target-name)

constant $MEM_FAR_VAL_MSR_BAS_AXS = navigate dimensions dimension-member descendants from FairValueByMeasurementBasisAxis taxonomy $US-GAAP returns set (target-name)

constant $DEF_FAR_VAL_MSR_BAS_AXS = navigate dimension-default descendants from FairValueByMeasurementBasisAxis taxonomy $US-GAAP returns set (target-name)

constant $MEM_HDG_DSG_AXS = navigate dimensions dimension-member descendants from HedgingDesignationAxis taxonomy $US-GAAP returns set (target-name)

constant $MEM_PRD_SVC_AXS = navigate dimensions dimension-member descendants from srt:ProductOrServiceAxis taxonomy $US-GAAP returns set (target-name)

constant $MEM_AIR_TP_AXS = navigate domain-member descendants include start
     from (navigate dimension-domain children
           from srt:AircraftTypeAxis
           taxonomy $US-GAAP returns set)
     taxonomy $US-GAAP
     returns set (target-name)

constant $MEM_SCH_MPR_INS_AXS = navigate dimensions dimension-member descendants from ScheduleOfMalpracticeInsuranceTypeAndTierIdentifierAxis taxonomy $US-GAAP returns set (target-name)

constant $MEM_PPE_TP_AXS = navigate dimensions dimension-member descendants from PropertyPlantAndEquipmentByTypeAxis taxonomy $US-GAAP returns set (target-name)

constant $MEM_RSV_QTY_RSV_AXS = navigate dimensions dimension-member descendants from srt:ReserveQuantitiesByTypeOfReserveAxis taxonomy $US-GAAP returns set (target-name)

constant $MEM_PUB_UTL_INV_AXS = navigate dimensions dimension-member descendants from PublicUtilitiesInventoryAxis taxonomy $US-GAAP returns set (target-name)

constant $MEM_CON_ITM_AXS = navigate dimensions dimension-member descendants from srt:ConsolidationItemsAxis taxonomy $US-GAAP returns set (target-name)

constant $not_allowed_base_member_tree_1 = navigate dimensions dimension-member descendants from RetirementPlanTypeAxis taxonomy $US-GAAP returns set (target-name)

constant $not_allowed_base_member_tree_2 = navigate dimensions dimension-member descendants from RetirementPlanSponsorLocationAxis taxonomy $US-GAAP returns set (target-name)

constant $not_allowed_base_member_tree_3 = navigate dimensions dimension-member descendants from RetirementPlanFundingStatusAxis taxonomy $US-GAAP returns set (target-name)

constant $not_allowed_base_member_tree_4 = navigate dimensions dimension-member descendants from RetirementPlanNameAxis taxonomy $US-GAAP returns set (target-name)

constant $MEM_NOT_ALLOWED_RET_TREE = $not_allowed_base_member_tree_1 + $not_allowed_base_member_tree_2 + $not_allowed_base_member_tree_3 + $not_allowed_base_member_tree_4

constant $MEM_AWD_DT_AXS = navigate dimensions dimension-member descendants from AwardDateAxis taxonomy $US-GAAP returns set (target-name)

constant $MEM_SUB_EVT_AXS = navigate dimensions dimension-member descendants from SubsequentEventTypeAxis taxonomy $US-GAAP returns set (target-name)

constant $MBR_STM_EQY_CMP_AXS = navigate dimensions dimension-member descendants from StatementEquityComponentsAxis taxonomy $US-GAAP returns set (target-name)

constant $MBR_STM_CLS_STK_AXS = navigate dimensions dimension-member descendants from StatementClassOfStockAxis taxonomy $US-GAAP returns set (target-name)

constant $MBR_STM_SCN_AXS = navigate domain-member descendants include start
     from (navigate dimension-domain children
           from srt:StatementScenarioAxis
           taxonomy $US-GAAP returns set)
     taxonomy $US-GAAP
     returns set (target-name)

constant $MBR_PRF_UNT_NM_AXS = navigate dimensions dimension-member descendants from PreferredUnitsByNameAxis taxonomy $US-GAAP returns set (target-name)

constant $MBR_RET_PLN_NM_AXS = navigate dimensions dimension-member descendants from RetirementPlanNameAxis taxonomy $US-GAAP returns set (target-name)

constant $MBR_OWNRSHP_AXS = navigate dimensions dimension-member descendants from srt:OwnershipAxis taxonomy $US-GAAP returns set (target-name)

constant $MBR_MAJ_CST_AXS = navigate dimensions dimension-member descendants from srt:MajorCustomersAxis taxonomy $US-GAAP returns set (target-name)

constant $MBR_BUS_ACQ_AXS = navigate dimensions dimension-member descendants from BusinessAcquisitionAxis taxonomy $US-GAAP returns set (target-name)

constant $MBR_STM_BIS_SEG_AXS = navigate dimensions dimension-member descendants from StatementBusinessSegmentsAxis taxonomy $US-GAAP returns set (target-name)

constant $MBR_AST_ACQ_AXS = navigate dimensions dimension-member descendants from AssetAcquisitionAxis taxonomy $US-GAAP returns set (target-name)

constant $MBR_STM_GEO_AXS = navigate parent-child descendants from srt:StatementGeographicalAxis taxonomy $US-GAAP returns set (target-name)

/** Constants Used for Nonneg Rules
**

Replaced the Hard coded string and read from dqc rules taxonomy.								
constant $EXCLUDE_NON_NEG_STRING_MEMBERS = set(
				'adjust',
				'consolidat',
				'eliminat',
				'netting',
				'reconcili',
				'reclass'
				)
**/

constant $NON_NEG_STRING_REF = filter ($DQC_RULES.concept(dqcrules15:Dqc_0015_ExcludeNonNegMemberStringsAbstract).references("http://fasb.org/us-gaap/role/dqc/ruleExclusions")) where ($item.part-by-name(dqcrules:allowableSubString).part-value != none)

constant $EXCLUDE_NON_NEG_STRING_MEMBERS = set(for $ref in $NON_NEG_STRING_REF
                                for $x in $ref.part-by-name(dqcrules:allowableSubString).part-value.split(" ") $x ) + set('basisswap','unfunded')
								

/**
constant $EXCLUDE_NON_NEG_MEMBERS = set(
				CorporateNonSegmentMember,
				FairValueConcentrationOfRiskMarketRiskManagementEffectsOnIncomeOrNetAssetsMember,
				AccumulatedNetGainLossFromDesignatedOrQualifyingCashFlowHedgesMember,
				AccumulatedNetUnrealizedInvestmentGainLossMember,
				DeferredDerivativeGainLossMember,
				AboveMarketLeasesMember,
				NewAccountingPronouncementEarlyAdoptionEffectMember,
				UnallocatedFinancingReceivablesMember,
				DifferenceBetweenRevenueGuidanceInEffectBeforeAndAfterTopic606Member
				)
**/

constant $EXCLUDE_NON_NEG_MEMBERS = navigate rule-concept descendants from list(dqcrules15:Dqc_0015_ExcludeNonNegMembersAbstract)  taxonomy $DQC_RULES returns set (target-name)	

/**
constant  $EXCLUDE_NON_NEG_AXIS_MEMBERS = list(
				list(StatementBusinessSegmentsAxis, set(CorporateAndOtherMember, CorporateMember, AllOtherSegmentsMember)),
				list(srt:ConsolidatedEntitiesAxis, set(srt:ParentCompanyMember, srt:SubsidiariesMember, srt:GuarantorSubsidiariesMember, srt:NonGuarantorSubsidiariesMember, srt:SubsidiaryIssuerMember)),
				list(FairValueByMeasurementBasisAxis, set(ChangeDuringPeriodFairValueDisclosureMember))
				)
**/
constant  $EXCLUDE_NON_NEG_AXIS_MEMBERS_PRE = navigate rule-concept children from list(dqcrules15:Dqc_0015_ExcludeNonNegAxisMembersAbstract) taxonomy $DQC_RULES returns set (target-name)

constant $EXCLUDE_NON_NEG_AXIS_MEMBERS = list(for $axis in $EXCLUDE_NON_NEG_AXIS_MEMBERS_PRE
												list($axis, navigate rule-concept children from $axis taxonomy $DQC_RULES returns set (target-name)))

/**
constant $EXCLUDE_NON_NEG_AXIS = set(StatementEquityComponentsAxis,
				ErrorCorrectionsAndPriorPeriodAdjustmentsRestatementByRestatementPeriodAndAmountAxis,
				AdjustmentsForChangeInAccountingPrincipleAxis,
				AdjustmentsForNewAccountingPronouncementsAxis,
				ProspectiveAdoptionOfNewAccountingPronouncementsAxis,
				QuantifyingMisstatementInCurrentYearFinancialStatementsByNatureOfErrorAxis,
				PartnerCapitalComponentsAxis,
				ChangeInAccountingEstimateByTypeAxis,
				PartnerTypeOfPartnersCapitalAccountAxis,
				StatementBusinessSegmentsAxis
				)
**/
constant $EXCLUDE_NON_NEG_AXIS = navigate rule-concept descendants from list(dqcrules15:Dqc_0015_ExcludeNonNegAxisAbstract)  taxonomy $DQC_RULES returns set (target-name) + set(StatementBusinessSegmentsAxis, InvestmentIdentifierAxis)

/* DQC_0067 */
constant $NETWORK440000 = navigate parent-child DESCENDANTS role 'http://fasb.org/us-gaap/role/disclosure/DeferredRevenue' taxonomy $US-GAAP where $relationship.target.is-abstract == false and  not($relationship.target.name.local-name == 'GrossTransactionVolume' 
or $relationship.target.name.local-name == 'DirectCostsOfLeasedAndRentedPropertyOrEquipment' 
or $relationship.target.name.local-name == 'DeferredRevenue' 
or $relationship.target.name.local-name == 'DeferredRevenueCurrent' 
or $relationship.target.name.local-name == 'DeferredRevenueNoncurrent' 
or $relationship.target.name.local-name == 'IncreaseDecreaseInDeferredRevenue' 
or $relationship.target.name.local-name == 'RevenueRecognitionPolicyTextBlock' 
or $relationship.target.name.local-name == 'CostOfSalesPolicyTextBlock'
or $relationship.target.name.local-name == 'DeferredRevenueAdditions'
or $relationship.target.name.local-name == 'DeferredRevenueRevenueRecognized1'
or $relationship.target.name.local-name == 'DeferredRevenueRefundPayments1'
or $relationship.target.name.local-name == 'DeferredRevenuePeriodIncreaseDecrease'
or $relationship.target.name.local-name == 'DeferredRevenueByArrangementDisclosureTextBlock') returns set (target-name)
constant $NETWORK606000 = navigate parent-child DESCENDANTS role 'http://fasb.org/us-gaap/role/disclosure/RevenuefromContractswithCustomers' taxonomy $US-GAAP where $relationship.target.is-abstract == false  and  not($relationship.target.name.local-name == 'ExciseAndSalesTaxes')
returns set (target-name)


/* DQC_0099 */

constant $NON_CF_ITEMS = navigate parent-child descendants from list(SupplementalCashFlowInformationAbstract, NoncashInvestingAndFinancingItemsAbstract, CashFlowNoncashInvestingAndFinancingActivitiesDisclosureAbstract) taxonomy $US-GAAP where $relationship.target.is-monetary == true returns set (target-name)

/** Defines a set of CF Abstracts that if used on the CF any children will be excluded from the rules **/
constant $SET_NON_CF_ABSTRACTS1 = (navigate parent-child descendants from list(CashFlowNoncashInvestingAndFinancingActivitiesDisclosureAbstract, SupplementalCashFlowInformationAbstract) taxonomy $US-GAAP where ($relationship.target.is-abstract == true and $relationship.target-name.local-name.contains("Abstract") ) returns set (target-name))

/** This generates a list of items in the SHE that would not be included in the IS calculation. If these are reported in the presentation of the IS they will be ignored **/
constant $SSH_EXCEPTIONS =  navigate parent-child descendants from IncreaseDecreaseInStockholdersEquityRollForward taxonomy $US-GAAP where $relationship.target.is-monetary == true and $relationship.target.period-type == duration returns set (target-name)

/* Check if Assets has any monetary descendants in the presentation tree. If there are no Assets in the presentation tree don't look for Assets in the calculation tree. */
constant $ASSET_TYPES = (navigate parent-child descendants from list(AssetsAbstract) taxonomy $US-GAAP where ($relationship.target.is-monetary == true ) returns set (target-name))

/* DQC_0109 */

constant $SET_CONCENTRATION_RISK_ITEMS = (navigate parent-child descendants from list(ConcentrationRiskByTypeAxis) taxonomy $US-GAAP returns set (target-name))

constant $SET_BENCHMARK_ITEMS = (navigate parent-child descendants from list(ConcentrationRiskByBenchmarkAxis) taxonomy $US-GAAP returns set (target-name))

/* DQC_0133 */
constant $NON_FINANCIAL_DATA_EMI = navigate parent-child descendants from list(ScheduleOfEquityMethodInvestmentsLineItems)  stop when $relationship.target.name == EquityMethodInvestmentSummarizedFinancialInformationAbstract taxonomy $US-GAAP where $relationship.target.is-abstract == false returns set (target-name)

/* DQC_0121 */
constant $TRANSITION_ELTS_1 = navigate parent-child descendants from set(Asu201601TransitionAbstract, Asu201618TransitionAbstract) taxonomy $US-GAAP where not $relationship.target.is-abstract returns (target-name)
constant $TRANSITION_ELTS_2 = navigate parent-child descendants from set(ASU201602TransitionAbstract, Asu201712TransitionAbstract, ASU201807TransitionAbstract)taxonomy $US-GAAP where not $relationship.target.is-abstract returns set (target-name)

/* DQC_0145 */
constant $ALLOWABLE_FINANCING_ITEMS = navigate parent-child descendants from NetCashProvidedByUsedInFinancingActivitiesAbstract taxonomy $US-GAAP  returns set (target-name) + set(ProceedsFromAdvancesForConstruction, RepaymentsOfAdvancesForConstruction, ProceedsFromContributionInAidOfConstruction)
constant $NonFinancing = set(NetCashProvidedByUsedInInvestingActivitiesAbstract, NetCashProvidedByUsedInOperatingActivitiesAbstract, EffectOfExchangeRateOnCashCashEquivalentsRestrictedCashAndRestrictedCashEquivalentsIncludingDisposalGroupAndDiscontinuedOperationsAbstract)
constant $NON_FINANCING_DESCENDANTS = navigate parent-child descendants from $NonFinancing taxonomy $US-GAAP  returns set (target-name)
constant $NonInvesting = set(NetCashProvidedByUsedInFinancingActivitiesAbstract, NetCashProvidedByUsedInOperatingActivitiesAbstract, EffectOfExchangeRateOnCashCashEquivalentsRestrictedCashAndRestrictedCashEquivalentsIncludingDisposalGroupAndDiscontinuedOperationsAbstract)
constant $NON_INVESTING_DESCENDANTS = navigate parent-child descendants from $NonInvesting taxonomy $US-GAAP  returns set (target-name)
constant $FILIN_COMPONENTS_OF_NET_INC_LOSS = navigate parent-child descendants from list(IncomeStatementAbstract, StatementOfIncomeAndComprehensiveIncomeAbstract) where $relationship.target.is-monetary == true returns set (target-name)
constant $CHG_IN_OP_CAPTL = navigate parent-child descendants from IncreaseDecreaseInOperatingCapitalAbstract taxonomy $US-GAAP returns set (target-name)

/* DQC_0148 */
constant $OCI_CONCEPT_NETWORKS = FILTER $CALC_NETWORKS 
where $item.role.description.contains('148410 - Statement -') 
or $item.role.description.contains('148411 - Statement -') 
or $item.role.description.contains('148412 - Statement -')
or $item.role.description.contains('148413 - Statement -')

constant $OCI_CONCEPTS = sum(set(for $calcNetwork in $OCI_CONCEPT_NETWORKS.sort
$calcNetwork.concept-names
))

constant $NI_CONCEPT_NETWORKS = FILTER $CALC_NETWORKS 
where $item.role.description.contains('124000 - Statement -') 

constant $NI_CONCEPTS = sum(set(for $calcNetwork in $NI_CONCEPT_NETWORKS.sort
$calcNetwork.concept-names
))

/* DQC_0158 */
constant $REL_PTY_STATUS_ENUM = navigate 'http://fasb.org/us-gaap/arcrole/identification' descendants from RelatedAndNonrelatedPartyStatusAxis taxonomy $EXT_ENUM_LINKS returns set (target-name)


/* DQC_0171 */
constant $ASU201613_TRANSITION_ELEMENTS = navigate parent-child descendants from Asu201613TransitionAbstract taxonomy $US-GAAP returns set (target-name)

/* DQC_0182 */

constant $DIM_EQUIV_NAMES = navigate 'http://www.xbrl.org/2023/arcrole/concept-dimensional-equivalent' descendants  taxonomy $META returns list (source-name, target-name)

/* DQC_0183 not available for 2023, dummy variable for build shell script */

constant $INCOME_STATEMENT_CONCEPTS = set()

/* DQC_0188 not available for 2023, dummy variable for build shell script */

constant $ECD_ADJ_TO_COMP_MBRS = set()

/* DQC_0195 */
constant $APIC_ADJUSTMENTS = navigate parent-child descendants from AdjustmentsToAdditionalPaidInCapitalAbstract taxonomy $US-GAAP where $relationship.target.is-monetary == true returns set (target-name)

/* DQC_0196 */
constant $AOCI_MEMBERS = (navigate parent-child descendants include start from list(AccumulatedOtherComprehensiveIncomeMember) taxonomy $US-GAAP returns set (target-name))

/* Extensible enumerations */

constant $EXT_ENUM = navigate 'http://fasb.org/us-gaap/arcrole/concept-extensibleEnumerationLineItemLocation' descendants taxonomy $EXT_ENUM_LINKS returns set (source-name, target-name)

constant $IDENTIFICATION = navigate 'http://fasb.org/us-gaap/arcrole/identification' descendants taxonomy $EXT_ENUM_LINKS returns set (source-name, target-name)

constant $PPE_MEMBERS = navigate domain-member descendants 
     from PropertyPlantAndEquipmentTypeDomain
     taxonomy $US-GAAP
     returns set (target-name)

constant $INTANGIBLE_FINITE_ASSETS_MEMBERS = navigate domain-member descendants 
     from FiniteLivedIntangibleAssetsMajorClassNameDomain
     taxonomy $US-GAAP
     returns set (target-name)

constant $INTANGIBLE_INDEFINITE_ASSETS_MEMBERS = navigate domain-member descendants 
     from IndefiniteLivedIntangibleAssetsMajorClassNameDomain
     taxonomy $US-GAAP
     returns set (target-name)

constant $INTANGIBLE_MONETARY_ITEMS = navigate parent-child descendants from list(IntangibleAssetsDisclosureTextBlock) taxonomy $US-GAAP where $relationship.target.is-monetary == true returns set (target-name)

>>>>>>> 41047b7f
constant $INTANGIBLE_DURATION_ITEMS = navigate parent-child descendants from list(IntangibleAssetsDisclosureTextBlock) taxonomy $US-GAAP where $relationship.target.data-type.name == xbrli:durationItemType  returns set (target-name)<|MERGE_RESOLUTION|>--- conflicted
+++ resolved
@@ -1,4 +1,3 @@
-<<<<<<< HEAD
 /**
 
 DQC Rules
@@ -253,306 +252,6 @@
 **/
 constant $EXCLUDE_NON_NEG_AXIS = navigate rule-concept descendants from list(dqcrules15:Dqc_0015_ExcludeNonNegAxisAbstract)  taxonomy $DQC_RULES returns set (target-name) + set(StatementBusinessSegmentsAxis, InvestmentIdentifierAxis)
 
-/* DQC_0099 */
-
-constant $NON_CF_ITEMS = navigate parent-child descendants from list(SupplementalCashFlowInformationAbstract, NoncashInvestingAndFinancingItemsAbstract, CashFlowNoncashInvestingAndFinancingActivitiesDisclosureAbstract) taxonomy $US-GAAP where $relationship.target.is-monetary == true returns set (target-name)
-
-/** Defines a set of CF Abstracts that if used on the CF any children will be excluded from the rules **/
-constant $SET_NON_CF_ABSTRACTS1 = (navigate parent-child descendants from list(CashFlowNoncashInvestingAndFinancingActivitiesDisclosureAbstract, SupplementalCashFlowInformationAbstract) taxonomy $US-GAAP where ($relationship.target.is-abstract == true and $relationship.target-name.local-name.contains("Abstract") ) returns set (target-name))
-
-/** This generates a list of items in the SHE that would not be included in the IS calculation. If these are reported in the presentation of the IS they will be ignored **/
-constant $SSH_EXCEPTIONS =  navigate parent-child descendants from IncreaseDecreaseInStockholdersEquityRollForward taxonomy $US-GAAP where $relationship.target.is-monetary == true and $relationship.target.period-type == duration returns set (target-name)
-
-/* Check if Assets has any monetary descendants in the presentation tree. If there are no Assets in the presentation tree don't look for Assets in the calculation tree. */
-constant $ASSET_TYPES = (navigate parent-child descendants from list(AssetsAbstract) taxonomy $US-GAAP where ($relationship.target.is-monetary == true ) returns set (target-name))
-
-/* DQC_0109 */
-
-constant $SET_CONCENTRATION_RISK_ITEMS = (navigate parent-child descendants from list(ConcentrationRiskByTypeAxis) taxonomy $US-GAAP returns set (target-name))
-
-constant $SET_BENCHMARK_ITEMS = (navigate parent-child descendants from list(ConcentrationRiskByBenchmarkAxis) taxonomy $US-GAAP returns set (target-name))
-
-/* DQC_0133 */
-constant $NON_FINANCIAL_DATA_EMI = navigate parent-child descendants from list(ScheduleOfEquityMethodInvestmentsLineItems)  stop when $relationship.target.name == EquityMethodInvestmentSummarizedFinancialInformationAbstract taxonomy $US-GAAP where $relationship.target.is-abstract == false returns set (target-name)
-
-/* Extensible enumerations */
-
-constant $EXT_ENUM = navigate 'http://fasb.org/us-gaap/arcrole/concept-extensibleEnumerationLineItemLocation' descendants taxonomy $EXT_ENUM_LINKS returns set (source-name, target-name)
-
-constant $IDENTIFICATION = navigate 'http://fasb.org/us-gaap/arcrole/identification' descendants taxonomy $EXT_ENUM_LINKS returns set (source-name, target-name)
-
-constant $PPE_MEMBERS = navigate domain-member descendants 
-     from PropertyPlantAndEquipmentTypeDomain
-     taxonomy $US-GAAP
-     returns set (target-name)
-
-constant $INTANGIBLE_FINITE_ASSETS_MEMBERS = navigate domain-member descendants 
-     from FiniteLivedIntangibleAssetsMajorClassNameDomain
-     taxonomy $US-GAAP
-     returns set (target-name)
-
-constant $INTANGIBLE_INDEFINITE_ASSETS_MEMBERS = navigate domain-member descendants 
-     from IndefiniteLivedIntangibleAssetsMajorClassNameDomain
-     taxonomy $US-GAAP
-     returns set (target-name)
-
-constant $INTANGIBLE_MONETARY_ITEMS = navigate parent-child descendants from list(IntangibleAssetsDisclosureTextBlock) taxonomy $US-GAAP where $relationship.target.is-monetary == true returns set (target-name)
-
-=======
-/**
-
-DQC Rules
- (c) Copyright 2017 - 2025, XBRL US Inc. All rights reserved.
- See https://xbrl.us/dqc-license for license information.
- See https://xbrl.us/dqc-patent for patent infringement notice.
-Taxonomy: US GAAP 2023
-**/
-
-/*  Rules requiring constants from us-gaap-entire
-
-  Rule 0001 descendants for 42 elements
-  Rule 0041 build dim-defaults list ($TAXONOMY_DEFAULTS)
-  Rule 0045 build summation-item descendants lists for 4 specific elements in constants ($SUMMATION_DESCENDANTS_*)
-  Rule 0068 list for 730000 network
-  Rule 0086 descendants for 1 element
-  Rule 0081 dict by summation item of list of descendant names or siblings
-  Rule 0099 descendants
-  Rule 0109 descendants
-  Rule 0121 descendants for 2 elements
-  Rule 0133 descendants for 1 elements
-
-*/
-
-constant $ACCRUAL_ITEMS =
-				navigate summation-item descendants from list(ComprehensiveIncomeNetOfTax,
-				NetIncomeLoss,
-				NetIncomeLossAvailableToCommonStockholdersBasic,
-				NetIncomeLossAvailableToCommonStockholdersDiluted,
-				IncomeLossIncludingPortionAttributableToNoncontrollingInterest,
-				IncomeLossAttributableToParent,
-				NetIncomeLossAllocatedToGeneralPartners,
-				NetIncomeLossAllocatedToLimitedPartners,
-				StockholdersEquityPeriodIncreaseDecrease,
-				PartnersCapitalAccountPeriodIncreaseDecrease,
-				DistributedEarnings)  taxonomy $US-GAAP where $relationship.target.is-monetary == true returns set (target-name)
-				+
-				navigate parent-child descendants from list(IncomeStatementAbstract,
-				StatementOfIncomeAndComprehensiveIncomeAbstract,
-				StatementOfStockholdersEquityAbstract,
-				StatementOfPartnersCapitalAbstract) taxonomy $US-GAAP where $relationship.target.is-monetary == true returns set (target-name)
-
-constant $OCI_SECURITY_RELATED_ITEMS = navigate summation-item descendants include start from $OCI_PARENT_ITEMS taxonomy $US-GAAP returns set (target-name)
-
-constant $CALC_RELATIONSHIPS = set(for ($rel in navigate summation-item descendants taxonomy $US-GAAP returns (relationship))
-                                        set($rel.source.name.namespace-uri + ':' + $rel.source.name.local-name + ':' + $rel.target.name.namespace-uri + ':' + $rel.target.name.local-name,$rel.weight))
-
-constant $MEMBER_USGAAP_FAIR_VALUE = navigate dimensions dimension-member descendants from FairValueByFairValueHierarchyLevelAxis taxonomy $US-GAAP returns set (target-name)
-										
-constant $CALC_NETWORKS = $US-GAAP.networks(summation-item)
-
-constant $DEP_CONCEPTS = navigate parent-child descendants from DeprecatedItems taxonomy $US-GAAP returns set (target-name)
-
-constant $DEFINED_BENEFIT_COST_EXT_ENUM = navigate parent-child descendants include start from DefinedBenefitPlanNetPeriodicBenefitCostCreditExcludingServiceCostStatementOfIncomeOrComprehensiveIncomeExtensibleList taxonomy $US-GAAP returns set (target-name)
-
-constant $DEFINED_BENEFIT_COST_FS_LINE_ITEMS = navigate summation-item descendants from NetPeriodicDefinedBenefitsExpenseReversalOfExpenseExcludingServiceCostComponent taxonomy $US-GAAP returns set (target-name)
-
-constant $DERIVATIVE_LIABILITIES_FS_LINE_ITEMS = navigate summation-item descendants from DerivativeLiabilities taxonomy $US-GAAP returns set (target-name)
-constant $DERIVATIVE_ASSETS_FS_LINE_ITEMS = navigate summation-item descendants from DerivativeAssets taxonomy $US-GAAP returns set (target-name)
-
-constant $BANKING_MEASURES_BETWEEN_ZERO_AND_ONE = navigate parent-child descendants from list(RiskBasedRatiosAbstract, LeverageRatiosAbstract, BankingRegulationTangibleEquityRatioAbstract, BankingRegulationCapitalConservationBufferAbstract, BankingRegulationLeverageBufferAbstract, BankingRegulationMaximumPayoutRatioAndAmountAbstract, BankingRegulationMaximumLeveragePayoutRatioAndAmountAbstract) taxonomy $US-GAAP where $relationship.target.data-type.name == xbrli:pureItemType returns set (target-name)
-
-constant $LIQUIDATION_BASIS_CONCEPTS = navigate parent-child descendants from LiquidationBasisOfAccountingTextBlock taxonomy $US-GAAP returns set (target-name) + set(LiquidationBasisOfAccountingTextBlock, LiquidationDate1)
-
-constant $TAXONOMY_DEFAULTS = navigate dimension-default descendants taxonomy $US-GAAP returns  set (source-name, target-name)
-
-constant $NONALLOWED_ROOT_ELEMENTS_CASHFLOW = filter (navigate summation-item descendants from CashCashEquivalentsRestrictedCashAndRestrictedCashEquivalentsPeriodIncreaseDecreaseExcludingExchangeRateEffect
- taxonomy $US-GAAP returns set (target-name)) returns $item.local-name
-
-constant $NETWORK_730000_TARGET_NON_ABSTRACT_QNAMES = navigate parent-child DESCENDANTS role 'http://fasb.org/us-gaap/role/disclosure/CompensationRelatedCostsRetirementBenefits' taxonomy $US-GAAP where $relationship.target.is-abstract == false returns set (target-name)
-
-constant $ASU201517_TRANSITION_ELEMENTS = navigate parent-child descendants from ASU201517TransitionAbstract taxonomy $US-GAAP where not $relationship.target.is-abstract returns (target-name)
-
-constant $FINANCIAL_DATA_EQUITY_METHOD_INVESTMENTS = navigate parent-child descendants from list(EquityMethodInvestmentSummarizedFinancialInformationAbstract) taxonomy $US-GAAP where $relationship.target.is-monetary == true returns set (target-name)
-
-constant $NCI = (navigate parent-child descendants include start from list(NoncontrollingInterestMember, AociIncludingPortionAttributableToNoncontrollingInterestMember) taxonomy $US-GAAP returns set (target-name))
-
-/* DQC_0001 */
-
-constant $MBR_RECL_OUT_ACCUM_CMP_INC_AXS = navigate dimensions dimension-member descendants from ReclassificationOutOfAccumulatedOtherComprehensiveIncomeAxis taxonomy $US-GAAP returns set (target-name)
-
-/* HF note: makes no sense, the child is always dei:LegalEntityDomain but there
-are no facts at constant production time to determine $DEI_NAMESPACE, which
-for US-GAAP is not dynamic during the filing year
-
-navigate domain-member descendants include start
-     from (navigate dimension-domain children
-           from qname($DEI_NAMESPACE,'LegalEntityAxis')
-           taxonomy $US-GAAP returns set)
-     taxonomy $US-GAAP
-     returns set (target-name)
-
-... change to use static dei:LegalEntityAxis
-*/
-constant $MEM_LEG_ENT_AXS = navigate domain-member descendants include start
-     from (navigate dimension-domain children
-           from qname('http://xbrl.sec.gov/dei/2023','LegalEntityAxis')  /* HF change here */
-           taxonomy $US-GAAP returns set)
-     taxonomy $US-GAAP
-     returns set (target-name)
-
-constant $MEM_FHLB_AXS = navigate dimensions dimension-member descendants from srt:FederalHomeLoanBankAdvancesBranchOfFHLBBankAxis taxonomy $US-GAAP returns set (target-name)
-
-constant $MBR_SCH_EQT_INV_NM_AXS = navigate dimensions dimension-member descendants from srt:ScheduleOfEquityMethodInvestmentEquityMethodInvesteeNameAxis taxonomy $US-GAAP returns set (target-name) + set(srt:EquityMethodInvesteeNameDomain)
-
-constant $MBR_PLN_NM_AXS = navigate dimensions dimension-member descendants from PlanNameAxis taxonomy $US-GAAP returns set (target-name)
-
-constant $MEM_RNG_AXS = navigate dimensions dimension-member descendants from srt:RangeAxis taxonomy $US-GAAP returns set (target-name)
-
-constant $MEM_SRT_CUR_AXS = navigate domain-member descendants include start
-     from (navigate dimension-domain children
-           from srt:CurrencyAxis
-           taxonomy $US-GAAP returns set)
-     taxonomy $US-GAAP
-     returns set (target-name)
-
-constant $MEM_CUR_AXS = navigate domain-member descendants include start
-     from currency:AllCurrenciesDomain
-     taxonomy $CURRENCY
-     returns set (target-name)
-
-constant $MEM_POS_AXS = navigate dimensions dimension-member descendants from PositionAxis taxonomy $US-GAAP returns set (target-name)
-
-constant $MEM_FAR_VAL_MSR_FRQ_AXS = navigate dimensions dimension-member descendants from FairValueByMeasurementFrequencyAxis taxonomy $US-GAAP returns set (target-name)
-
-constant $MEM_FAR_VAL_MSR_BAS_AXS = navigate dimensions dimension-member descendants from FairValueByMeasurementBasisAxis taxonomy $US-GAAP returns set (target-name)
-
-constant $DEF_FAR_VAL_MSR_BAS_AXS = navigate dimension-default descendants from FairValueByMeasurementBasisAxis taxonomy $US-GAAP returns set (target-name)
-
-constant $MEM_HDG_DSG_AXS = navigate dimensions dimension-member descendants from HedgingDesignationAxis taxonomy $US-GAAP returns set (target-name)
-
-constant $MEM_PRD_SVC_AXS = navigate dimensions dimension-member descendants from srt:ProductOrServiceAxis taxonomy $US-GAAP returns set (target-name)
-
-constant $MEM_AIR_TP_AXS = navigate domain-member descendants include start
-     from (navigate dimension-domain children
-           from srt:AircraftTypeAxis
-           taxonomy $US-GAAP returns set)
-     taxonomy $US-GAAP
-     returns set (target-name)
-
-constant $MEM_SCH_MPR_INS_AXS = navigate dimensions dimension-member descendants from ScheduleOfMalpracticeInsuranceTypeAndTierIdentifierAxis taxonomy $US-GAAP returns set (target-name)
-
-constant $MEM_PPE_TP_AXS = navigate dimensions dimension-member descendants from PropertyPlantAndEquipmentByTypeAxis taxonomy $US-GAAP returns set (target-name)
-
-constant $MEM_RSV_QTY_RSV_AXS = navigate dimensions dimension-member descendants from srt:ReserveQuantitiesByTypeOfReserveAxis taxonomy $US-GAAP returns set (target-name)
-
-constant $MEM_PUB_UTL_INV_AXS = navigate dimensions dimension-member descendants from PublicUtilitiesInventoryAxis taxonomy $US-GAAP returns set (target-name)
-
-constant $MEM_CON_ITM_AXS = navigate dimensions dimension-member descendants from srt:ConsolidationItemsAxis taxonomy $US-GAAP returns set (target-name)
-
-constant $not_allowed_base_member_tree_1 = navigate dimensions dimension-member descendants from RetirementPlanTypeAxis taxonomy $US-GAAP returns set (target-name)
-
-constant $not_allowed_base_member_tree_2 = navigate dimensions dimension-member descendants from RetirementPlanSponsorLocationAxis taxonomy $US-GAAP returns set (target-name)
-
-constant $not_allowed_base_member_tree_3 = navigate dimensions dimension-member descendants from RetirementPlanFundingStatusAxis taxonomy $US-GAAP returns set (target-name)
-
-constant $not_allowed_base_member_tree_4 = navigate dimensions dimension-member descendants from RetirementPlanNameAxis taxonomy $US-GAAP returns set (target-name)
-
-constant $MEM_NOT_ALLOWED_RET_TREE = $not_allowed_base_member_tree_1 + $not_allowed_base_member_tree_2 + $not_allowed_base_member_tree_3 + $not_allowed_base_member_tree_4
-
-constant $MEM_AWD_DT_AXS = navigate dimensions dimension-member descendants from AwardDateAxis taxonomy $US-GAAP returns set (target-name)
-
-constant $MEM_SUB_EVT_AXS = navigate dimensions dimension-member descendants from SubsequentEventTypeAxis taxonomy $US-GAAP returns set (target-name)
-
-constant $MBR_STM_EQY_CMP_AXS = navigate dimensions dimension-member descendants from StatementEquityComponentsAxis taxonomy $US-GAAP returns set (target-name)
-
-constant $MBR_STM_CLS_STK_AXS = navigate dimensions dimension-member descendants from StatementClassOfStockAxis taxonomy $US-GAAP returns set (target-name)
-
-constant $MBR_STM_SCN_AXS = navigate domain-member descendants include start
-     from (navigate dimension-domain children
-           from srt:StatementScenarioAxis
-           taxonomy $US-GAAP returns set)
-     taxonomy $US-GAAP
-     returns set (target-name)
-
-constant $MBR_PRF_UNT_NM_AXS = navigate dimensions dimension-member descendants from PreferredUnitsByNameAxis taxonomy $US-GAAP returns set (target-name)
-
-constant $MBR_RET_PLN_NM_AXS = navigate dimensions dimension-member descendants from RetirementPlanNameAxis taxonomy $US-GAAP returns set (target-name)
-
-constant $MBR_OWNRSHP_AXS = navigate dimensions dimension-member descendants from srt:OwnershipAxis taxonomy $US-GAAP returns set (target-name)
-
-constant $MBR_MAJ_CST_AXS = navigate dimensions dimension-member descendants from srt:MajorCustomersAxis taxonomy $US-GAAP returns set (target-name)
-
-constant $MBR_BUS_ACQ_AXS = navigate dimensions dimension-member descendants from BusinessAcquisitionAxis taxonomy $US-GAAP returns set (target-name)
-
-constant $MBR_STM_BIS_SEG_AXS = navigate dimensions dimension-member descendants from StatementBusinessSegmentsAxis taxonomy $US-GAAP returns set (target-name)
-
-constant $MBR_AST_ACQ_AXS = navigate dimensions dimension-member descendants from AssetAcquisitionAxis taxonomy $US-GAAP returns set (target-name)
-
-constant $MBR_STM_GEO_AXS = navigate parent-child descendants from srt:StatementGeographicalAxis taxonomy $US-GAAP returns set (target-name)
-
-/** Constants Used for Nonneg Rules
-**
-
-Replaced the Hard coded string and read from dqc rules taxonomy.								
-constant $EXCLUDE_NON_NEG_STRING_MEMBERS = set(
-				'adjust',
-				'consolidat',
-				'eliminat',
-				'netting',
-				'reconcili',
-				'reclass'
-				)
-**/
-
-constant $NON_NEG_STRING_REF = filter ($DQC_RULES.concept(dqcrules15:Dqc_0015_ExcludeNonNegMemberStringsAbstract).references("http://fasb.org/us-gaap/role/dqc/ruleExclusions")) where ($item.part-by-name(dqcrules:allowableSubString).part-value != none)
-
-constant $EXCLUDE_NON_NEG_STRING_MEMBERS = set(for $ref in $NON_NEG_STRING_REF
-                                for $x in $ref.part-by-name(dqcrules:allowableSubString).part-value.split(" ") $x ) + set('basisswap','unfunded')
-								
-
-/**
-constant $EXCLUDE_NON_NEG_MEMBERS = set(
-				CorporateNonSegmentMember,
-				FairValueConcentrationOfRiskMarketRiskManagementEffectsOnIncomeOrNetAssetsMember,
-				AccumulatedNetGainLossFromDesignatedOrQualifyingCashFlowHedgesMember,
-				AccumulatedNetUnrealizedInvestmentGainLossMember,
-				DeferredDerivativeGainLossMember,
-				AboveMarketLeasesMember,
-				NewAccountingPronouncementEarlyAdoptionEffectMember,
-				UnallocatedFinancingReceivablesMember,
-				DifferenceBetweenRevenueGuidanceInEffectBeforeAndAfterTopic606Member
-				)
-**/
-
-constant $EXCLUDE_NON_NEG_MEMBERS = navigate rule-concept descendants from list(dqcrules15:Dqc_0015_ExcludeNonNegMembersAbstract)  taxonomy $DQC_RULES returns set (target-name)	
-
-/**
-constant  $EXCLUDE_NON_NEG_AXIS_MEMBERS = list(
-				list(StatementBusinessSegmentsAxis, set(CorporateAndOtherMember, CorporateMember, AllOtherSegmentsMember)),
-				list(srt:ConsolidatedEntitiesAxis, set(srt:ParentCompanyMember, srt:SubsidiariesMember, srt:GuarantorSubsidiariesMember, srt:NonGuarantorSubsidiariesMember, srt:SubsidiaryIssuerMember)),
-				list(FairValueByMeasurementBasisAxis, set(ChangeDuringPeriodFairValueDisclosureMember))
-				)
-**/
-constant  $EXCLUDE_NON_NEG_AXIS_MEMBERS_PRE = navigate rule-concept children from list(dqcrules15:Dqc_0015_ExcludeNonNegAxisMembersAbstract) taxonomy $DQC_RULES returns set (target-name)
-
-constant $EXCLUDE_NON_NEG_AXIS_MEMBERS = list(for $axis in $EXCLUDE_NON_NEG_AXIS_MEMBERS_PRE
-												list($axis, navigate rule-concept children from $axis taxonomy $DQC_RULES returns set (target-name)))
-
-/**
-constant $EXCLUDE_NON_NEG_AXIS = set(StatementEquityComponentsAxis,
-				ErrorCorrectionsAndPriorPeriodAdjustmentsRestatementByRestatementPeriodAndAmountAxis,
-				AdjustmentsForChangeInAccountingPrincipleAxis,
-				AdjustmentsForNewAccountingPronouncementsAxis,
-				ProspectiveAdoptionOfNewAccountingPronouncementsAxis,
-				QuantifyingMisstatementInCurrentYearFinancialStatementsByNatureOfErrorAxis,
-				PartnerCapitalComponentsAxis,
-				ChangeInAccountingEstimateByTypeAxis,
-				PartnerTypeOfPartnersCapitalAccountAxis,
-				StatementBusinessSegmentsAxis
-				)
-**/
-constant $EXCLUDE_NON_NEG_AXIS = navigate rule-concept descendants from list(dqcrules15:Dqc_0015_ExcludeNonNegAxisAbstract)  taxonomy $DQC_RULES returns set (target-name) + set(StatementBusinessSegmentsAxis, InvestmentIdentifierAxis)
-
 /* DQC_0067 */
 constant $NETWORK440000 = navigate parent-child DESCENDANTS role 'http://fasb.org/us-gaap/role/disclosure/DeferredRevenue' taxonomy $US-GAAP where $relationship.target.is-abstract == false and  not($relationship.target.name.local-name == 'GrossTransactionVolume' 
 or $relationship.target.name.local-name == 'DirectCostsOfLeasedAndRentedPropertyOrEquipment' 
@@ -672,5 +371,4 @@
 
 constant $INTANGIBLE_MONETARY_ITEMS = navigate parent-child descendants from list(IntangibleAssetsDisclosureTextBlock) taxonomy $US-GAAP where $relationship.target.is-monetary == true returns set (target-name)
 
->>>>>>> 41047b7f
 constant $INTANGIBLE_DURATION_ITEMS = navigate parent-child descendants from list(IntangibleAssetsDisclosureTextBlock) taxonomy $US-GAAP where $relationship.target.data-type.name == xbrli:durationItemType  returns set (target-name)