/**
DQC Rules
 (c) Copyright 2017 - 2022, XBRL US Inc. All rights reserved.
 See https://xbrl.us/dqc-license for license information.
 See https://xbrl.us/dqc-patent for patent infringement notice.
Taxonomy: IFRS 2020
<<<<<<< HEAD
Release version 17
**/

RULE-NAME-PREFIX DQC
=======
Release Version 18
**/

rule-name-prefix DQR
>>>>>>> 6a622a0b

ASSERT IFRS.0115.9565 SATISFIED

$rule_id = (rule-name().split('.'))[rule-name().split('.').length];

if (any(set(exists({covered @concept.local-name ='DocumentType' where $fact in $report_type_exclusions}))))
	skip
else

$cut_down_list = filter $non_neg_ifrs_items.keys where taxonomy().concept($item).is-type(xbrli:monetaryItemType)  and taxonomy().concept($item).period-type == duration and not ($item.local-name.lower-case.contains('average') or $item.local-name.lower-case.contains('maximum') or $item.local-name.lower-case.contains('minimum'))

for ($x in ($cut_down_list - set(FinanceIncome, FinanceCosts, MiscellaneousOtherOperatingIncome, MiscellaneousOtherOperatingExpense, InvestmentIncome, InterestExpense, InterestIncomeOnFinancialAssetsDesignatedAtFairValueThroughProfitOrLoss, InterestExpenseOnFinancialLiabilitiesDesignatedAtFairValueThroughProfitOrLoss, NetForeignExchangeLoss, NetForeignExchangeGain)))

<<<<<<< HEAD
      $fact1 = {nonils @concept = $x @period=* where not match_set_substring($fact, $exclude_non_neg_string_members)}
      $large = {nonils @concept = $x @period=* where not match_set_substring($fact, $exclude_non_neg_string_members)}
=======
      $fact1 = {nonils @concept = $x @period=* where $fact.dimensions.length == 0 or 
		(not match_set_substring($fact, $exclude_non_neg_string_members) and (to-set($fact.dimensions-explicit.values.name) intersect $exclude_non_neg_members).length == 0 and ($fact.dimensions.keys.name intersect $exclude_non_neg_axis).length == 0 and not_elim_adjust($fact, $exclude_non_neg_axis_members))}

      $large = {nonils @concept = $x @period=* where $fact.dimensions.length == 0 or 
		(not match_set_substring($fact, $exclude_non_neg_string_members) and (to-set($fact.dimensions-explicit.values.name) intersect $exclude_non_neg_members).length == 0 and ($fact.dimensions.keys.name intersect $exclude_non_neg_axis).length == 0 and not_elim_adjust($fact, $exclude_non_neg_axis_members))}
>>>>>>> 6a622a0b

      if ($fact1.period.start >= $large.period.start
         and $fact1.period.end <= $large.period.end 
         and $fact1.abs > $large.abs
         and $fact1 > 0
         and $fact1.period.days <= $large.period.days
         and exists($fact1) and exists($large)
         )
            tolerance_for_decimals($fact1, $large, 2 ) 
         else
            skip
message
"The concept {$fact1.concept.name} with a period duration starting on {$fact1.period.start} and ending on {$fact1.period.end} or {$fact1.period.days} days with a reported value of {$fact1} has a value greater than the value of the same element with a longer or equivalent period duration that starts on {$large.period.start} and ends on {$large.period.end} with a value of {$large}.
The value  {$fact1} for the period of {$fact1.period.days} days should be less or the same as the value  {$large} with a duration of {$large.period.days} days assuming that the concept {$fact1.concept.name} cannot have a negative value.
The properties of this {$fact1.concept.name} fact are:
Period :{$fact1.period}
Dimensions : {$fact1.dimensions.join(', ','=')}
Unit : {$fact1.unit}\n

Rule Element Id:{$rule_id}
Rule version: {$ruleVersion}"

SEVERITY error

effectiveDate $effective_dates[$rule_id]<|MERGE_RESOLUTION|>--- conflicted
+++ resolved
@@ -4,17 +4,10 @@
  See https://xbrl.us/dqc-license for license information.
  See https://xbrl.us/dqc-patent for patent infringement notice.
 Taxonomy: IFRS 2020
-<<<<<<< HEAD
-Release version 17
-**/
-
-RULE-NAME-PREFIX DQC
-=======
 Release Version 18
 **/
 
 rule-name-prefix DQR
->>>>>>> 6a622a0b
 
 ASSERT IFRS.0115.9565 SATISFIED
 
@@ -28,16 +21,11 @@
 
 for ($x in ($cut_down_list - set(FinanceIncome, FinanceCosts, MiscellaneousOtherOperatingIncome, MiscellaneousOtherOperatingExpense, InvestmentIncome, InterestExpense, InterestIncomeOnFinancialAssetsDesignatedAtFairValueThroughProfitOrLoss, InterestExpenseOnFinancialLiabilitiesDesignatedAtFairValueThroughProfitOrLoss, NetForeignExchangeLoss, NetForeignExchangeGain)))
 
-<<<<<<< HEAD
-      $fact1 = {nonils @concept = $x @period=* where not match_set_substring($fact, $exclude_non_neg_string_members)}
-      $large = {nonils @concept = $x @period=* where not match_set_substring($fact, $exclude_non_neg_string_members)}
-=======
       $fact1 = {nonils @concept = $x @period=* where $fact.dimensions.length == 0 or 
 		(not match_set_substring($fact, $exclude_non_neg_string_members) and (to-set($fact.dimensions-explicit.values.name) intersect $exclude_non_neg_members).length == 0 and ($fact.dimensions.keys.name intersect $exclude_non_neg_axis).length == 0 and not_elim_adjust($fact, $exclude_non_neg_axis_members))}
 
       $large = {nonils @concept = $x @period=* where $fact.dimensions.length == 0 or 
 		(not match_set_substring($fact, $exclude_non_neg_string_members) and (to-set($fact.dimensions-explicit.values.name) intersect $exclude_non_neg_members).length == 0 and ($fact.dimensions.keys.name intersect $exclude_non_neg_axis).length == 0 and not_elim_adjust($fact, $exclude_non_neg_axis_members))}
->>>>>>> 6a622a0b
 
       if ($fact1.period.start >= $large.period.start
          and $fact1.period.end <= $large.period.end 
