/**
DQC Rules
 (c) Copyright 2017 - 2022, XBRL US Inc. All rights reserved.
 See https://xbrl.us/dqc-license for license information.
 See https://xbrl.us/dqc-patent for patent infringement notice.
Taxonomy: IFRS 2020
**/


<<<<<<< HEAD
rule-name-prefix DQC
=======
rule-name-prefix DQR
>>>>>>> 8c8269a0

assert IFRS.0092.9523 satisfied

$rule_id = (rule-name().split('.'))[rule-name().split('.').length];

$fact1 =
	{@concept in $non_neg_ifrs_items.keys @unit=* @SegmentConsolidationItemsAxis = EliminationOfIntersegmentAmountsMember where $fact > 0  and ($fact.dimensions.length < 2 or 
		(not match_set_substring($fact, $exclude_non_pos_string_members)
		and (to-set($fact.dimensions-explicit.values.name) intersect $exclude_non_pos_axis_members.to-set).length == 0
		and (to-set($fact.dimensions.keys.name) intersect $exclude_non_neg_axis.to-set).length == 0
		and not_elim_adjust($fact, $exclude_non_pos_axis_members)))
		};

true

message

"{$fact1.concept.name} has a value of {$fact1} which is more than zero. This element should not have a positive value when used with the EliminationOfIntersegmentAmountsMember. 

The properties of this {$fact1.concept} fact are:
Period :{$fact1.period}
Dimensions : {$fact1.dimensions.join(', ','=')}
Unit : {$fact1.unit}

Rule Element Id:{$rule_id}
Rule version: {$ruleVersion}
"


rule-focus $fact1

severity error



effectiveDate $effective_dates[$rule_id]

assert IFRS.0092.9524 satisfied

$rule_id = (rule-name().split('.'))[rule-name().split('.').length];

$fact1 =
	{@concept in $non_pos_asset_ifrs_items.keys @unit=* @CarryingAmountAccumulatedDepreciationAmortisationAndImpairmentAndGrossCarryingAmountAxis in list(AccumulatedImpairmentMember, AccumulatedDepreciationAmortisationAndImpairmentMember, AccumulatedDepreciationAndAmortisationMember) where $fact > 0  and ($fact.dimensions.length < 2 or 
		(not match_set_substring($fact, $exclude_non_neg_string_members)
		and (to-set($fact.dimensions-explicit.values.name) intersect $exclude_non_pos_asset_axis_members.to-set).length == 0
		and (to-set($fact.dimensions.keys.name) intersect $exclude_non_neg_axis.to-set).length == 0
		and not_elim_adjust($fact, $exclude_non_pos_asset_axis_members)))
		};

true

message

"{$fact1.concept.name} has a value of {$fact1} which is more than zero. This element should not have a positive value when used with the dimensions {$fact1.dimensions.join(', ','=')}. 

The properties of this {$fact1.concept} fact are:
Period :{$fact1.period}
Dimensions : {$fact1.dimensions.join(', ','=')}
Unit : {$fact1.unit}

Rule Element Id:{$rule_id}
Rule version: {$ruleVersion}
"


rule-focus $fact1

severity error



effectiveDate $effective_dates[$rule_id]<|MERGE_RESOLUTION|>--- conflicted
+++ resolved
@@ -7,11 +7,7 @@
 **/
 
 
-<<<<<<< HEAD
-rule-name-prefix DQC
-=======
 rule-name-prefix DQR
->>>>>>> 8c8269a0
 
 assert IFRS.0092.9523 satisfied
 
