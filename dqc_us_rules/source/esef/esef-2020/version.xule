--- conflicted
+++ resolved
@@ -9,11 +9,7 @@
 
 /** Define the rule version **/
 
-<<<<<<< HEAD
-constant $ruleVersion = '21.0.8'
-=======
 constant $ruleVersion = '21.0.9'
->>>>>>> 4f217301
 
 /** Define Additional Attribute types that can be associated with a rule **/
 
