--- conflicted
+++ resolved
@@ -7,34 +7,11 @@
 
 **/
 
-<<<<<<< HEAD
-RULE-NAME-PREFIX DQC
-=======
 RULE-NAME-PREFIX DQR
->>>>>>> 8c8269a0
 
 ASSERT IFRS.0105.9556 SATISFIED
 
 $rule_id = (rule-name().split('.'))[rule-name().split('.').length];
-<<<<<<< HEAD
-$presNetworks = FILTER taxonomy().networks(parent-child) where $item.role.description.contains('- Statement -') 
-and (not $item.role.description.lower-case.contains('parenthetical'))
-and (not $item.role.uri.lower-case.contains('parenthetical')) 
-and (not $item.role.uri.lower-case.contains('equity')) 
-and (not $item.role.uri.lower-case.contains('deficit')) 
-and (not $item.role.uri.lower-case.contains('stockholders')) 
-and (not $item.role.uri.lower-case.contains('capital')) 
-and (not $item.role.uri.lower-case.contains('investment')) 
-and (not $item.role.uri.lower-case.contains('changes')) 
-and (not $item.role.uri.lower-case.contains('shareholder')) 
-and (not $item.role.uri.lower-case.contains('convertible')) 
-and (not $item.role.uri.lower-case.contains('preferred'))  
-and (not $item.role.uri.lower-case.contains('temporaryequity')) 
-and (not $item.role.uri.lower-case.contains('redeemable'))
-and (not $item.role.uri.lower-case.contains('netproceedsfromallsources'))
-and (not $item.role.uri.lower-case.contains('membersinterest'))
-and (not $item.role.uri.lower-case.contains('highlights'))
-=======
 $presNetworks = FILTER taxonomy().networks(parent-child) where ($item.concept-names.contains(StatementOfFinancialPositionAbstract) or $item.concept-names.contains(IncomeStatementAbstract)  or $item.concept-names.contains(StatementOfCashFlowsAbstract))
 and (not $item.role.uri.lower-case.contains('comprehensive'))
 and (not $item.role.description.lower-case.contains('comprehensive'))
@@ -69,7 +46,6 @@
 and (not $item.role.uri.lower-case.contains('notes'))
 and (not $item.role.description.lower-case.contains('notes'))
 and (not $item.role.uri.lower-case.contains('highlights'));
->>>>>>> 8c8269a0
 
 $calcNetworks = taxonomy().networks(summation-item);
 
@@ -85,11 +61,7 @@
                         
 
 for $presNetwork in $presNetworks
-<<<<<<< HEAD
-    $presConceptNoCalculation =  if $presNetwork.role.description.lower-case.contains("cash")
-=======
     $presConceptNoCalculation =  if $presNetwork.concept-names.contains(StatementOfCashFlowsAbstract)
->>>>>>> 8c8269a0
                                         $presConceptItems = $presNetwork.concept-names;
                                         
                                         /** GET ANY SUPPLEMENTAL ABSTRACTS **/
@@ -110,13 +82,8 @@
                                                                 else
                                                                     skip);
                                         $calcItems = sum($calcspresentSet);
-<<<<<<< HEAD
-                                        
-                                        $supplementalCashItems = navigate parent-child descendants from ($supplementalAbstracts.to-set + set(IncomeTaxesPaidRefundAbstract) + $noncashAbstracts.to-set) role $presNetwork.role where $relationship.target.is-monetary == true returns set (target-name);
-=======
 
                                         $supplementalCashItems = navigate parent-child descendants from ($supplementalAbstracts.to-set + set(IncomeTaxesPaidRefundAbstract, CashAndCashEquivalentsIfDifferentFromStatementOfFinancialPositionAbstract, DisclosureOfReconciliationOfLiabilitiesArisingFromFinancingActivitiesAbstract, ChangesInLiabilitiesArisingFromFinancingActivitiesAbstract, DisclosureOfReconciliationOfLiabilitiesArisingFromFinancingActivitiesLineItems) + $noncashAbstracts.to-set) role $presNetwork.role where $relationship.target.is-monetary == true returns set (target-name);
->>>>>>> 8c8269a0
 
                                         $presNumericItems - ($calcItems + $CF_Exclusions + $supplementalCashItems + $Non_CF_Items + $levelOneItems)
                                 else 
@@ -138,15 +105,9 @@
                                         
                                         $presNumericItems - ($calcItems + set(ProfitLossAttributableToOwnersOfParent) + $commitItems.to-set + $contingenItems.to-set)
     
-<<<<<<< HEAD
-        $cash_flow_message =    if $presNetwork.role.description.lower-case.contains("cash")
-                                "
-If the item is an additional disclosure in the cash flow statement then make sure that is included as a child of DisclosureOfCashFlowStatementExplanatory or the extension abstracts  SupplementalCashFlowInformationAbstract, CashFlowNoncashInvestingAndFinancingActivitiesDisclosureAbstract, NoncashInvestingAndFinancingItemsAbstract, NonCashOperatingAndFinancingActivitiesAbstract, NonCashOperatingAndInvestingActivitiesAbstract, NoncashFinancingItemsAbstract or NoncashInvestingItemsAbstract."
-=======
         $cash_flow_message =    if $presNetwork.concept-names.contains(StatementOfCashFlowsAbstract)
                                 "
 If the item is an additional disclosure in the cash flow statement then make sure that is included as a child of DisclosureOfCashFlowStatementExplanatory or the following abstracts  IncomeTaxesPaidRefundAbstract, CashAndCashEquivalentsIfDifferentFromStatementOfFinancialPositionAbstract, DisclosureOfReconciliationOfLiabilitiesArisingFromFinancingActivitiesAbstract, ChangesInLiabilitiesArisingFromFinancingActivitiesAbstract or DisclosureOfReconciliationOfLiabilitiesArisingFromFinancingActivitiesLineItems."
->>>>>>> 8c8269a0
                             else
                                 "";
                                 
