--- conflicted
+++ resolved
@@ -4,16 +4,10 @@
  See https://xbrl.us/dqc-license for license information.
  See https://xbrl.us/dqc-patent for patent infringement notice.
 Taxonomy: IFRS 2020
-<<<<<<< HEAD
-**/
-
-rule-name-prefix DQC
-=======
 Original Release: Version 9
 **/
 
 rule-name-prefix DQR
->>>>>>> 6a622a0b
 
 assert IFRS.0008.6819 satisfied
 
