--- conflicted
+++ resolved
@@ -1,34 +1,6 @@
-<<<<<<< HEAD
 /** 
 DQC Rules
- (c) Copyright 2017 - 2024, XBRL US Inc. All rights reserved.
- See https://xbrl.us/dqc-license for license information.
- See https://xbrl.us/dqc-patent for patent infringement notice.
-Taxonomy: IFRS 2022
-Original Release: Version 6
-**/
-
-namespace https://xbrl.ifrs.org/taxonomy/2022-03-24/ifrs-full
-namespace ifrs-full = https://xbrl.ifrs.org/taxonomy/2022-03-24/ifrs-full
-namespace iso4217 = http://www.xbrl.org/2003/iso4217
-namespace nonnum = http://www.xbrl.org/dtr/type/non-numeric
-namespace num = http://www.xbrl.org/dtr/type/numeric
-namespace stpr = http://xbrl.sec.gov/stpr/2022
-namespace xbrli = http://www.xbrl.org/2003/instance
-namespace dtr-types-2022 = http://www.xbrl.org/dtr/type/2022-03-31
-namespace dtr-types= http://www.xbrl.org/dtr/type/2020-01-21
-
-
-
-
-
-
-
-
-=======
-/** 
-DQC Rules
- (c) Copyright 2017 - 2024, XBRL US Inc. All rights reserved.
+ (c) Copyright 2017 - 2025, XBRL US Inc. All rights reserved.
  See https://xbrl.us/dqc-license for license information.
  See https://xbrl.us/dqc-patent for patent infringement notice.
 Taxonomy: IFRS 2022
@@ -52,5 +24,3 @@
 
 
 
-
->>>>>>> ccc6d1d3
