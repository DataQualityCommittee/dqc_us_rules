/**
DQC Rules
 (c) Copyright 2017 - 2022, XBRL US Inc. All rights reserved.
 See https://xbrl.us/dqc-license for license information.
 See https://xbrl.us/dqc-patent for patent infringement notice.
Taxonomy: IFRS 2021
**/


<<<<<<< HEAD
rule-name-prefix DQC
=======
rule-name-prefix DQR
>>>>>>> 6a622a0b

assert IFRS.0102.9539 satisfied

$rule_id = (rule-name().split('.'))[rule-name().split('.').length];
$Assets = [@Assets];
$LiabilitiesAndStockholdersEquity = [@EquityAndLiabilities];
$decimal_tolerance_factor = 2;

tolerance_for_decimals($Assets, $LiabilitiesAndStockholdersEquity, $decimal_tolerance_factor)

message

"{$Assets.concept.label.text} with a value of {$Assets} is not equal to the total of {$LiabilitiesAndStockholdersEquity.concept.label.text} with a value of {$LiabilitiesAndStockholdersEquity}. These values should be equal.
The properties of this {$Assets.concept} fact are:
Period :{$Assets.period}
Dimensions :  {$Assets.dimensions.join(', ','=')}
Unit : {$Assets.unit}
Decimals of Assets : {$Assets.decimals}
Decimals of Liabilities and Equity : {$LiabilitiesAndStockholdersEquity.decimals}

Rule Element Id:{$rule_id}
Rule version: {$ruleVersion}"


severity error
effectiveDate $effective_dates[$rule_id]

/**
Assets = AssetsCurrent + AssetsNoncurrent
**/

assert IFRS.0102.9540 satisfied

$rule_id = (rule-name().split('.'))[rule-name().split('.').length];


$Assets = {nonils @Assets @MaturityAxis=none @PastDueStatusAxis=none};
$CalcAssets = {nonils @CurrentAssets @MaturityAxis=none @PastDueStatusAxis=none}#ca <+> {nonils @NoncurrentAssets @MaturityAxis=none @PastDueStatusAxis=none}#nca;
$Decimals = list({nonils @CurrentAssets @MaturityAxis=none @PastDueStatusAxis=none},{nonils @Assets @MaturityAxis=none @PastDueStatusAxis=none},{nonils @NoncurrentAssets @MaturityAxis=none @PastDueStatusAxis=none});

$minDecimals = min(list(for $x in $Decimals
				if $x == none 
					skip
				else
					$x.decimals));

$decimal_tolerance_factor = 2;

if $CalcAssets == none
	skip
else
	tolerance_for_decimals_comp($Assets, $CalcAssets, $minDecimals, $decimal_tolerance_factor)


message

"{$Assets.concept.label.text} with a value of {$Assets} is not equal to the combined total of Current Assets and Noncurrent assets ( {$ca} + {$nca} ) with a value of {$CalcAssets}. These values should be equal.  If assets held for sale is included in the Statement of Financial Position presentation, then consider using CurrentAssetsOtherThanAssetsOrDisposalGroupsClassifiedAsHeldForSaleOrAsHeldForDistributionToOwners instead of current assets.
The properties of this {$Assets.concept} fact are:
Period :{$Assets.period}
Dimensions :  {$Assets.dimensions.join(', ','=')}
Unit : {$Assets.unit}
Decimals of Assets : {$Assets.decimals}
Decimals of Current Assets : {$ca.decimals}
Decimals of Non Current Assets : {$nca.decimals}

Rule Element Id:{$rule_id}
Rule version: {$ruleVersion}"


severity error

effectiveDate $effective_dates[$rule_id]

/**
Liabilities = LiabilitiesCurrent + LiabilitiesNoncurrent
**/

assert IFRS.0102.9541 satisfied

$rule_id = (rule-name().split('.'))[rule-name().split('.').length];

$Liabilities = {nonils @Liabilities @MaturityAxis=none @PastDueStatusAxis=none};
$CalcLiabilities = {nonils @CurrentLiabilities @MaturityAxis=none @PastDueStatusAxis=none}#cl <+> {nonils @NoncurrentLiabilities @MaturityAxis=none @PastDueStatusAxis=none}#ncl;
$Decimals = list({nonils @Liabilities @MaturityAxis=none @PastDueStatusAxis=none},{nonils @CurrentLiabilities @MaturityAxis=none @PastDueStatusAxis=none},{nonils @NoncurrentLiabilities @MaturityAxis=none @PastDueStatusAxis=none});

$minDecimals = min(list(for $x in $Decimals
				if $x == none 
					skip
				else
					$x.decimals));

$decimal_tolerance_factor = 2;

if $CalcLiabilities == none
	skip
else	
	tolerance_for_decimals_comp($Liabilities, $CalcLiabilities, $minDecimals, $decimal_tolerance_factor)

message

<<<<<<< HEAD
"{$Liabilities.concept.label.text} with a value of {$Liabilities} is not equal to the combined total of Current Liabilities and Noncurrent Liabilites ( {$cl} + {$ncl} ) with a value of {$CalcLiabilities}. 
=======
"{$Liabilities.concept.label.text} with a value of {$Liabilities} is not equal to the combined total of Current Liabilities and Noncurrent Liabilites ( {$cl} + {$ncl} ) with a value of {$CalcLiabilities}. If liabilities held for sale is included in the Statement of Financial Position presentation, then consider using CurrentLiabilitiesOtherThanLiabilitiesIncludedInDisposalGroupsClassifiedAsHeldForSale instead of current liabilities.
>>>>>>> 6a622a0b

These values should be equal.
The properties of this {$Liabilities.concept} fact are:
Period :{$Liabilities.period}
Dimensions :  {$Liabilities.dimensions.join(', ','=')}
Unit : {$Liabilities.unit}
Decimals of Liabilities : {$Liabilities.decimals}
Decimals of Current Liabilities : {$cl.decimals}
Decimals of Non Current Liabilities : {$ncl.decimals}

Rule Element Id:{$rule_id}
Rule version: {$ruleVersion}"


severity error

effectiveDate $effective_dates[$rule_id]

/**
StockholdersEquityIncludingPortionAttributableToNoncontrollingInterest = StockholdersEquity + MinorityInterest
**/

assert IFRS.0102.9542 satisfied

$rule_id = (rule-name().split('.'))[rule-name().split('.').length];

<<<<<<< HEAD
$SEINCI = [@Equity];
$CalcSE = [@EquityAttributableToOwnersOfParent]#se <+> [@NoncontrollingInterests]#mi + [@concept=qname($extension_ns,'EquityAttributableToParticipatingPolicyholders')]
=======
$Elements_That_Are_Children_of_Equity = navigate summation-item children from Equity returns by network set (target);

/** Get the correct elements from the right calculation network**/

$Extension_Credit_Elements_That_Are_Children_of_Equity = sum(set(for ($network in $Elements_That_Are_Children_of_Equity.keys)
					$NoncontrollingInterests = taxonomy().concept(NoncontrollingInterests);
					$EquityAttributableToOwnersOfParent = taxonomy().concept(EquityAttributableToOwnersOfParent);

					if ($Elements_That_Are_Children_of_Equity[$network].contains($NoncontrollingInterests) and  $Elements_That_Are_Children_of_Equity[$network].contains($EquityAttributableToOwnersOfParent))
					/** Only get elements that are temp equity and are an extension **/
						filter $Elements_That_Are_Children_of_Equity[$network] where $item.balance == credit and $item.name.namespace-uri == $extension_ns returns $item.name
					else
						skip
					))
$SEINCI = [@Equity];

$oth = if $Extension_Credit_Elements_That_Are_Children_of_Equity.length == 0 or $Extension_Credit_Elements_That_Are_Children_of_Equity == none
			0
		else
			sum(list([@concept in $Extension_Credit_Elements_That_Are_Children_of_Equity]));
			
$CalcSE = [@EquityAttributableToOwnersOfParent]#se <+> [@NoncontrollingInterests]#mi + $oth
>>>>>>> 6a622a0b
$Decimals = list([@Equity],[@EquityAttributableToOwnersOfParent],[@NoncontrollingInterests]);

$minDecimals = min(list(for $x in $Decimals
				if $x == none 
					skip
				else
					$x.decimals));

$decimal_tolerance_factor = 2;

if $CalcSE == none
	skip
else		
	tolerance_for_decimals_comp($SEINCI, $CalcSE, $minDecimals, $decimal_tolerance_factor)

message

<<<<<<< HEAD
"{$SEINCI.concept.label.text} with a value of {$SEINCI} is not equal to the combined total of Stockholders Equity Excluding NI and Noncontrolling Interest ( {$se} + {$mi} ) with a value of {$CalcSE}. 
=======
"{$SEINCI.concept.label.text} with a value of {$SEINCI} is not equal to the combined total of Stockholders Equity Excluding NI and Noncontrolling Interest ( {$se} + {$mi} {if $oth != 0 " + " + $oth.string else ""}) with a value of {$CalcSE}. 
>>>>>>> 6a622a0b

These values should be equal.
The properties of this {$SEINCI.concept} fact are:
Period :{$SEINCI.period}
Dimensions :  {$SEINCI.dimensions.join(', ','=')}
Unit : {$SEINCI.unit}
Decimals of Stockholders Equity Including Noncontrolling Interest : {$SEINCI.decimals}
Decimals of Stockholders Equity Excluding NI : {$se.decimals}
Decimals of Noncontrolling Interest : {$mi.decimals}

Rule Element Id:{$rule_id}
Rule version: {$ruleVersion}"


severity error

effectiveDate $effective_dates[$rule_id]


/**
ComprehensiveIncomeNetOfTaxIncludingPortionAttributableToNoncontrollingInterest = ProfitLoss + OtherComprehensiveIncomeLossNetOfTax

**/

assert IFRS.0102.9543 satisfied

$rule_id = (rule-name().split('.'))[rule-name().split('.').length];

<<<<<<< HEAD
/** Have to use the where clause as there is no guarantee that they use the srt taxonomy **/
$base = {nonils @ComprehensiveIncome where not $fact.dimensions().keys.name.local-name.contains('ConsolidationItemsAxis')};
$agg = {nonils @ProfitLoss where not $fact.dimensions().keys.name.local-name.contains('ConsolidationItemsAxis')}#a1 <+> {nonils @OtherComprehensiveIncome where not $fact.dimensions().keys.name.local-name.contains('ConsolidationItemsAxis')}#a2;
$Decimals = list({nonils @ComprehensiveIncome where not $fact.dimensions().keys.name.local-name.contains('ConsolidationItemsAxis')},{nonils @ProfitLoss where not $fact.dimensions().keys.name.local-name.contains('ConsolidationItemsAxis')},{nonils @OtherComprehensiveIncome where not $fact.dimensions().keys.name.local-name.contains('ConsolidationItemsAxis')});
=======
/** Have to use the where clause as the components of Equity axis causes issues for this test **/
$base = {nonils @ComprehensiveIncome @ComponentsOfEquityAxis != *};
$agg = {nonils @ProfitLoss @ComponentsOfEquityAxis != *}#a1 <+> {nonils @OtherComprehensiveIncome @ComponentsOfEquityAxis != *}#a2;
$Decimals = list({nonils @ComprehensiveIncome @ComponentsOfEquityAxis != *},{nonils @ProfitLoss @ComponentsOfEquityAxis != *},{nonils @OtherComprehensiveIncome @ComponentsOfEquityAxis != *});
>>>>>>> 6a622a0b

$minDecimals = min(list(for $x in $Decimals
				if $x == none 
					skip
				else
					$x.decimals));

$decimal_tolerance_factor = 2;

if ($agg == none)
	skip
else	
	tolerance_for_decimals_comp($base, $agg, $minDecimals, $decimal_tolerance_factor)

message

"{$base.concept.label.text} with a value of {$base} is not equal to the combined total of {$a1.concept.label.text} and {$a2.concept.label.text} ( {$a1} + {$a2} ) with a value of {$agg}. 

These values should be equal.
The properties of this {$base.concept} fact are:
Period :{$base.period}
Dimensions :  {$base.dimensions.join(', ','=')}
Unit : {$base.unit}
Decimals of {$base.concept.label.text} : {$base.decimals}
Decimals of {$a1.concept.label.text} : {$a1.decimals}
Decimals of {$a2.concept.label.text} : {$a2.decimals}

Rule Element Id:{$rule_id}
Rule version: {$ruleVersion}"

severity error

effectiveDate $effective_dates[$rule_id]



/** CashFlow

CashAndCashEquivalentsPeriodIncreaseDecreaseExcludingExchangeRateEffect = NetCashProvidedByUsedInOperatingActivities + NetCashProvidedByUsedInInvestingActivities + NetCashProvidedByUsedInFinancingActivities
**/

assert IFRS.0102.9544 satisfied

$rule_id = (rule-name().split('.'))[rule-name().split('.').length];

$base = {nonils @IncreaseDecreaseInCashAndCashEquivalentsBeforeEffectOfExchangeRateChanges};

$agg = {nonils @CashFlowsFromUsedInOperatingActivities}#a1 <+> {nonils @CashFlowsFromUsedInInvestingActivities}#a2 <+> {nonils @CashFlowsFromUsedInFinancingActivities}#a3;
$decimal_tolerance_factor = 2;

if $base == none
	skip
else
	tolerance_for_decimals($base, $agg, $decimal_tolerance_factor)

message

"{$base.concept.label.text} with a value of {$base} is not equal to the combined total of {$a1.concept.label.text}, {$a2.concept.label.text} and {$a3.concept.label.text} ( {$a1} + {$a2} + {$a3} ) with a value of {$agg}. 

These values should be equal.
The properties of this {$base.concept} fact are:
Period :{$base.period}
Dimensions :  {$base.dimensions.join(', ','=')}
Unit : {$base.unit}
Decimals of {$base.concept.label.text} : {$base.decimals}
Decimals of {$a1.concept.label.text} : {$a1.decimals}
Decimals of {$a2.concept.label.text} : {$a2.decimals}
Decimals of {$a3.concept.label.text} : {$a3.decimals}

Rule Element Id:{$rule_id}
Rule version: {$ruleVersion}"

severity error

effectiveDate $effective_dates[$rule_id]
/**
NetCashProvidedByUsedInFinancingActivities = NetCashProvidedByUsedInFinancingActivitiesContinuingOperations + CashProvidedByUsedInFinancingActivitiesDiscontinuedOperations

**/

assert IFRS.0102.9545 satisfied

$rule_id = (rule-name().split('.'))[rule-name().split('.').length];

$base = {nonils @CashFlowsFromUsedInFinancingActivities};
$agg = {nonils @CashFlowsFromUsedInFinancingActivitiesContinuingOperations}#a1 <+> {nonils @CashFlowsFromUsedInFinancingActivitiesDiscontinuedOperations}#a2;
$decimal_tolerance_factor = 2;

tolerance_for_decimals($base, $agg, $decimal_tolerance_factor)

message

"{$base.concept.label.text} with a value of {$base} is not equal to the combined total of {$a1.concept.label.text} and {$a2.concept.label.text} ( {$a1} + {$a2} ) with a value of {$agg}. 

These values should be equal.
The properties of this {$base.concept} fact are:
Period :{$base.period}
Dimensions :  {$base.dimensions.join(', ','=')}
Unit : {$base.unit}
Decimals of {$base.concept.label.text} : {$base.decimals}
Decimals of {$a1.concept.label.text} : {$a1.decimals}
Decimals of {$a2.concept.label.text} : {$a2.decimals}

Rule Element Id:{$rule_id}
Rule version: {$ruleVersion}"

severity error

effectiveDate $effective_dates[$rule_id]

/**
NetCashProvidedByUsedInInvestingActivities = NetCashProvidedByUsedInInvestingActivitiesContinuingOperations + CashProvidedByUsedInInvestingActivitiesDiscontinuedOperations
**/

assert IFRS.0102.9546 satisfied

$rule_id = (rule-name().split('.'))[rule-name().split('.').length];

$base = {nonils @CashFlowsFromUsedInInvestingActivities};
$agg = {nonils @CashFlowsFromUsedInInvestingActivitiesContinuingOperations}#a1 <+> {nonils @CashFlowsFromUsedInInvestingActivitiesDiscontinuedOperations}#a2;
$decimal_tolerance_factor = 2;

tolerance_for_decimals($base, $agg, $decimal_tolerance_factor)

message

"{$base.concept.label.text} with a value of {$base} is not equal to the combined total of {$a1.concept.label.text} and {$a2.concept.label.text} ( {$a1} + {$a2} ) with a value of {$agg}. 

These values should be equal.
The properties of this {$base.concept} fact are:
Period :{$base.period}
Dimensions :  {$base.dimensions.join(', ','=')}
Unit : {$base.unit}
Decimals of {$base.concept.label.text} : {$base.decimals}
Decimals of {$a1.concept.label.text} : {$a1.decimals}
Decimals of {$a2.concept.label.text} : {$a2.decimals}

Rule Element Id:{$rule_id}
Rule version: {$ruleVersion}"

severity error
rule-focus $base

effectiveDate $effective_dates[$rule_id]

/**
CashFlowsFromUsedInOperatingActivities = CashFlowsFromUsedInOperatingActivitiesContinuingOperations + CashFlowsFromUsedInOperatingActivitiesDiscontinuedOperations

**/

assert IFRS.0102.9547 satisfied

$rule_id = (rule-name().split('.'))[rule-name().split('.').length];

$base = {nonils @CashFlowsFromUsedInOperatingActivities};
$agg = {nonils @CashFlowsFromUsedInOperatingActivitiesContinuingOperations}#a1 <+> {nonils @CashFlowsFromUsedInOperatingActivitiesDiscontinuedOperations}#a2;
$decimal_tolerance_factor = 2;

tolerance_for_decimals($base, $agg, $decimal_tolerance_factor)

message

"{$base.concept.label.text} with a value of {$base} is not equal to the combined total of {$a1.concept.label.text} and {$a2.concept.label.text} ( {$a1} + {$a2} ) with a value of {$agg}. 

These values should be equal.
The properties of this {$base.concept} fact are:
Period :{$base.period}
Dimensions :  {$base.dimensions.join(', ','=')}
Unit : {$base.unit}
Decimals of {$base.concept.label.text} : {$base.decimals}
Decimals of {$a1.concept.label.text} : {$a1.decimals}
Decimals of {$a2.concept.label.text} : {$a2.decimals}

Rule Element Id:{$rule_id}
Rule version: {$ruleVersion}"

severity error

effectiveDate $effective_dates[$rule_id]

/**
IncreaseDecreaseInCashAndCashEquivalentsDiscontinuedOperations = CashFlowsFromUsedInOperatingActivitiesDiscontinuedOperations + CashFlowsFromUsedInInvestingActivitiesDiscontinuedOperations + CashFlowsFromUsedInFinancingActivitiesDiscontinuedOperations
**/

assert IFRS.0102.9548 satisfied

$rule_id = (rule-name().split('.'))[rule-name().split('.').length];

$base = {nonils @IncreaseDecreaseInCashAndCashEquivalentsDiscontinuedOperations};
$agg = {nonils @CashFlowsFromUsedInOperatingActivitiesDiscontinuedOperations}#a1 <+> {nonils @CashFlowsFromUsedInInvestingActivitiesDiscontinuedOperations}#a2 <+> {nonils @CashFlowsFromUsedInFinancingActivitiesDiscontinuedOperations}#a3;
$decimal_tolerance_factor = 2;

tolerance_for_decimals($base, $agg, $decimal_tolerance_factor)

message

"{$base.concept.label.text} with a value of {$base} is not equal to the combined total of {$a1.concept.label.text}, {$a2.concept.label.text} and {$a3.concept.label.text} ( {$a1} + {$a2} + {$a3} ) with a value of {$agg}. 

These values should be equal.
The properties of this {$base.concept} fact are:
Period :{$base.period}
Dimensions :  {$base.dimensions.join(', ','=')}
Unit : {$base.unit}
Decimals of {$base.concept.label.text} : {$base.decimals}
Decimals of {$a1.concept.label.text} : {$a1.decimals}
Decimals of {$a2.concept.label.text} : {$a2.decimals}
Decimals of {$a3.concept.label.text} : {$a3.decimals}

Rule Element Id:{$rule_id}
Rule version: {$ruleVersion}"

severity error

effectiveDate $effective_dates[$rule_id]


<|MERGE_RESOLUTION|>--- conflicted
+++ resolved
@@ -7,11 +7,7 @@
 **/
 
 
-<<<<<<< HEAD
-rule-name-prefix DQC
-=======
 rule-name-prefix DQR
->>>>>>> 6a622a0b
 
 assert IFRS.0102.9539 satisfied
 
@@ -112,11 +108,7 @@
 
 message
 
-<<<<<<< HEAD
-"{$Liabilities.concept.label.text} with a value of {$Liabilities} is not equal to the combined total of Current Liabilities and Noncurrent Liabilites ( {$cl} + {$ncl} ) with a value of {$CalcLiabilities}. 
-=======
 "{$Liabilities.concept.label.text} with a value of {$Liabilities} is not equal to the combined total of Current Liabilities and Noncurrent Liabilites ( {$cl} + {$ncl} ) with a value of {$CalcLiabilities}. If liabilities held for sale is included in the Statement of Financial Position presentation, then consider using CurrentLiabilitiesOtherThanLiabilitiesIncludedInDisposalGroupsClassifiedAsHeldForSale instead of current liabilities.
->>>>>>> 6a622a0b
 
 These values should be equal.
 The properties of this {$Liabilities.concept} fact are:
@@ -143,10 +135,6 @@
 
 $rule_id = (rule-name().split('.'))[rule-name().split('.').length];
 
-<<<<<<< HEAD
-$SEINCI = [@Equity];
-$CalcSE = [@EquityAttributableToOwnersOfParent]#se <+> [@NoncontrollingInterests]#mi + [@concept=qname($extension_ns,'EquityAttributableToParticipatingPolicyholders')]
-=======
 $Elements_That_Are_Children_of_Equity = navigate summation-item children from Equity returns by network set (target);
 
 /** Get the correct elements from the right calculation network**/
@@ -169,7 +157,6 @@
 			sum(list([@concept in $Extension_Credit_Elements_That_Are_Children_of_Equity]));
 			
 $CalcSE = [@EquityAttributableToOwnersOfParent]#se <+> [@NoncontrollingInterests]#mi + $oth
->>>>>>> 6a622a0b
 $Decimals = list([@Equity],[@EquityAttributableToOwnersOfParent],[@NoncontrollingInterests]);
 
 $minDecimals = min(list(for $x in $Decimals
@@ -187,11 +174,7 @@
 
 message
 
-<<<<<<< HEAD
-"{$SEINCI.concept.label.text} with a value of {$SEINCI} is not equal to the combined total of Stockholders Equity Excluding NI and Noncontrolling Interest ( {$se} + {$mi} ) with a value of {$CalcSE}. 
-=======
 "{$SEINCI.concept.label.text} with a value of {$SEINCI} is not equal to the combined total of Stockholders Equity Excluding NI and Noncontrolling Interest ( {$se} + {$mi} {if $oth != 0 " + " + $oth.string else ""}) with a value of {$CalcSE}. 
->>>>>>> 6a622a0b
 
 These values should be equal.
 The properties of this {$SEINCI.concept} fact are:
@@ -220,17 +203,10 @@
 
 $rule_id = (rule-name().split('.'))[rule-name().split('.').length];
 
-<<<<<<< HEAD
-/** Have to use the where clause as there is no guarantee that they use the srt taxonomy **/
-$base = {nonils @ComprehensiveIncome where not $fact.dimensions().keys.name.local-name.contains('ConsolidationItemsAxis')};
-$agg = {nonils @ProfitLoss where not $fact.dimensions().keys.name.local-name.contains('ConsolidationItemsAxis')}#a1 <+> {nonils @OtherComprehensiveIncome where not $fact.dimensions().keys.name.local-name.contains('ConsolidationItemsAxis')}#a2;
-$Decimals = list({nonils @ComprehensiveIncome where not $fact.dimensions().keys.name.local-name.contains('ConsolidationItemsAxis')},{nonils @ProfitLoss where not $fact.dimensions().keys.name.local-name.contains('ConsolidationItemsAxis')},{nonils @OtherComprehensiveIncome where not $fact.dimensions().keys.name.local-name.contains('ConsolidationItemsAxis')});
-=======
 /** Have to use the where clause as the components of Equity axis causes issues for this test **/
 $base = {nonils @ComprehensiveIncome @ComponentsOfEquityAxis != *};
 $agg = {nonils @ProfitLoss @ComponentsOfEquityAxis != *}#a1 <+> {nonils @OtherComprehensiveIncome @ComponentsOfEquityAxis != *}#a2;
 $Decimals = list({nonils @ComprehensiveIncome @ComponentsOfEquityAxis != *},{nonils @ProfitLoss @ComponentsOfEquityAxis != *},{nonils @OtherComprehensiveIncome @ComponentsOfEquityAxis != *});
->>>>>>> 6a622a0b
 
 $minDecimals = min(list(for $x in $Decimals
 				if $x == none 
