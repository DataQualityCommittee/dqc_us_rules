--- conflicted
+++ resolved
@@ -3,12 +3,8 @@
  (c) Copyright 2017 - 2022, XBRL US Inc. All rights reserved.
  See https://xbrl.us/dqc-license for license information.
  See https://xbrl.us/dqc-patent for patent infringement notice.
-<<<<<<< HEAD
-Taxonomy: IFRS 2021
-=======
 Taxonomy: IFRS 2020
 Release Version 18
->>>>>>> 8c8269a0
 **/
 
 rule-name-prefix DQR
