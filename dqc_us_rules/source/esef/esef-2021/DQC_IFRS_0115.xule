/**
DQC Rules
 (c) Copyright 2017 - 2022, XBRL US Inc. All rights reserved.
 See https://xbrl.us/dqc-license for license information.
 See https://xbrl.us/dqc-patent for patent infringement notice.
Taxonomy: IFRS 2021
<<<<<<< HEAD
=======
Release Version 18
>>>>>>> 6a622a0b
**/

rule-name-prefix DQR

ASSERT IFRS.0115.9565 SATISFIED

$rule_id = (rule-name().split('.'))[rule-name().split('.').length];

if (any(set(exists({covered @concept.local-name ='DocumentType' where $fact in $REPORT_TYPE_EXCLUSIONS}))))
	skip
else

$cut_down_list = filter $NON_NEG_IFRS_ITEMS.keys where taxonomy().concept($item).is-type(xbrli:monetaryItemType)  and taxonomy().concept($item).period-type == duration and not ($item.local-name.lower-case.contains('average') or $item.local-name.lower-case.contains('maximum') or $item.local-name.lower-case.contains('minimum'))

for ($x in ($cut_down_list - set(FinanceIncome, FinanceCosts, MiscellaneousOtherOperatingIncome, MiscellaneousOtherOperatingExpense, InvestmentIncome, InterestExpense, InterestIncomeOnFinancialAssetsDesignatedAtFairValueThroughProfitOrLoss, InterestExpenseOnFinancialLiabilitiesDesignatedAtFairValueThroughProfitOrLoss, NetForeignExchangeLoss, NetForeignExchangeGain)))

      $fact1 = {nonils @concept = $x @period=* where $fact.dimensions.length == 0 or 
		(not match_set_substring($fact, $exclude_non_neg_string_members) and (to-set($fact.dimensions-explicit.values.name) intersect $exclude_non_neg_members).length == 0 and ($fact.dimensions.keys.name intersect $exclude_non_neg_axis).length == 0 and not_elim_adjust($fact, $exclude_non_neg_axis_members))}

      $large = {nonils @concept = $x @period=* where $fact.dimensions.length == 0 or 
		(not match_set_substring($fact, $exclude_non_neg_string_members) and (to-set($fact.dimensions-explicit.values.name) intersect $exclude_non_neg_members).length == 0 and ($fact.dimensions.keys.name intersect $exclude_non_neg_axis).length == 0 and not_elim_adjust($fact, $exclude_non_neg_axis_members))}

      if ($fact1.period.start >= $large.period.start
         and $fact1.period.end <= $large.period.end 
         and $fact1.abs > $large.abs
         and $fact1 > 0
         and $fact1.period.days <= $large.period.days
         and exists($fact1) and exists($large)
         )
            tolerance_for_decimals($fact1, $large, 2 ) 
         else
            skip
message
"The concept {$fact1.concept.name} with a period duration starting on {$fact1.period.start} and ending on {$fact1.period.end} or {$fact1.period.days} days with a reported value of {$fact1} has a value greater than the value of the same element with a longer or equivalent period duration that starts on {$large.period.start} and ends on {$large.period.end} with a value of {$large}.
The value  {$fact1} for the period of {$fact1.period.days} days should be less or the same as the value  {$large} with a duration of {$large.period.days} days assuming that the concept {$fact1.concept.name} cannot have a negative value.
The properties of this {$fact1.concept.name} fact are:
Period :{$fact1.period}
Dimensions : {$fact1.dimensions.join(', ','=')}
Unit : {$fact1.unit}\n

Rule Element Id:{$rule_id}
Rule version: {$ruleVersion}"

SEVERITY error

effectiveDate $effective_dates[$rule_id]<|MERGE_RESOLUTION|>--- conflicted
+++ resolved
@@ -4,10 +4,7 @@
  See https://xbrl.us/dqc-license for license information.
  See https://xbrl.us/dqc-patent for patent infringement notice.
 Taxonomy: IFRS 2021
-<<<<<<< HEAD
-=======
 Release Version 18
->>>>>>> 6a622a0b
 **/
 
 rule-name-prefix DQR
