--- conflicted
+++ resolved
@@ -4,19 +4,11 @@
  (c) Copyright 2017 - 2022, XBRL US Inc. All rights reserved.
  See https://xbrl.us/dqc-license for license information.
  See https://xbrl.us/dqc-patent for patent infringement notice.
-<<<<<<< HEAD
-Taxonomy: IFRS 2021
-
-**/
-
-rule-name-prefix DQC
-=======
 Taxonomy: IFRS 2020
 
 **/
 
 rule-name-prefix DQR
->>>>>>> 8c8269a0
 
 assert IFRS.0101.9535 satisfied
 
@@ -107,11 +99,7 @@
 
 $rule_id = (rule-name().split('.'))[rule-name().split('.').length];
 
-<<<<<<< HEAD
-/* This rule identifies elements in the financing section of the cash flow calculation that are investing items. It uses a function to build a list of misplaced items by navigating the calculation linkbase of the filing dts and the calculation of the US-GAAP taxonomy.*/
-=======
 /* This rule identifies elements in the financing section of the cash flow calculation that are operating items. It uses a function to build a list of misplaced items by navigating the calculation linkbase of the filing dts and the calculation of the US-GAAP taxonomy.*/
->>>>>>> 8c8269a0
 
 $extensionNames = navigate summation-item descendants from CashFlowsFromUsedInFinancingActivities returns set (target-name);
 
