--- conflicted
+++ resolved
@@ -1,41 +1,37 @@
-/**
-DQC Rules
- (c) Copyright 2017 - 2025, XBRL US Inc. All rights reserved.
- See https://xbrl.us/dqc-license for license information.
- See https://xbrl.us/dqc-patent for patent infringement notice.
-Taxonomy: US GAAP ALL
-
-**/
-
-RULE-NAME-PREFIX DQC
-
-
-Assert IFRS.0202.10703 satisfied
-$rule_id = (rule-name().split('.'))[rule-name().split('.').length];
-
-/** Identify if a cyber element has been used, applies to the 2024 taxonomy only. Need to confirm if 10-Q is required or 8-K incident is OK**/
-
-$concepts = filter taxonomy().concepts where $item.name.namespace-uri == 'http://xbrl.sec.gov/cyd/2024'returns $item.name
-
-if set('10-K','20-F').contains([covered @concept.local-name ='DocumentType']) and ([covered @concept.local-name ='DocumentPeriodEndDate'] >= date('2024-12-15')) 
-<<<<<<< HEAD
-    list({covered @concept in $concepts}).length == 0
-=======
-    if (exists({covered nonils @concept.local-name = 'DocumentTransitionReport' where $fact == true}))
-            skip
-        else
-            list({covered @concept in $concepts}).length == 0
->>>>>>> b419ca6b
-else
-    skip
-
-message
-"The filing has not made any cyber security disclosures. At least one element related to cyber security should be used to report the cyber security disclosures in the filing. Please  add cyber security disclosures to the filing.  The following elements are available for cyber security disclosures:
-{$concepts.join(', ')}
-
-Rule Element Id:{$rule_id}
-Rule version: {$ruleVersion}"
-
-severity error
-
+/**
+DQC Rules
+ (c) Copyright 2017 - 2025, XBRL US Inc. All rights reserved.
+ See https://xbrl.us/dqc-license for license information.
+ See https://xbrl.us/dqc-patent for patent infringement notice.
+Taxonomy: US GAAP ALL
+
+**/
+
+RULE-NAME-PREFIX DQC
+
+
+Assert IFRS.0202.10703 satisfied
+$rule_id = (rule-name().split('.'))[rule-name().split('.').length];
+
+/** Identify if a cyber element has been used, applies to the 2024 taxonomy only. Need to confirm if 10-Q is required or 8-K incident is OK**/
+
+$concepts = filter taxonomy().concepts where $item.name.namespace-uri == 'http://xbrl.sec.gov/cyd/2024'returns $item.name
+
+if set('10-K','20-F').contains([covered @concept.local-name ='DocumentType']) and ([covered @concept.local-name ='DocumentPeriodEndDate'] >= date('2024-12-15')) 
+    if (exists({covered nonils @concept.local-name = 'DocumentTransitionReport' where $fact == true}))
+            skip
+        else
+            list({covered @concept in $concepts}).length == 0
+else
+    skip
+
+message
+"The filing has not made any cyber security disclosures. At least one element related to cyber security should be used to report the cyber security disclosures in the filing. Please  add cyber security disclosures to the filing.  The following elements are available for cyber security disclosures:
+{$concepts.join(', ')}
+
+Rule Element Id:{$rule_id}
+Rule version: {$ruleVersion}"
+
+severity error
+
 effectiveDate $effective_dates[$rule_id]