{
    // See https://go.microsoft.com/fwlink/?LinkId=733558
    // for the documentation about the tasks.json format
    "version": "2.0.0",
    "tasks": [
        {
            "label": "Compile 2023 IFRS Rules",
            "type": "shell",
            "command": "python3.9 ~/arelle/Arelle-master/arellecmdline.py --plugins xule --xule-compile /Users/campbellpryde/Documents/GitHub/xule.dqc/dqc_us_rules/source/ifrs/2023/ --xule-rule-set /Users/campbellpryde/Documents/GitHub/xule.dqc/dqc_us_rules/dqc-ifrs-2023-V24-ruleset.zip --xule-crash --xule-stack-size=20"
        },
        {
            "label": "Compile 2024 IFRS Rules 3.12",
            "type": "shell",
<<<<<<< HEAD
            "command": "python ~/arelle/Arelle-master/arellecmdline.py --plugins xule --xule-compile /Users/campbellpryde/Documents/GitHub/dqc/dqc_us_rules/dqc_us_rules/source/ifrs/2024/ --xule-rule-set /Users/campbellpryde/Documents/GitHub/dqc/dqc_us_rules/dqc_us_rules/dqc-ifrs-2024-V28-ruleset.zip --xule-crash --xule-stack-size=20 --xule-compile-workers=0"
=======
            "command": "~/.virtualenvs/xule-3.12/bin/python ~/arelle/Arelle-master/arellecmdline.py  --plugins xule --xule-compile /Users/campbellpryde/Documents/GitHub/dqc/dqc_us_rules/dqc_us_rules/source/ifrs/2024/ --xule-rule-set /Users/campbellpryde/Documents/GitHub/dqc/dqc_us_rules/dqc_us_rules/dqc-ifrs-2024-V28-ruleset.zip --xule-crash --xule-stack-size=20 --xule-compile-workers=0"
>>>>>>> 17cd9a0e
        }
    ]
}<|MERGE_RESOLUTION|>--- conflicted
+++ resolved
@@ -11,11 +11,7 @@
         {
             "label": "Compile 2024 IFRS Rules 3.12",
             "type": "shell",
-<<<<<<< HEAD
-            "command": "python ~/arelle/Arelle-master/arellecmdline.py --plugins xule --xule-compile /Users/campbellpryde/Documents/GitHub/dqc/dqc_us_rules/dqc_us_rules/source/ifrs/2024/ --xule-rule-set /Users/campbellpryde/Documents/GitHub/dqc/dqc_us_rules/dqc_us_rules/dqc-ifrs-2024-V28-ruleset.zip --xule-crash --xule-stack-size=20 --xule-compile-workers=0"
-=======
             "command": "~/.virtualenvs/xule-3.12/bin/python ~/arelle/Arelle-master/arellecmdline.py  --plugins xule --xule-compile /Users/campbellpryde/Documents/GitHub/dqc/dqc_us_rules/dqc_us_rules/source/ifrs/2024/ --xule-rule-set /Users/campbellpryde/Documents/GitHub/dqc/dqc_us_rules/dqc_us_rules/dqc-ifrs-2024-V28-ruleset.zip --xule-crash --xule-stack-size=20 --xule-compile-workers=0"
->>>>>>> 17cd9a0e
         }
     ]
 }