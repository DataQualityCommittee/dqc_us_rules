/**
DQC Rules
 (c) Copyright 2017 - 2022, XBRL US Inc. All rights reserved.
 See https://xbrl.us/dqc-license for license information.
 See https://xbrl.us/dqc-patent for patent infringement notice.
Taxonomy: US GAAP 2019
Release Version 18
**/

RULE-NAME-PREFIX DQC

ASSERT IFRS.0128.9598 SATISFIED

$rule_id = (rule-name().split('.'))[rule-name().split('.').length];
/**  This rule looks at facts on specific dimensions and makes sure that they are smaller then the value of the default.
** The rule identifies a list of dimensions that should not have negative values and make sure any of the dimensionalized values
** that are monetary are always less than the default value.
** In many filings companies use the default value not realizing they have used the same element on a dimension elswhere in the filing
** thus creating a conflict**/

/** Check if the srt taxonomy is used **/

$srttaxonomy = any(set(for $link in dts-document-locations(taxonomy())
<<<<<<< HEAD
                            if $link.contains('http://xbrl.fasb.org/srt/2019/elts/srt-2019-01-31.xsd')
=======
                            if $link.contains('http://xbrl.fasb.org/srt/2020/elts/srt-2020-01-31.xsd')
>>>>>>> 8c8269a0
                                true
                            else
                                false
                                    ));


$collective_dimensions = if $srttaxonomy
                                set(ClassesOfPropertyPlantAndEquipmentAxis, ClassesOfOrdinarySharesAxis, srt:ProductOrServiceAxis, ClassesOfIntangibleAssetsOtherThanGoodwillAxis, BorrowingsByNameAxis, ProductsAndServicesAxis)
                        else
                                set(ClassesOfPropertyPlantAndEquipmentAxis, ClassesOfOrdinarySharesAxis, ClassesOfIntangibleAssetsOtherThanGoodwillAxis, BorrowingsByNameAxis, ProductsAndServicesAxis)

<<<<<<< HEAD
$collective_dimensions = set(ClassesOfPropertyPlantAndEquipmentAxis, ClassesOfOrdinarySharesAxis, srt:ProductOrServiceAxis, ClassesOfIntangibleAssetsOtherThanGoodwillAxis, BorrowingsByNameAxis, ProductsAndServicesAxis)
=======
>>>>>>> 8c8269a0

for $dimension in $collective_dimensions
                $dimension_fact =[nonils @@concept in $MONETARY_NON_NEGS @$dimension = *]
                $default_value_of_dimension = [nonils];
                $dimension_fact > $default_value_of_dimension
                and $dimension_fact.decimals ==  $default_value_of_dimension.decimals

message
"The concept {$dimension_fact.concept.name} with a value of {$dimension_fact} and dimensions of {$dimension_fact.dimensions.join(', ','=')} is greater than the default value for this concept of {$default_value_of_dimension}. Dimension values used with the dimension {$dimension} should aggregate to a value no greater than the default value of {$default_value_of_dimension}. Either update the default value or the dimension value.
Element : {$dimension_fact.concept.name}
Period : {$default_value_of_dimension.period} 
Dimensions : {$dimension_fact.dimensions.join(', ','=')}

Rule Element Id:{$rule_id}
Rule version: {$ruleVersion}"


severity error

effectiveDate $effective_dates[$rule_id]

rule-focus $dimension_fact
<|MERGE_RESOLUTION|>--- conflicted
+++ resolved
@@ -21,11 +21,7 @@
 /** Check if the srt taxonomy is used **/
 
 $srttaxonomy = any(set(for $link in dts-document-locations(taxonomy())
-<<<<<<< HEAD
-                            if $link.contains('http://xbrl.fasb.org/srt/2019/elts/srt-2019-01-31.xsd')
-=======
                             if $link.contains('http://xbrl.fasb.org/srt/2020/elts/srt-2020-01-31.xsd')
->>>>>>> 8c8269a0
                                 true
                             else
                                 false
@@ -37,10 +33,6 @@
                         else
                                 set(ClassesOfPropertyPlantAndEquipmentAxis, ClassesOfOrdinarySharesAxis, ClassesOfIntangibleAssetsOtherThanGoodwillAxis, BorrowingsByNameAxis, ProductsAndServicesAxis)
 
-<<<<<<< HEAD
-$collective_dimensions = set(ClassesOfPropertyPlantAndEquipmentAxis, ClassesOfOrdinarySharesAxis, srt:ProductOrServiceAxis, ClassesOfIntangibleAssetsOtherThanGoodwillAxis, BorrowingsByNameAxis, ProductsAndServicesAxis)
-=======
->>>>>>> 8c8269a0
 
 for $dimension in $collective_dimensions
                 $dimension_fact =[nonils @@concept in $MONETARY_NON_NEGS @$dimension = *]
