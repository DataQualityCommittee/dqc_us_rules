--- conflicted
+++ resolved
@@ -22,11 +22,7 @@
 	exists({@ where ($fact.is-type(nonnum:textBlockItemType) or $fact.concept.name in $dei_DQC0006_items) and ($fact.period.days > $max_range or $fact.period.days < $min_range)}#fact1)
 	and not(list({covered @dei:DocumentType}).length > 1)
 	and not(exists({covered @dei:DocumentType where $fact.contains('T')}))
-<<<<<<< HEAD
 	and not(exists({covered @concept = qname($extension_ns,'TransitionReport')}))
-=======
-	and not(exists({covered qname($extension_ns,'TransitionReport')}))
->>>>>>> fbbd1e9b
 else
 	false
 
@@ -35,10 +31,6 @@
 
 If this filing is for a Foreign Private Issuer and is a transitional report then create a boolean extension element called TransitionReport with a value of true. (This extension element is needed as the dei taxonomy does not include an element that indicates if the report is for a transitional period).
 
-<<<<<<< HEAD
-
-=======
->>>>>>> fbbd1e9b
 The properties of this {$fact1.concept.name} fact are:
 Period :{$fact1.period}
 Dimensions : {$fact1.dimensions.join(', ','=')}
