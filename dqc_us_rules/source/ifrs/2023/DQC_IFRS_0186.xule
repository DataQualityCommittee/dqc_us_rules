--- conflicted
+++ resolved
@@ -1,102 +1,3 @@
-<<<<<<< HEAD
-/**
-DQC Rules
- (c) Copyright 2017 - 2024 XBRL US Inc. All rights reserved.
- See https://xbrl.us/dqc-license for license information.
- See https://xbrl.us/dqc-patent for patent infringement notice.
-Taxonomy: IFRS 2023
-
-**/
-
-RULE-NAME-PREFIX DQC
-
-constant $DIVIDEND_CONCEPTS = list(DividendsPaid, DividendsPaidOrdinaryShares, DividendsPaidOtherShares, DividendsRecognisedAsDistributionsToOwnersOfParentRelatingToPriorYears, DividendsRecognisedAsDistributionsToOwnersOfParentRelatingToCurrentYear, DividendsRecognisedAsDistributionsToOwnersOfParent, DividendsRecognisedAsDistributionsToNoncontrollingInterests)
-
-constant $INVALID_DIVIDEND_CONCEPTS_WITH_MEMBER = dict(
-                                                list(TreasurySharesMember,$DIVIDEND_CONCEPTS),
-                                                list(AccumulatedOtherComprehensiveIncomeMember,$DIVIDEND_CONCEPTS),
-                                                list(ReserveOfSharebasedPaymentsMember,$DIVIDEND_CONCEPTS)
-                                            )
-
-/**--NONNEG Dividend Items Impact on Retained earnings - This should never increase retained earnings**/
-
-
-ASSERT IFRS.0186.10170 satisfied
-
-$rule_id = (rule-name().split('.'))[rule-name().split('.').length];
-
-$retainedEarningsTypes = list(RetainedEarningsMember)
-
-$negativeDividends = {@concept in $DIVIDEND_CONCEPTS @ComponentsOfEquityAxis in $retainedEarningsTypes where $fact < 0}
-
-exists($negativeDividends)
-
-message
-"The filing includes a value for dividends using the concept {$negativeDividends.concept.name} and the retained earnings member with a value of {$negativeDividends}. Dividends must be deducted from retained earnings.  Please check that the sign of the dividends value is positive.
-
-The properties of this  fact are:
-Period :{$negativeDividends.period}
-Dimensions : {$negativeDividends.dimensions.join(', ','=')}
-Unit : {$negativeDividends.unit}
-
-Rule Element Id:{$rule_id}
-Rule version: {$ruleVersion}"
-
-severity error
-rule-focus $negativeDividends
-status $status
-effectiveDate $effective_dates[$rule_id]
-
-
-ASSERT IFRS.0186.10171 satisfied
-
-$rule_id = (rule-name().split('.'))[rule-name().split('.').length];
-
-for $memberToCheck in $INVALID_DIVIDEND_CONCEPTS_WITH_MEMBER.keys
-           $divFact = {nonils @concept in $INVALID_DIVIDEND_CONCEPTS_WITH_MEMBER[$memberToCheck] @ComponentsOfEquityAxis = $memberToCheck where $fact != 0}
-           exists($divFact)
-
-message
-"The filing includes a value for dividends using the concept {$divFact.concept.name} with a value of {$divFact}. This value is reported with the dimension member {$memberToCheck}.  This member should not be used with the concept {$divFact.concept.name}.  Please check the filing and select a more appropriate concept.
-
-The properties of this  fact are:
-Period :{$divFact.period}
-Dimensions : {$divFact.dimensions.join(', ','=')}
-Unit : {$divFact.unit}
-
-Rule Element Id:{$rule_id}
-Rule version: {$ruleVersion}"
-
-severity error
-rule-focus $divFact
-status $status
-effectiveDate $effective_dates[$rule_id]
-
-
-ASSERT IFRS.0186.10172 satisfied
-
-$rule_id = (rule-name().split('.'))[rule-name().split('.').length];
-
-$StockWithInconsistentClass = {nonils @concept in list(DividendsPaidOrdinarySharesPerShare, DividendsPaidOtherSharesPerShare) @ClassesOfShareCapitalAxis in list(OrdinarySharesMember, PreferenceSharesMember)}
-
-exists($StockWithInconsistentClass)
-
-message
-"The filing includes a  value of {$StockWithInconsistentClass} for  dividends declared using the concept {$StockWithInconsistentClass.concept.name} and the dimension member of {$StockWithInconsistentClass.dimension(ClassesOfShareCapitalAxis).name} on the axis StatementClassOfStockAxis. This member should not be used with this concept as the type of stock declared is already communicated with the concept name, and the dimensions provides no additional disaggregation. 
-
-The properties of this  fact are:
-Period :{$StockWithInconsistentClass.period}
-Dimensions : {$StockWithInconsistentClass.dimensions.join(', ','=')}
-Unit : {$StockWithInconsistentClass.unit}
-
-Rule Element Id:{$rule_id}
-Rule version: {$ruleVersion}"
-
-severity error
-rule-focus $StockWithInconsistentClass
-status $status
-effectiveDate $effective_dates[$rule_id]
-=======
 /**
 DQC Rules
  (c) Copyright 2017 - 2024, XBRL US Inc. All rights reserved.
@@ -194,5 +95,3 @@
 rule-focus $StockWithInconsistentClass
 status $status
 effectiveDate $effective_dates[$rule_id]
-
->>>>>>> 54a2824c
