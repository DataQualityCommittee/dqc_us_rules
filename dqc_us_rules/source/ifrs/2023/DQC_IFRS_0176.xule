<<<<<<< HEAD
/**
DQC Rules
 (c) Copyright 2017 - 2024 XBRL US Inc. All rights reserved.
 See https://xbrl.us/dqc-license for license information.
 See https://xbrl.us/dqc-patent for patent infringement notice.
Taxonomy: IFRS 2023

**/

RULE-NAME-PREFIX DQC
/**
This rule checks that the filer has not used a Us-GAAP element in their filing for IFRS." **/

ASSERT IFRS.0176.10118 SATISFIED
$ruleId = (rule-name().split('.'))[rule-name().split('.').length];

$us-gaap-concepts = filter taxonomy().concepts where $item.namespace-uri.contains('http://fasb.org/us-gaap/') returns $item

$invalidFact = {@concept in $us-gaap-concepts}

true
message
"The filer has used the concept {$invalidFact.concept} with a value of {$invalidFact} in the filing.  This is a US-GAAP concept and should be replaced with an IFRS concept.


The properties of this {$invalidFact.concept.name} fact are:
Period :{$invalidFact.period}
Dimensions : {$invalidFact.dimensions.join(', ','=')}

Rule Element Id:{$ruleId}
Rule version: {$ruleVersion}"

SEVERITY error

effectiveDate $effective_dates[$ruleId]


ASSERT IFRS.0176.10119 SATISFIED
$ruleId = (rule-name().split('.'))[rule-name().split('.').length];

$us-gaap-concepts = filter taxonomy().concepts where $item.namespace-uri.contains('http://fasb.org/us-gaap/') returns $item

$presentationNetworks = taxonomy().networks(parent-child)

$PresentationConcepts = sum(filter $presentationNetworks returns $item.concepts)

$us-gaap_concepts = $PresentationConcepts.intersect($us-gaap-concepts)

for $concept in $us-gaap_concepts 
    true

message
"The filer has used the US-GAAP concept {$concept.name} in the presentation tree of the filing please choose an IFRS concept as a replacement.

Rule Element Id:{$ruleId}
Rule version: {$ruleVersion}"

SEVERITY error

=======
/**
DQC Rules
 (c) Copyright 2017 - 2023, XBRL US Inc. All rights reserved.
 See https://xbrl.us/dqc-license for license information.
 See https://xbrl.us/dqc-patent for patent infringement notice.
Taxonomy: IFRS 2023

**/

RULE-NAME-PREFIX DQC
/**
This rule checks that the filer has not used a Us-GAAP element in their filing for IFRS." **/

ASSERT IFRS.0176.10118 SATISFIED
$ruleId = (rule-name().split('.'))[rule-name().split('.').length];

if set('F-1').contains([covered @concept.local-name ='DocumentType']) 
    skip
else
    $us-gaap-concepts = filter taxonomy().concepts where $item.namespace-uri.contains('http://fasb.org/us-gaap/') returns $item

    $invalidFact = {@concept in $us-gaap-concepts}

    true
message
"The filer has used the concept {$invalidFact.concept} with a value of {$invalidFact} in the filing.  This is a US-GAAP concept and should be replaced with an IFRS concept.


The properties of this {$invalidFact.concept.name} fact are:
Period :{$invalidFact.period}
Dimensions : {$invalidFact.dimensions.join(', ','=')}

Rule Element Id:{$ruleId}
Rule version: {$ruleVersion}"

SEVERITY error

effectiveDate $effective_dates[$ruleId]


ASSERT IFRS.0176.10119 SATISFIED
$ruleId = (rule-name().split('.'))[rule-name().split('.').length];

if set('F-1').contains([covered @concept.local-name ='DocumentType']) 
    skip
else

    $us-gaap-concepts = filter taxonomy().concepts where $item.namespace-uri.contains('http://fasb.org/us-gaap/') returns $item

    $presentationNetworks = taxonomy().networks(parent-child)

    /** Exclude ECD networks as these pull n US GAAP elements and cannot be changed **/

    $ECD_Presentation = $ECD.networks(parent-child)

    $ECD_Presentation_Role_URI = filter $ECD_Presentation returns $item.role.uri

    $presentationNetworksExcludingECDNetworks = filter $presentationNetworks where $item.role.uri not in $ECD_Presentation_Role_URI 

    $PresentationConcepts = sum(filter $presentationNetworksExcludingECDNetworks returns $item.concepts)

    $us-gaap_concepts = $PresentationConcepts.intersect($us-gaap-concepts)

    for $concept in $us-gaap_concepts 
        true

message
"The filer has used the US-GAAP concept {$concept.name} in the presentation tree of the filing please choose an IFRS concept as a replacement.

Rule Element Id:{$ruleId}
Rule version: {$ruleVersion}"

SEVERITY error

>>>>>>> f0b9f147
effectiveDate $effective_dates[$ruleId]<|MERGE_RESOLUTION|>--- conflicted
+++ resolved
@@ -1,67 +1,6 @@
-<<<<<<< HEAD
 /**
 DQC Rules
  (c) Copyright 2017 - 2024 XBRL US Inc. All rights reserved.
- See https://xbrl.us/dqc-license for license information.
- See https://xbrl.us/dqc-patent for patent infringement notice.
-Taxonomy: IFRS 2023
-
-**/
-
-RULE-NAME-PREFIX DQC
-/**
-This rule checks that the filer has not used a Us-GAAP element in their filing for IFRS." **/
-
-ASSERT IFRS.0176.10118 SATISFIED
-$ruleId = (rule-name().split('.'))[rule-name().split('.').length];
-
-$us-gaap-concepts = filter taxonomy().concepts where $item.namespace-uri.contains('http://fasb.org/us-gaap/') returns $item
-
-$invalidFact = {@concept in $us-gaap-concepts}
-
-true
-message
-"The filer has used the concept {$invalidFact.concept} with a value of {$invalidFact} in the filing.  This is a US-GAAP concept and should be replaced with an IFRS concept.
-
-
-The properties of this {$invalidFact.concept.name} fact are:
-Period :{$invalidFact.period}
-Dimensions : {$invalidFact.dimensions.join(', ','=')}
-
-Rule Element Id:{$ruleId}
-Rule version: {$ruleVersion}"
-
-SEVERITY error
-
-effectiveDate $effective_dates[$ruleId]
-
-
-ASSERT IFRS.0176.10119 SATISFIED
-$ruleId = (rule-name().split('.'))[rule-name().split('.').length];
-
-$us-gaap-concepts = filter taxonomy().concepts where $item.namespace-uri.contains('http://fasb.org/us-gaap/') returns $item
-
-$presentationNetworks = taxonomy().networks(parent-child)
-
-$PresentationConcepts = sum(filter $presentationNetworks returns $item.concepts)
-
-$us-gaap_concepts = $PresentationConcepts.intersect($us-gaap-concepts)
-
-for $concept in $us-gaap_concepts 
-    true
-
-message
-"The filer has used the US-GAAP concept {$concept.name} in the presentation tree of the filing please choose an IFRS concept as a replacement.
-
-Rule Element Id:{$ruleId}
-Rule version: {$ruleVersion}"
-
-SEVERITY error
-
-=======
-/**
-DQC Rules
- (c) Copyright 2017 - 2023, XBRL US Inc. All rights reserved.
  See https://xbrl.us/dqc-license for license information.
  See https://xbrl.us/dqc-patent for patent infringement notice.
 Taxonomy: IFRS 2023
@@ -133,5 +72,4 @@
 
 SEVERITY error
 
->>>>>>> f0b9f147
 effectiveDate $effective_dates[$ruleId]