/**
DQC Rules
 (c) Copyright 2017 - 2022, XBRL US Inc. All rights reserved.
 See https://xbrl.us/dqc-license for license information.
 See https://xbrl.us/dqc-patent for patent infringement notice.
Taxonomy: US GAAP 2019
Release Version 18
**/

RULE-NAME-PREFIX DQC

ASSERT IFRS.0128.9598 SATISFIED

$rule_id = (rule-name().split('.'))[rule-name().split('.').length];
/**  This rule looks at facts on specific dimensions and makes sure that they are smaller then the value of the default.
** The rule identifies a list of dimensions that should not have negative values and make sure any of the dimensionalized values
** that are monetary are always less than the default value.
** In many filings companies use the default value not realizing they have used the same element on a dimension elswhere in the filing
** thus creating a conflict**/

/** Check if the srt taxonomy is used **/

$srttaxonomy2020 = any(set(for $link in dts-document-locations(taxonomy())
                            if $link.contains('http://xbrl.fasb.org/srt/2020/elts/srt-2020-01-31.xsd')
                                true
                            else
                                false
                                    ));
$srttaxonomy2021 = any(set(for $link in dts-document-locations(taxonomy())
                            if $link.contains('http://xbrl.fasb.org/srt/2021/elts/srt-2021-01-31.xsd')
                                true
                            else
                                false
                                    ));
<<<<<<< HEAD

$collective_dimensions_srt = if $srttaxonomy2021
=======


$collective_dimensions_srt = if $srttaxonomy2020
>>>>>>> d1b2e801
                                set(srt_2021:ProductOrServiceAxis)
                             else if $srttaxonomy2020
                                set(srt:ProductOrServiceAxis)
                            else
                                set()

$collective_dimensions = set(ClassesOfPropertyPlantAndEquipmentAxis, ClassesOfOrdinarySharesAxis, ClassesOfIntangibleAssetsOtherThanGoodwillAxis, BorrowingsByNameAxis, ProductsAndServicesAxis) + $collective_dimensions_srt

for $dimension in $collective_dimensions
                $dimension_fact =[nonils @@concept in $MONETARY_NON_NEGS @$dimension = *]
                $default_value_of_dimension = [nonils];
                $dimension_fact > $default_value_of_dimension
                and $dimension_fact.decimals ==  $default_value_of_dimension.decimals

message
"The concept {$dimension_fact.concept.name} with a value of {$dimension_fact} and dimensions of {$dimension_fact.dimensions.join(', ','=')} is greater than the default value for this concept of {$default_value_of_dimension}. Dimension values used with the dimension {$dimension} should aggregate to a value no greater than the default value of {$default_value_of_dimension}. Either update the default value or the dimension value.
Element : {$dimension_fact.concept.name}
Period : {$default_value_of_dimension.period} 
Dimensions : {$dimension_fact.dimensions.join(', ','=')}

Rule Element Id:{$rule_id}
Rule version: {$ruleVersion}"


severity error

effectiveDate $effective_dates[$rule_id]

rule-focus $dimension_fact
<|MERGE_RESOLUTION|>--- conflicted
+++ resolved
@@ -32,14 +32,9 @@
                             else
                                 false
                                     ));
-<<<<<<< HEAD
-
-$collective_dimensions_srt = if $srttaxonomy2021
-=======
 
 
 $collective_dimensions_srt = if $srttaxonomy2020
->>>>>>> d1b2e801
                                 set(srt_2021:ProductOrServiceAxis)
                              else if $srttaxonomy2020
                                 set(srt:ProductOrServiceAxis)
