--- conflicted
+++ resolved
@@ -40,11 +40,5 @@
 Rule version: {$ruleVersion}
 "
 
-<<<<<<< HEAD
 severity error
 effectiveDate $effective_dates[$rule_id]
-
-status $status
-=======
-SEVERITY error
->>>>>>> 18aff428
