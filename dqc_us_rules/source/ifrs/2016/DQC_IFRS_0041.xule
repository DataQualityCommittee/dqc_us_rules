--- conflicted
+++ resolved
@@ -11,6 +11,8 @@
 rule-name-prefix DQC
 
 assert IFRS.0041.73 satisfied
+
+$rule_id = (rule-name().split('.'))[rule-name().split('.').length];
 
 /** Get the dimension defaults used in  the filing **/
 
@@ -49,9 +51,6 @@
 Rule version: {$ruleVersion}"
 
 severity error
-<<<<<<< HEAD
-=======
 
 effectiveDate $effective_dates[$rule_id]
->>>>>>> 75c2e286
 
