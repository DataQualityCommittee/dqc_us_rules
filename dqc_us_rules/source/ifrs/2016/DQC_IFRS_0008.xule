--- conflicted
+++ resolved
@@ -10,6 +10,8 @@
 rule-name-prefix DQC
 
 assert IFRS.0008.6819 satisfied
+
+$rule_id = (rule-name().split('.'))[rule-name().split('.').length];
 
 $extCalcRelationship1 = navigate summation-item descendants returns by network set (relationship);
 		
@@ -32,11 +34,6 @@
 
 Rule version: {$ruleVersion}"
 
-<<<<<<< HEAD
-severity 
-error
-=======
 severity error
 
-effectiveDate $effective_dates[$rule_id]
->>>>>>> 75c2e286
+effectiveDate $effective_dates[$rule_id]