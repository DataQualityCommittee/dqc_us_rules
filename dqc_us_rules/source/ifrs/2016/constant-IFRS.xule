--- conflicted
+++ resolved
@@ -9,25 +9,24 @@
 **/
 
 
-constant $extension_ns = first(filter taxonomy().concepts where is_extension($item)).name.namespace-uri
-
+constant $ruleVersion = '8.0.0'
 
 
 constant $calcRelationships = set(for ($rel in navigate summation-item descendants taxonomy $ifrs-gaap returns (relationship))
 										set($rel.source.name.namespace-uri + ':' + $rel.source.name.local-name + ':' + $rel.target.name.namespace-uri + ':' + $rel.target.name.local-name,$rel.weight))
 										
-<<<<<<< HEAD
-/** Constants Used for Nonneg Rules
-=======
 /** Constants Used for Extensions  **/
 
 constant $base_qname = sum(filter $all_ifrs_base_taxonomies.concepts returns $item.name)
 
 constant $filing_qname = filter taxonomy().concepts returns $item.name
->>>>>>> 53f61f5b
 
-										 **/
-constant $ruleVersion = '7.0.0'	
+constant $extension_qname = $filing_qname - $base_qname
+
+constant $extension_ns = first($extension_qname).namespace-uri
+
+/** Constants Used for Nonneg Rules  **/
+										
 										
 constant $exclude_non_neg_string_members = set(
 				'adjust',
@@ -47,4 +46,4 @@
 						set(EliminationOfIntersegmentAmountsMember)),
 				list(CarryingAmountAccumulatedDepreciationAmortisationAndImpairmentAndGrossCarryingAmountAxis,
 						set(AccumulatedImpairmentMember, AccumulatedDepreciationAmortisationAndImpairmentMember, AccumulatedDepreciationAndAmortisationMember))
-				)
+				)