/**
DQC Rules
 (c) Copyright 2017 - 2019, XBRL US Inc. All rights reserved.
 See https://xbrl.us/dqc-license for license information.
 See https://xbrl.us/dqc-patent for patent infringement notice.
Taxonomy: US GAAP 2016
**/


rule-name-prefix DQC

assert IFRS.0080 satisfied


$fact1 =
	{@concept in $non_neg_ifrs_items.keys @unit=* where $fact < 0 and ($fact.dimensions.length == 0 or 
		(not match_set_substring($fact, $exclude_non_neg_string_members)
		and (to-set($fact.dimensions-explicit.values.name) intersect $exclude_non_neg_members).length == 0
		and ($fact.dimensions.keys.name intersect $exclude_non_neg_axis).length == 0
		and not_elim_adjust($fact, $exclude_non_neg_axis_members)))
		};
$rule_suffix_id = $non_neg_ifrs_items[$fact1.concept.name];

true

message
"{$fact1.concept.name} has a value of {$fact1} which is less than zero. This element should not have a negative value. 

The properties of this {$fact1.concept} fact are:
Period :{$fact1.period}
Dimensions : {$fact1.dimensions.join(', ','=')}
Unit : {$fact1.unit}
Rule version: {$ruleVersion}"

rule-suffix
$rule_suffix_id

rule-focus $fact1

severity error
<<<<<<< HEAD
=======

effectiveDate $effective_dates[$rule_suffix_id]
>>>>>>> 75c2e286


<|MERGE_RESOLUTION|>--- conflicted
+++ resolved
@@ -38,10 +38,7 @@
 rule-focus $fact1
 
 severity error
-<<<<<<< HEAD
-=======
 
 effectiveDate $effective_dates[$rule_suffix_id]
->>>>>>> 75c2e286
 
 
