--- conflicted
+++ resolved
@@ -678,10 +678,6 @@
         val.modelXbrl.info("DQC",_("Finished DQC validation"))
         val.modelXbrl.modelManager.showStatus(_("Finished DQC validation"))
 
-<<<<<<< HEAD
-=======
-
->>>>>>> 33c1ca9f
 def xuleTestXbrlLoaded(modelTestcase, modelXbrl, testVariation):
     global _options
     global _test_start
