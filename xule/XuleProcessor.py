"""XuleProcessor

Xule is a rule processor for XBRL (X)brl r(ULE). 

The XuleProcessor module is the main module for processing a rule set against an instance.

DOCSKIP
See https://xbrl.us/dqc-license for license information.  
See https://xbrl.us/dqc-patent for patent infringement notice.
Copyright (c) 2017 - 2018 XBRL US, Inc.

Licensed under the Apache License, Version 2.0 (the "License");
you may not use this file except in compliance with the License.
You may obtain a copy of the License at

    http://www.apache.org/licenses/LICENSE-2.0

Unless required by applicable law or agreed to in writing, software
distributed under the License is distributed on an "AS IS" BASIS,
WITHOUT WARRANTIES OR CONDITIONS OF ANY KIND, either express or implied.
See the License for the specific language governing permissions and
limitations under the License.

<<<<<<< HEAD
$Change: 22485 $
=======
$Change: 22406 $
>>>>>>> 2f8fbd0d
DOCSKIP
"""
from .XuleContext import XuleGlobalContext, XuleRuleContext #XuleContext
from .XuleRunTime import XuleProcessingError, XuleIterationStop, XuleException, XuleBuildTableError, XuleReEvaluate
from .XuleValue import *
from . import XuleConstants as xc
from . import XuleUtility
import itertools as it
from arelle.ModelValue import QName, dayTimeDuration, DateTime, gYear, gMonthDay, gYearMonth, qname
from arelle.ModelInstanceObject import ModelFact
from arelle.ModelRelationshipSet import ModelRelationshipSet
from arelle.ModelDtsObject import ModelConcept
from arelle.ModelObject import ModelObject
import decimal
import datetime
import math
import re 
from aniso8601 import parse_duration, parse_datetime, parse_date
import collections
import copy
from threading import Thread
from . import XuleFunctions
from . import XuleProperties
import os

def process_xule(rule_set, model_xbrl, cntlr, options, saved_taxonomies=None):
    """Run xule rules against a filing.
    
    :param rule_set: An opened rule set
    :type rule_set: XuleRuleSet
    :param model_xbrl: An Arelle model of the instance document
    :type model_xbrl: ModelXbrl
    :param cntlr: An Arelle controller
    :type cntlr: Cntlr
    :param options: The command line options
    :type options: optparse
    
    This is the main function to process a Xule ruleset against a filing. This function just sets a few things up. 
    The most import item is the processor context. The context saves the state of the processor throughout the 
    processing of the rules.
    """

    global_context = XuleGlobalContext(rule_set, model_xbrl, cntlr, options)
    if saved_taxonomies is not None and len(saved_taxonomies) > 0:
        global_context.other_taxonomies = saved_taxonomies   
    
    # Set up trace files
    if getattr(global_context.options, "xule_trace_count", False):
        try:
            os.remove(global_context.options.xule_trace_count + ".csv")
        except FileNotFoundError:
            pass
        try:
            os.remove(global_context.options.xule_trace_count + ".txt")
        except FileNotFoundError:
            pass

    if getattr(global_context.options, "xule_time", None) is not None:
        total_start = datetime.datetime.today()
        
    if getattr(global_context.options, "xule_multi", False):
        from .XuleMultiProcessing import output_message_queue
        t = Thread(target=output_message_queue, args=(global_context,))
        t.name = "Message Queue"
        t.start()


    if getattr(global_context.options, "xule_time", None) is not None:
        fact_index_start = datetime.datetime.today()
    
    
    # Create the processing context to build the index
    xule_context = XuleRuleContext(global_context)    
    # Build an index on the facts in the model.
    global_context.fact_index = index_model(xule_context)
    # Clean up
    del xule_context
    
    if getattr(global_context.options, "xule_time", None) is not None:
        fact_index_end = datetime.datetime.today()
        global_context.message_queue.print("Index build time %s." % (fact_index_end - fact_index_start))

    # Determine is constants should be precalced. This is determined by the --xule-precalc-constants optoin on the command line. This is useful to simulate how the processor works in the server
    # environment.
    if getattr(global_context.options, "xule_precalc_constants", False):
        constant_start = datetime.datetime.today()
        process_precalc_constants(global_context)
        constant_end = datetime.datetime.today()
        constant_time = constant_end - constant_start
        global_context.message_queue.print("Time to calculated non instance constants: %s" % (constant_time))

    global_context.message_queue.logging("Processing Filing...")
    evaluate_rule_set(global_context)
    
    if getattr(global_context.options, "xule_time", None) is not None:
        total_end = datetime.datetime.today()
        if getattr(global_context.options, "xule_precalc_constants", False):
            global_context.message_queue.print("Time to process excluding non instance constant: %s." % (total_end - total_start - constant_time))       
        global_context.message_queue.print("Total time to process: %s." % (total_end - total_start))
    # Shutdown Message Queue
    if getattr(global_context.options, "xule_multi", False):
        global_context.message_queue.stop()
        global_context.message_queue.clear()
        t.join()  
    # Save any taxonomies that were opened
    saved_taxonomies = global_context.other_taxonomies
    #clean up
    del global_context
    
<<<<<<< HEAD
    return saved_taxonomies
=======
    #clean up
    del global_context
>>>>>>> 2f8fbd0d
    
def evaluate_rule_set(global_context):
    """Process the rule set.
    
    :param global_context: The global processing context
    :type global_context: XuleGlobalContext
    :param skip_rules: A list of rule names to skip
    :type skip_rules: list
    
    This function loops through all the rules in the rule set and evaluates each rule.
    
    During evaluation of a rule, the evaluator can produce a XuleIterationStop exception. This exception indicates
    that processing of the current iteration of the rule can stop and go to the next iteration.
    """
    if getattr(global_context.options, "xule_time", None) is not None:
        times = []

    # Create a list of rules to skip. These are determined by the --xule-skip option on the command line.
    skip_rules = getattr(global_context.options, "xule_skip", None).split(",") if getattr(global_context.options, "xule_skip", None) is not None else None

    # Create a list of run only rules. This is the opposite of skip_rules. If run_only is not NOne than only those rules will be processed.
    run_only_rules = getattr(global_context.options, "xule_run_only", None).split(",") if getattr(global_context.options, "xule_run_only", None) is not None else None

    #use the term "cat" for catalog information. Read through the list of rules in the catalog.
    for file_num, cat_rules in global_context.catalog['rules_by_file'].items():
        for rule_name in sorted(cat_rules.keys()):
            cat_rule = cat_rules[rule_name]
        
            if skip_rules is not None and rule_name in skip_rules:
                global_context.message_queue.print("Skipping rule: %s" % rule_name)
                continue
            
            if not (run_only_rules is None or rule_name in run_only_rules):
                continue
            
            #get the AST for the rule from the ruleset
            rule = global_context.rule_set.getItem(cat_rule)
            
            if getattr(global_context.options, "xule_debug", False):
                global_context.message_queue.print("Processing: %s - %s" % (rule_name, datetime.datetime.today().strftime("%H:%M:%S.%f")))
                if global_context.model is not None:
                    global_context.message_queue.print(global_context.model.modelDocument.uri)
                                                  
            try:
                if getattr(global_context.options, "xule_time", None) is not None or getattr(global_context.options, "xule_trace_count", False):
                    rule_start = datetime.datetime.today()
 
                # Establish the rule context. A new context is created for each rule.
                xule_context = XuleRuleContext(global_context,
                                               rule_name,
                                               file_num)
                #add the main table
                xule_context.iteration_table.add_table(rule['node_id'], xule_context.get_processing_id(rule['node_id']))
                
                # Evaluate the rule. 
                if global_context.model is not None: 
                    global_context.model.modelManager.showStatus("Processing rule {}".format(rule_name))
                evaluate(rule, xule_context)
                 
            except (XuleProcessingError, XuleBuildTableError) as e:
                if getattr(global_context.options, "xule_crash", False):
                    raise
                else:
                    xule_context.global_context.message_queue.error("xule:error", str(e))
 
            except XuleIterationStop:
                pass
             
            except Exception as e:
                if getattr(global_context.options, "xule_crash", False):
                #if global_context.crash_on_error:
                    raise
                else:
                    xule_context.global_context.message_queue.error("xule:error","rule %s: %s" % (rule_name, str(e)))
            
            
            if getattr(global_context.options, "xule_time", None) is not None:
                rule_end = datetime.datetime.today()
                times.append((xule_context.rule_name, rule_end - rule_start))
                if getattr(global_context.options, "xule_debug", False):
                    global_context.message_queue.print("%s time took: %s - %s " % (rule_name, (rule_end - rule_start).total_seconds(), datetime.datetime.today().strftime("%H:%M:%S.%f")))
            
            if getattr(global_context.options, "xule_trace_count", False):
                total_time = datetime.datetime.today() - rule_start
                print("Total iterations:", xule_context.iter_count, 
                      "Messages:", xule_context.iter_message_count, 
                      "Pass:", xule_context.iter_pass_count, 
                      "Non alignment:", xule_context.iter_misaligned_count,
                      "Exception:", xule_context.iter_except_count)
                write_trace_count_csv(global_context.options.xule_trace_count, rule_name, global_context.expression_trace, rule, xule_context.iter_count, total_time)
                write_trace_count_string(global_context.options.xule_trace_count, rule_name, global_context.expression_trace, rule, xule_context.iter_count, total_time)

            #clean up
            del xule_context

    # Display timing information
    if getattr(global_context.options, "xule_time", None) is not None:
        global_context.message_queue.print("Total number of rules processed: %i" % len(times))
        #slow_rules = [timing_info for timing_info in times if timing_info[1].total_seconds() > 0.001]
        slow_rules = sorted([timing_info for timing_info in times if timing_info[1].total_seconds() > getattr(global_context.options, "xule_time", None)],
                            key=lambda tup: tup[1], reverse=True)
        #slow_rules = [timing_info for timing_info in times if timing_info[1].total_seconds() > global_context.show_timing]
        global_context.message_queue.print("Number of rules over %ss: %i" % (getattr(global_context.options, "xule_time", None), len(slow_rules)))
        for slow_rule in slow_rules:
            global_context.message_queue.print("Rule %s end. Took %s" % (slow_rule[0], slow_rule[1]))   
        #global_context.message_queue.print("Global expression cache size: %i" % len(global_context.expression_cache))

def index_model(xule_context):
    """Index the facts in the Arelle model
    
    :param xule_context: The rule context
    :type xule_context: XuleRuleContext
    :returns: A dictionary of the facts. The dictionary is keyed by index keys.
    :rtype: dict
    
    This fucntion goes through all the facts in the Arelle model and organizes them by potential index keys. The index is used
    for factset evaluation. The keys are the aspects of the facts. Additional keys are based on properties of the aspects 
    (i.e. concept.is-monetary).
    """
    fact_index = collections.defaultdict(lambda :collections.defaultdict(set))

    #fact_index[('builtin', 'concept')] = xule_context.model.factsByQname
    
    facts_to_index = collections.defaultdict(list)
    if xule_context.model is not None:
        for model_fact in xule_context.model.factsInInstance:
            all_aspects = list()
            all_aspects.append((('builtin', 'concept'),model_fact.qname))
            
            period = model_to_xule_period(model_fact.context, xule_context)
            #fact_index[('builtin', 'period')][period].add(model_fact)
            all_aspects.append((('builtin', 'period'), period))
            
            if model_fact.isNumeric:
                unit = model_to_xule_unit(model_fact.unit, xule_context)
                #fact_index[('builtin', 'unit')][unit].add(model_fact)
                all_aspects.append((('builtin', 'unit'), unit))
            
            entity = model_to_xule_entity(model_fact.context, xule_context)
            #fact_index[('builtin', 'entity')][entity].add(model_fact)
            all_aspects.append((('builtin', 'entity'), entity))
            
            for dim, mem in sorted(model_fact.context.qnameDims.items()):
                if mem.isExplicit:
                    #fact_index['explicit_dimension', dim][mem.memberQname].add(model_fact)
                    all_aspects.append((('explicit_dimension', dim), mem.memberQname))
                else:
                    #fact_index['explicit_dimension', dim][mem.typedMember.xValue].add(model_fact)
                    all_aspects.append((('explicit_dimension', dim), mem.typedMember.xValue))
            
            all_aspects = tuple(all_aspects)
            
            if getattr(xule_context.global_context.options, "xule_include_dups", False):
                facts_to_index[all_aspects].append(model_fact)
            else:
#                 Need to eliminate duplicate facts.
#                 Duplicate facts are facts that have the same aspects and same value (taking accuracy into account for numeric facts). If there are duplicates
#                 with different values, then the duplicate is not eliminated.
                if all_aspects in facts_to_index:
                    #there is a fact already
                    found_match = False
                    for position in range(len(facts_to_index[all_aspects])):  
                        saved_fact = facts_to_index[all_aspects][position]
                        if model_fact.isNumeric:
                            saved_value, saved_decimals, cur_value, cur_decimals = get_decimalized_value(saved_fact, model_fact, xule_context)
                            if cur_value == saved_value:
                                found_match = True
                                if cur_decimals > saved_decimals:
                                    facts_to_index[all_aspects][position] = model_fact
                                #otherwise, the saved fact is the better fact to index
                        else:
                            #fact is non numeric
                            if model_fact.xValue == saved_fact.xValue:
                                found_match = True
        
                    if not found_match:
                        #this is a duplicate with a different value
                        facts_to_index[all_aspects].append(model_fact)
                else:
                    #First time adding fact
                    facts_to_index[all_aspects].append(model_fact)
        
        #add the facts to the fact index.        
        for all_aspects, facts in facts_to_index.items():
            for model_fact in facts:
                for aspect in all_aspects:
                    #aspect[0] is the aspect(dimension) name. aspect[1] is the aspect(dimension) value
                    fact_index[aspect[0]][aspect[1]].add(model_fact)
                for property in index_properties(model_fact):
                    fact_index[property[0]][property[1]].add(model_fact)
            
        #get all the facts
        all_facts = {fact for facts in facts_to_index.values() for fact in facts}
        #for each aspect add a set of facts that don't have that aspect with a key value of None
        for aspect_key in fact_index:
            fact_index[aspect_key][None] = all_facts - set(it.chain.from_iterable(fact_index[aspect_key].values()))
        #save the list of all facts. 
        fact_index['all'] = all_facts
    
    return fact_index

def index_properties(model_fact):
    """Calculate the properties for the fact.
    
    :param model_fact: The fact
    :type model_value: ModelFact
    :returns: A list of properties to add to the fact index. The items of the list are 2 item tuples of property identifier and property value.
    :rtype: list
    """
    prop_list = list()
    for property_key, property_function in _FACT_INDEX_PROPERTIES.items():
        property_value = property_function(model_fact)
        if property_value is not None:
            prop_list.append((property_key, property_value))
            
    for attribute in model_fact.concept.elementAttributesTuple:
        # Create an aspect property for the concept aspect for any additional xml attributes that are on the concept.
        # attribute[0] is the attribute name. For qnames this will be in clarknotation
        # attribute[1] is the attribute value
        if attribute[0] not in ('id', 'name', 'substitutionGroup', 'type', '{http://www.xbrl.org/2003/instance}balance', '{http://www.xbrl.org/2003/instance}periodType'):
            prop_list.append((('property', 'concept', 'attribute', qname(attribute[0])), attribute[1]))            
    
    return prop_list

def index_property_start(model_fact):
    if model_fact.context.isStartEndPeriod:
        return model_fact.context.startDatetime
    elif model_fact.context.isInstantPeriod: 
        return model_fact.context.endDatetime - datetime.timedelta(days=1)

def index_property_end(model_fact):
    if model_fact.context.isStartEndPeriod:
        return model_fact.context.endDatetime - datetime.timedelta(days=1)
    elif model_fact.context.isInstantPeriod: 
        return model_fact.context.endDatetime - datetime.timedelta(days=1)
        
def index_property_days(model_fact):
    if model_fact.context.isStartEndPeriod:
        return (model_fact.context.endDatetime - model_fact.context.startDatetime).days
    elif model_fact.context.isInstantPeriod: 
        return 0        
def index_property_balance(model_fact):
    if model_fact.concept.balance is not None:
        return model_fact.concept.balance

# These are aspect properties that are used in a factset. I.e. @concept.is-monetary. The 'is-monetary' is an aspect property of the 
# aspect 'concept'. This list identifies all the expected properties that will be in the fact index. This a dictionary with the key
# being the property identifier and the value being the function to calculate the value of the property with a fact. The property identifier
# is a 3 part tuple:
#    1 - 'property' - This part is always 'property'.
#    2 - the aspect name
#    3 - the property name
_FACT_INDEX_PROPERTIES = {
                          ('property', 'concept', 'period-type'): lambda f: f.concept.periodType,
                          ('property', 'concept', 'balance'): index_property_balance,
                          ('property', 'concept', 'data-type'): lambda f: f.concept.typeQname,
                          ('property', 'concept', 'base-type'): lambda f: f.concept.baseXbrliTypeQname,
                          ('property', 'concept', 'is-monetary'): lambda f: f.concept.isMonetary,
                          ('property', 'concept', 'is-numeric'): lambda f: f.concept.isNumeric, 
                          ('property', 'concept', 'substitution'):lambda f: f.concept.substitutionGroupQname,
                          ('property', 'concept', 'namespace-uri'): lambda f: f.concept.qname.namespaceURI,
                          ('property', 'concept', 'local-name'): lambda f: f.concept.qname.localName,
                          ('property', 'concept', 'is-abstract'): lambda f: f.concept.isAbstract,
                          ('property', 'concept', 'id'): lambda f: f.id,
                          ('property', 'period', 'start'): index_property_start,
                          ('property', 'period', 'end'): index_property_end,
                          ('property', 'period', 'days'): index_property_days,
                          ('property', 'entity', 'scheme'): lambda f: f.context.entityIdentifier[0], # entityIdentifier[0] is the scheme
                          ('property', 'entity', 'id'): lambda f: f.context.entityIdentifier[1] # entityIdentifer[1] is the id                          
                          }

def get_decimalized_value(fact_a, fact_b, xule_context):
    """Adjust 2 fact values based on accuracy.
    
    :param fact_a: First fact
    :type fact_a: ModelFact
    :param fact_b: Second fact
    :type fact_b: ModelFact
    :returns: A tuple of the rounded fact values and the new decimals value for each
    :rtype: tuple
    
    Round the fact values to the minimum accuracy defined by the decimals attribute of the facts. 
    
    Example:
        Fact value of 1,234,567 with decimals -3 is rounded to 1,235,000
        
    Arguments:
        fact_a (ModelFact): First fact
        fact_b (ModelFact): Second fact
        xule_context (XuleRuleContext): Processing context
    """
    fact_a_decimals = get_decimals(fact_a, xule_context)
    fact_b_decimals = get_decimals(fact_b, xule_context)
    
    min_decimals = min(fact_a_decimals, fact_b_decimals)
    
    fact_a_value = fact_a.xValue if fact_a_decimals == float('inf') else round(fact_a.xValue, min_decimals)
    fact_b_value = fact_b.xValue if fact_b_decimals == float('inf') else round(fact_b.xValue, min_decimals)
    
    return fact_a_value, fact_a_decimals, fact_b_value, fact_b_decimals

def get_decimals(fact, xule_context):
    """Return the decimals of a fact as a number.
    
    :param fact: The fact to get the accuracy from
    :type fact: ModelFact
    :param xule_context: Rule processing context
    :type xule_context: XuleRuleContext
    """
    if fact.decimals is None:
        return float('inf')
    
    if fact.decimals.strip() == 'INF':
        return float('inf')
    else:
        try:
            return int(fact.decimals)
        except ValueError:
            raise XuleProcessingError(_("%s Fact contains invalid decimal value of %s" % (fact.qname, fact.decimals)), xule_context)
        
def evaluate(rule_part, xule_context, is_values=False, trace_dependent=False, override_table_id=None):
    """General evaluator for an expression.
    
    :param rule_part: The expression being evaluated
    :type rule_part: dict
    :param xule_context: Rule processing context
    :type xule_context: XuleRuleContext
    :param is_values: Deprecated
    :type is_values: bool
    :param trace_dependent: Debugging indicator
    :type trace_dependent: bool
    :param override_table_id: A table id to use instead of the table id of the rule_part.
    :type override_table_id: int
    
    This is the main evaluator for evlatuating rule expressions. If the rule_part is an iterable expression it will be evaluated. The returned
    values will be put on the iteration table and a single value will be selected as the value of the expression for the current iteration. If the
    the rule_part is a singleton expression, then it will be evaluated and the value returned. 
    
    Each type of expression (i.e. assertion, if statement, for loop, literal interger, add operation) has its own evaluator. This evaluator will call
    the appriate evaluator for the expression.
    
    This evaluator handles caching expression evaluations for performance.
    
    This evaluator also includes capturing information about the evaluation for debugging purposes.
    """ 
    try:
        # Setup trace information.
        if getattr(xule_context.global_context.options, "xule_trace", False) or getattr(xule_context.global_context.options, "xule_trace_count", False):    
            trace_is_dependent = "D" if trace_dependent else " "
            trace_source = "U"
            trace_written = False
        if getattr(xule_context.global_context.options, "xule_trace_count", False):
            if rule_part['node_id'] not in xule_context.expression_trace:
                xule_context.expression_trace[rule_part['node_id']] = {'iterations': 1, # total 
                                                                    'iterations-t': datetime.timedelta(0),
                                                                    'U': 0, # unknown iterations - should always be none
                                                                    'U-t': datetime.timedelta(0),
                                                                    'E': 0, # evaluated iterables 
                                                                    'E-t': datetime.timedelta(0),                                                                    
                                                                    'c': 0, # from cache
                                                                    'c-t': datetime.timedelta(0),
                                                                    'T': 0, # from table
                                                                    'T-t': datetime.timedelta(0),
                                                                    'e': 0, # evaluate non iterable
                                                                    'e-t': datetime.timedelta(0),
                                                                    'R': 0, # re-evaluate
                                                                    'R-t': datetime.timedelta(0),
                                                                    'r': 0, # re-evaluate non iterable
                                                                    'r-t': datetime.timedelta(0),
                                                                    'isE': 0, # iteration stop on evaluation of iterable
                                                                    'isE-t': datetime.timedelta(0),
                                                                    'ise': 0, # iteration stop on evaluate of non iterable
                                                                    'ise-t': datetime.timedelta(0),
                                                                    'isu': 0, # iteration stop on unbound during post value processing
                                                                    'isu-t': datetime.timedelta(0),
                                                                    'ex': 0, # exception during iteration evaluation
                                                                    'ex-t': datetime.timedelta(0),                                                                    
                                                                    'name': rule_part['exprName']
                                                                    }
            else:
                xule_context.expression_trace[rule_part['node_id']]['iterations'] += 1
            expression_trace_start = datetime.datetime.today()            
            
        processing_id = xule_context.get_processing_id(rule_part['node_id'])
        rule_part_name = rule_part['exprName']
        #trace
        if getattr(xule_context.global_context.options, "xule_trace", False):
            xule_context.trace_level += 1
             
            trace = "  " * xule_context.trace_level
            trace += rule_part_name + " " + str(processing_id) #+ " " + str(rule_part)
            print(">",trace_is_dependent, " ", processing_id, trace.replace("\n", " "))
    
        if ('is_iterable' in rule_part):
            #is_iterable is always true if it is present, so done't need to check the actual value 
            xule_context.used_expressions.add(processing_id)
              
            if 'is_dependent' in rule_part:
                is_dependent = rule_part['is_dependent']
    
                value = xule_context.iteration_table.current_value(processing_id, xule_context)
                if value is None: 
                    #Will evaluate or get from cache.   
                    values = None       
                    if is_dependent:
                        xule_context.iteration_table.current_table.make_dependent()
                    try:   
                        if getattr(xule_context.global_context.options, "xule_no_cache", False):                 
                        #if xule_context.global_context.no_cache:
                            values = None
                        else:
                            if (rule_part.get('table_id') != xule_context.iteration_table.main_table_id or
                                is_dependent):     
                                local_cache_key = get_local_cache_key(rule_part, xule_context) 
                                if local_cache_key is not None:                                                                                  
                                    values = xule_context.local_cache.get(local_cache_key)
                                else:
                                    values = None
                        if values is None:                        
                            values = EVALUATOR[rule_part_name](rule_part, xule_context)
                            trace_source = "E" 
                            if not getattr(xule_context.global_context.options, "xule_no_cache", False):
                            #if not xule_context.global_context.no_cache:
                                if (rule_part.get('table_id') != xule_context.iteration_table.main_table_id or
                                is_dependent):
                                    local_cache_key =  get_local_cache_key(rule_part, xule_context) 
                                    if local_cache_key is not None:  
                                        #print("caching", rule_part['node_id'], [(x[0], x[1].format_value()[:10]) for x in local_cache_key[1]], len(values.values))
                                        xule_context.local_cache[local_cache_key] = values 
                        else:
                            #print("using cache", rule_part['node_id'], [x[0] for x in local_cache_key[1]])
                            trace_source = "c"
                    except XuleIterationStop:
                        if getattr(xule_context.global_context.options, "xule_trace", False):
                        #if xule_context.show_trace: 
                            xule_context.trace_level -= 1
                        if getattr(xule_context.global_context.options, "xule_trace_count", False):
                        #if xule_context.show_trace_count:
                            xule_context.expression_trace[rule_part['node_id']]['iterations-t'] += datetime.datetime.today() - expression_trace_start
                            xule_context.expression_trace[rule_part['node_id']]['isE-t'] += datetime.datetime.today() - expression_trace_start
                            xule_context.expression_trace[rule_part['node_id']]['isE'] += 1
                            trace_written = True
                        raise
                    except XuleReEvaluate:
                        trace_source = 'R'
                        raise                                   
                    else:
                        #add - add values to expression cache
                        xule_context.iteration_table.add_column(rule_part, override_table_id or rule_part['table_id'], processing_id, values, xule_context)
                        value = xule_context.iteration_table.current_value(processing_id, xule_context) 
                else:
                    trace_source = "T"
            else:
                raise XuleProcessingError(_("Internal error: Found iterable (%s) that does not have a dependency flag." % rule_part_name),xule_context)
        else: # is_iterable
            trace_source = "e"
            # Check the cache - only if the expression does have something in it that produces multiple results and its not a varRef.
            if getattr(xule_context.global_context.options, "xule_no_cache", False): 
                local_cache_key = None
            else: 
                if rule_part['number'] == 'single' and rule_part['exprName'] not in ('varRef', 'tagRef'):
                    local_cache_key = get_local_cache_key(rule_part, xule_context)
                else:
                    local_cache_key = None
            if local_cache_key is None:
                value = None
            else:
                cache_value = xule_context.local_cache.get(local_cache_key)
                value = cache_value.clone() if cache_value is not None else None
                # The tags on the value may not apply to this iteration.  For exmaple, if the expression is not dependent, then it will
                # be evaluated once and stored in the local cache with the tags from the first evaluation.
                if value is not None and value.tags is not None:
                    new_tags = value.tags.copy()
                    new_tags.update(xule_context.tags)
                    value.tags = new_tags                 
            if value is None:
                try:
                    value = EVALUATOR[rule_part_name](rule_part, xule_context)
                except XuleIterationStop:
                    if getattr(xule_context.global_context.options, "xule_trace", False):
                    #if xule_context.show_trace: 
                        xule_context.trace_level -= 1
                    if getattr(xule_context.global_context.options, "xule_trace_count", False):
                    #if xule_context.show_trace_count:
                        xule_context.expression_trace[rule_part['node_id']]['iterations-t'] += datetime.datetime.today() - expression_trace_start
                        xule_context.expression_trace[rule_part['node_id']]['ise-t'] += datetime.datetime.today() - expression_trace_start
                        xule_context.expression_trace[rule_part['node_id']]['ise'] += 1
                        trace_written = True
                    raise
                except XuleReEvaluate as e:
                    trace_source = 'r'
                    raise
                
                if not getattr(xule_context.global_context.options, "xule_no_cache", False):  
                    if local_cache_key is not None:
                        #The cache value is cloned so it is not corrupted by further processing after this point.
                        xule_context.local_cache[local_cache_key] = value.clone() if value is not None else value
    
        #If the look_for_alignment flag is set, check if there is now alignment after adding the column. This is used in 'where' clause processing.
        if (xule_context.look_for_alignment and 
            #rule_part.has_alignment and
            value.aligned_result_only and
            rule_part.get('table_id') in xule_context.where_table_ids and
            rule_part['node_id'] in xule_context.where_dependent_iterables):
                raise XuleReEvaluate(xule_context.iteration_table.any_alignment)
    
        if getattr(xule_context.global_context.options, "xule_trace", False):
        #if xule_context.show_trace:
            sugar = sugar_trace(value, rule_part, xule_context)
            trace_info = (xule_context.trace_level, rule_part_name, sugar, value)
            xule_context.trace.appendleft(trace_info)
            
            post_trace = "  " * xule_context.trace_level
            post_trace += ("NONE" if value is None else value.format_value()) + format_trace_info(trace_info[1], trace_info[2], {}, xule_context)    
            print("<", trace_is_dependent, trace_source, processing_id, post_trace.replace("\n", " "))
        
            xule_context.trace_level -= 1
        try:
            value = post_evaluate_value(rule_part, value, xule_context)
        finally:
            if getattr(xule_context.global_context.options, "xule_trace_count", False):
            #if xule_context.show_trace_count:
                xule_context.expression_trace[rule_part['node_id']][trace_source] += 1
                xule_context.expression_trace[rule_part['node_id']]['iterations-t'] += (datetime.datetime.today() - expression_trace_start)
                xule_context.expression_trace[rule_part['node_id']][trace_source + '-t'] += (datetime.datetime.today() - expression_trace_start)
                trace_written = True
    finally:
        if getattr(xule_context.global_context.options, "xule_trace_count", False) and not trace_written:
            xule_context.expression_trace[rule_part['node_id']]['iterations-t'] += datetime.datetime.today() - expression_trace_start
            xule_context.expression_trace[rule_part['node_id']][trace_source + '-t'] += (datetime.datetime.today() - expression_trace_start)
            xule_context.expression_trace[rule_part['node_id']][trace_source] += 1  
            trace_written = True      
    return value

def post_evaluate_value(rule_part, value, xule_context):
    """Track tags and facts for the evaluated value.
    
    :param rule_part: The expression being evaluated
    :type rule_part: dict
    :param value: The evaluated value
    :type value: XuleValue
    :param xule_context: The rule processing context
    :type xule_context: XuleRuleContext
    """
    if value is None:
        raise XuleIterationStop(XuleValue(xule_context, None, 'unbound'))
        #value = XuleValue(xule_context, None, 'unbound')

    if value.fact is not None:
        #xule_context.facts.append(value.fact)  
        xule_context.facts[value.fact] = None      
    if value.facts is not None:
#         print("before", len(xule_context.facts), len(set(xule_context.facts)))
#         xule_context.facts.extend(value.facts)
#         print("after", len(xule_context.facts), len(set(xule_context.facts)))
        xule_context.facts.update(value.facts)
    if value.tags is not None:
#         # Need to make sure that the current version of the tags stay and the update only adds new tags from the value.
#         new_tags = value.tags.copy()
#         new_tags.update(xule_context.tags)
#         xule_context.tags = new_tags 
         xule_context.tags.update(value.tags)
    if value.aligned_result_only == True:
        xule_context.aligned_result_only = True
    
#     if value.used_vars is not None:
#         new_keys = value.used_vars.keys() - xule_context.vars.keys() 
#         for new_key in new_keys:
#             xule_context.vars[new_key] = value.used_vars[new_key]
    
    if value.used_expressions is not None:
        #print("add",rule_part['exprName'], rule_part['node_id'], len(xule_context.used_expressions), len(value.used_expressions))
        xule_context.used_expressions.update(value.used_expressions)
    
    if value.type == 'unbound':
        raise XuleIterationStop(value)


    return value
        
def get_local_cache_key(rule_part, xule_context):
    """Get a cache key for storing a value in the cache
    
    :param rule_part: xule expression
    :type rule_part: dict
    :param xule_context: Rule processing context
    :type xule_context: XuleRuleContext
    """
    #Don't cache for function refs that are not cacheable
    if (rule_part['exprName'] in ('functionReference', 'macroRef') and rule_part.get('cacheable') != True) or rule_part['exprName'] == 'forBodyExpr':
        return None

    dep_var_index = set()
    for var_ref in rule_part['var_refs']:
        #var_ref tuple: 0 = var declaration id, 1 = var name, 2 = var ref ast, 3 = var type (1=block variable or 'for' variable, 2=constant, 3=function argument, factset variable)
        var_info = xule_context.find_var(var_ref[1], var_ref[0])
        if var_info['type'] == xule_context._VAR_TYPE_CONSTANT:
            #If it is a constant, the var_info will not contain the value. To determine if the constant is used, the used_expressions are checked.
            if xule_context.get_processing_id(var_info['expr']['node_id']) in xule_context.used_expressions:
                const_value = evaluate(var_info['expr'], 
                                                   xule_context, 
                                                   override_table_id=var_ref[2].table_id, 
                                                   is_values='values_expression' in var_ref[2])
                dep_var_index.add((var_info['name'], const_value))
        else:
            if var_ref[0] in xule_context.vars:
                if var_info['calculated']:
                    dep_var_index.add((var_info['name'], var_info['value']))
       
    alignment = xule_context.iteration_table.current_alignment if rule_part['has_alignment'] else None
    
    cache_key = (rule_part['node_id'], frozenset(dep_var_index), alignment)
    return cache_key

def evaluate_assertion(assert_rule, xule_context):
    """Evaluator for an assertion rule.
    
    :param assert_rule: Rule expression for an assertion
    :type assert_rule: dict
    :param xule_context: Rule processing context
    :type xule_context: XuleRuleContext
    
    This evaluator evaluates an assertion rule. This evalutor will keep evaluting the assertion rule until the iteration table is empty. This 
    is how it can produce multiple messages for a single rule. For example, a rule @Assets < 0 will produce a message for each individual
    Asset value that is less than zero. If there are 3 values for Assets and 2 of them are less than zero, it will produce 2 messages. 
    
    An assertion will evaluate to a boolean value. If the assertion is marked as 'satisfied' and the
    evaluated value is true, the assertion will produce a message. If the assertion is marked as unstatisfied and the evaluated value is false, 
    the assertion will produce a message.
    """

    # Keep evaluating the rule while there are iterations. This is done in a While True loop so there is always at least one iteration. This is for rules that 
    # do not have iterable expressions in them (i.e. 1 + 2).
    while True:
        xule_context.iter_count += 1
        try:
            xule_value = evaluate(assert_rule['body'], xule_context)
        except XuleIterationStop:
            xule_context.iter_pass_count += 1
            pass
        except:
            xule_context.iter_except_count += 1
            raise
        else:
            # There were no exceptions. Check the results of the rule and create the message.
            
            # Check if the rule expects only aligned values. When a rule has aligned values then the none aligned results are ignored.
            # This prevents a rule like 1 + @Assets from producing a result when there are no Assets in a filing. When this happens, the @Assetss will have 
            # a none aligned unbound value. The plus operation will treat this as 0 and produce a value of 1. However, this value should not result in a message.
            # When a factset is evluated, it trips the aligned_result_only flag. 
            if xule_value.type != 'unbound' and not(xule_context.iteration_table.current_alignment is None and xule_context.aligned_result_only): 

                if xule_value.type != 'bool':
                    raise XuleProcessingError(_("Raise %s did not evaluate to a boolean, found '%s'." % (xule_context.rule_name, xule_value.type)), xule_context)
                      
                # Determine if a message should be sent
                send_message = ((assert_rule['satisfactionType'] == 'satisfied' and xule_value.value == True) or
                                (assert_rule['satisfactionType'] == 'unsatisfied' and xule_value.value == False))
                
                if send_message:
                    xule_context.iter_message_count += 1
                    messages = dict()
                    # Process each of the results in the rule. The Results are the messages that are produced.
                    for rule_result in assert_rule.get('results', list()):
                         messages[rule_result['resultName']] = result_message(assert_rule, rule_result, xule_value, xule_context)
                    
                    #get severity
                    if 'severity' not in messages:
                        #default severity
                        messages['severity'] = 'error'
                    severity = messages['severity']
                    
                    #message - this is the main message
                    main_message = messages['message'].value if 'message' in messages else XuleString('No message supplied')
                    messages.pop('message', None)
                    
                    full_rule_name = xule_context.rule_name
                    # Handle rule suffix
                    if 'rule-suffix' in messages:
                        full_rule_name += '.' + messages['rule-suffix']                    
                    
                    filing_url = xule_context.model.modelDocument.uri if xule_context.model is not None else ''
                    # The rule_focus is the model object that is the focus fo the rule. This can be a modelFact, modelConcept or modelDocument.
                    # It is used by the logger to provide additional location information about the thing (i.e. fact) that is the focus of the 
                    # message fom the rule.
                    
                    rule_focus = messages.pop('rule-focus', None)
                    if rule_focus is None:
                        rule_focus = next(iter(xule_context.facts.keys()), None)
                    
                    # Prep the main_message for the logger. The logger wants a %-style format string and the substitutions passed as named arguments.
                    if isinstance(main_message, XuleString):
                        format_string_message = main_message.format_string
                        substitutions = main_message.substitutions
                    else:
                        format_string_message = main_message
                        substitutions = dict()
                    
                    #combine the substitutions and the messages dictionary
                    messages.update(substitutions)

                    xule_context.global_context.message_queue.log(severity.upper(),
                                                                  full_rule_name,
                                                                  _(format_string_message),
                                                                  #sourceFileLine=source_location,
                                                                  filing_url=filing_url,
                                                                  modelObject=rule_focus,
                                                                  **messages)
      
                else:
                    xule_context.iter_pass_count += 1
            else:
                xule_context.iter_misaligned_count += 1
                
                
        #xule_context.iteration_table.del_current()
        #if xule_context.iteration_table.is_empty:
        xule_context.iteration_table.next(assert_rule['node_id'])
        if xule_context.iteration_table.is_table_empty(assert_rule['node_id']):
            break
        else:
            xule_context.reset_iteration()

def evaluate_output_rule(output_rule, xule_context):
    """Evaluator for an output rule.
    
    :param output_rule: Rule expression for an assertion
    :type output_rule: dict
    :param xule_context: Rule processing context
    :type xule_context: XuleRuleContext
    
    This evaluator evaluates an output rule. This evalutor will keep evaluting the output rule until the iteration table is empty. This 
    is how it can produce multiple messages for a single rule. 
    
    An output rule will produce a value and then create a message based on the evaluated value.
    """
    # Keep evaluating the rule while there are iterations. This is done in a While True loop so there is always at least one iteration. This is for rules that 
    # do not have iterable expressions in them (i.e. 1 + 2).
    while True:
        xule_context.iter_count += 1
        try:
            xule_value = evaluate(output_rule['body'], xule_context)
        except XuleIterationStop:
            xule_context.iter_pass_count += 1
            pass
        except:
            xule_context.iter_except_count += 1
            raise
        else:
            # There were no exceptions. Check the results of the rule and create the message.
            
            # Check if the rule expects only aligned values. When a rule has aligned values then the none aligned results are ignored.
            # This prevents a rule like 1 + @Assets from producing a result when there are no Assets in a filing. When this happens, the @Assetss will have 
            # a none aligned unbound value. The plus operation will treat this as 0 and produce a value of 1. However, this value should not result in a message.
            # When a factset is evluated, it trips the aligned_result_only flag. 
            if xule_value.type != 'unbound' and not(xule_context.iteration_table.current_alignment is None and xule_context.aligned_result_only): 
                # Determine if a message should be sent

                xule_context.iter_message_count += 1
                messages = dict()
                # Process each of the results in the rule. The Results are the messages that are produced.
                for rule_result in output_rule.get('results', list()):
                    #message_context = xule_context.create_message_copy(xule_context.get_processing_id(output_rule['node_id']))
                    messages[rule_result['resultName']] = result_message(output_rule, rule_result, xule_value, xule_context)

                #get severity
                if 'severity' not in messages:
                    #default severity
                    messages['severity'] = 'info'
                severity = messages['severity']            
                #message - this is the main message
                main_message = messages.get('message', xule_value)
                if main_message.type == 'string':
                    main_message = main_message.value
                else:
                    main_message = main_message.format_value()

                messages.pop('message', None)
                
                full_rule_name = xule_context.rule_name
                # Handle rule suffix
                if 'rule-suffix' in messages:
                    full_rule_name += '.' + messages['rule-suffix']
                
                filing_url = xule_context.model.modelDocument.uri if xule_context.model is not None else ''
                # The rule_focus is the model object that is the focus fo the rule. This can be a modelFact, modelConcept or modelDocument.
                # It is used by the logger to provide additional location information about the thing (i.e. fact) that is the focus of the 
                # message fom the rule.
                rule_focus = messages.pop('rule-focus', None)
                if rule_focus is None:
                    rule_focus = next(iter(xule_context.facts.keys()), None)

                # Prep the main_message for the logger. The logger wants a %-style format string and the substitutions passed as named arguments.
                if isinstance(main_message, XuleString):
                    format_string_message = main_message.format_string
                    substitutions = main_message.substitutions
                else:
                    format_string_message = main_message
                    substitutions = dict()
                
                #combine the substitutions and the messages dictionary
                messages.update(substitutions)

                xule_context.global_context.message_queue.log(severity.upper(),
                                                              full_rule_name, 
                                                              _(format_string_message),
                                                              #sourceFileLine=source_location,
                                                              filing_url=filing_url,
                                                              modelObject=rule_focus,
                                                              **messages)        
            else:
                xule_context.iter_misaligned_count += 1
                
                
        #xule_context.iteration_table.del_current()
        #if xule_context.iteration_table.is_empty:
        xule_context.iteration_table.next(output_rule['node_id'])
        if xule_context.iteration_table.is_table_empty(output_rule['node_id']):
            break
        else:
            xule_context.reset_iteration()

def evaluate_bool_literal(literal, xule_context):
    """Evaluator for literal boolean expressions
    
    :param literal: Rule expression
    :type literal: dict
    :param xule_context: Rule processing context
    :type xule_context: XuleRuleContext
    :rtype: XuleValue
    
    A boolean literal is either 'true' or 'false'.
    """
    if literal['value'] == "true":
        return XuleValue(xule_context, True, 'bool')
    elif literal['value'] == "false":
        return XuleValue(xule_context, False, 'bool')
    else:
        raise XuleProcessingError(_("Invalid boolean literal found: %s" % literal.value), xule_context)

def evaluate_string_literal(literal, xule_context):
    """Evaluate a string literal

    :param literal: Rule expression
    :type literal: dict
    :param xule_context: Rule processing context
    :type xule_context: XuleRuleContext
    :rtype: XuleValue
    
    A string can consist of a string of characters, escaped characters or an expression to evaluate. The literal will contain a list
    of these components that make up the string. For example: 
    
            "The value of the rule is {$rule-value}.\nThis is based on the fact value {$fact}.".
    
    In this example the literal would be a list of:
        * string of characters: "The value of the rule is "
        * an expression: $rule-value
        * string of characters: "."
        * escape character: "\n"
        * string of characters: "This is based on the fact value "
        * an expression: $fact
        * string of characters: "."
    
    This evaluator will evaluate all the components of the string literal and concatenate them to a string.
    """
    #result_string = ''
    # The underlying value for the XuleValue that is created from this evaluator is a XuleString. A XuleString is subclassed
    # from a python str. A XuleString stores a format string along with the subsitutions. It will create the formatted string and set that
    # as the value of the XuleSting. This way it will act and feel like a python string but will contain the original format string and
    # subsitutiions. Having the format string and substitutions separate is usefuly when logging messages to arelle.
    format_string = ''
    substitutions = []
    sub_num = 0
    
    for string_item in literal['stringList']:
        if string_item['exprName'] == 'baseString':
            format_string += string_item['value']
        elif string_item['exprName'] == 'escape':
            if string_item['value'] == 'n':
               format_string += '\n'
            elif string_item['value'] == 't':
                format_string += '\t'
            else:
                format_string += string_item['value']
        else:
            # This is an expression.
            expr_value = evaluate(string_item, xule_context)
            # The result of the expression is not directly put in the format string. Instead a substitution is used
            sub_name = 'sub{}'.format(sub_num)
            sub_num += 1
            # Substitutions is a list of a 3 part tuple 0=location in format string, 1=substitution name, 2=substitution value
            substitutions.append((len(format_string), sub_name, expr_value.format_value()))

    return XuleValue(xule_context, XuleString(format_string, substitutions), 'string')

def evaluate_int_literal(literal, xule_context):
    """Evaluator for literal integer expressions
    
    :param literal: Rule expression
    :type literal: dict
    :param xule_context: Rule processing context
    :type xule_context: XuleRuleContext
    :rtype: XuleValue
    """    
    return XuleValue(xule_context, int(literal['value']), 'int')

def evaluate_float_literal(literal, xule_context):
    """Evaluator for literal float expressions
    
    :param literal: Rule expression
    :type literal: dict
    :param xule_context: Rule processing context
    :type xule_context: XuleRuleContext
    :rtype: XuleValue
    """        
    return XuleValue(xule_context, float(literal['value']), 'float')

def evaluate_void_literal(literal, xule_context):
    """Evaluator for literal void expressions
    
    :param literal: Rule expression
    :type literal: dict
    :param xule_context: Rule processing context
    :type xule_context: XuleRuleContext
    :rtype: XuleValue
    
    A void expression is either 'none' or 'skip'.
    """    
    return XuleValue(xule_context, None, 'none' if literal['value'] == 'none' else 'unbound')

def evaluate_qname_literal(literal, xule_context):
    """Evaluator for literal qname expressions
    
    :param literal: Rule expression
    :type literal: dict
    :param xule_context: Rule processing context
    :type xule_context: XuleRuleContext
    :rtype: XuleValue
    """    
    prefix = literal['prefix']
    return XuleValue(xule_context, QName(prefix if prefix != '*' else None, literal['namespace_uri'], literal['localName']), 'qname')

def evaluate_severity(severity_expr, xule_context):
    """Evaluator for literal severity expressions
    
    :param literal: Rule expression
    :type literal: dict
    :param xule_context: Rule processing context
    :type xule_context: XuleRuleContext
    :rtype: XuleValue
    """        
    return XuleValue(xule_context, severity_expr['value'], 'severity')

def evaluate_aspect_name(literal, xule_context):
    """Evaluator for literal aspect name expressions
    
    :param literal: Rule expression
    :type literal: dict
    :param xule_context: Rule processing context
    :type xule_context: XuleRuleContext
    :rtype: XuleValue
    
    An aspect name is literal is one of the build in aspects for a factset and is one of 'concept', 'unit', 'entity' or 'period'.
    """        
    return XuleValue(xule_context, literal['value'], 'aspect_name')

def evaluate_string_keyword(expr, xule_context):
    """Evaluator for literal string based keywords expressions
    
    :param expr: Rule expression
    :type expr: dict
    :param xule_context: Rule processing context
    :type xule_context: XuleRuleContext
    :rtype: XuleValue
    
    Some keywords are evaluated as strings. This is used for balance types ('credit', 'debit') and period type ('instant', 'duration').
    """        
    return XuleValue(xule_context, expr['value'], 'string')

def evaluate_tagged(tagged_expr, xule_context):
    """Evaluator for tagged expressions
    
    :param tagged_expr: Rule expression
    :type tagged_expr: dict
    :param xule_context: Rule processing context
    :type xule_context: XuleRuleContext
    :rtype: XuleValue
    
    A tagged expression is an expression followed by a # sign and a tag name. The evaluated value of the tagged expression
    is added to the rule processing context by its name. The tags can be used in creating messages.
    """         
    try:
        tagged_value = evaluate(tagged_expr['expr'], xule_context)
    except XuleIterationStop as xis:
        xule_context.tags[tagged_expr['tagName']] = xis.stop_value.tag          
        raise
    else:
        #xule_context.tags[tagged_expr.tagName] = tagged_value
        if tagged_value.tags is None:
            tagged_value.tags = {tagged_expr['tagName']: tagged_value}
        else:
            tagged_value.tags[tagged_expr['tagName']] = tagged_value
        
    return tagged_value

def tag_default_for_factset(aspect_filters, xule_context):
    """Get the value of the concept aspect for tagging the default None fact of a factset"""

    for aspect_info, aspect_value in aspect_filters.items():
        #aspect_inf is the aspect_info that is the key to the aspect_filters dictionary
        #aspect_info is a tuple. The 0 = type (builtin or explicit_dimension, 1 = aspect name, 2 = wildcard, 3 = operator, properties

        if aspect_info[0] == 'builtin' and aspect_info[1] == 'concept':
            if aspect_info[2] is None: # there isn't a wildcard
                if aspect_info[3] == '=': # the operator is '=' and it is not a wildcard
                    return str(aspect_value)
                elif aspect_info[3] == 'in':
                    # the aspect_value is a list or set of names.
                    concepts = []
                    for aspect_name in aspect_value.value:
                        if aspect_name == 'qname':
                            concepts.append(str(aspect_name.value))
                        elif aspect_name == 'concept':
                            concepts.append(str(aspect_name.value.qname))
                    if len(concetps) == 1:
                        return str(concepts[0])
                    else:
                        return 'one of (' + ', '.join(concepts) + ')'
    
    #If we get here, then the default tag is unknown
    return 'unknown'
            
def evaluate_block(block_expr, xule_context):
    """Evaluator for block expressions
    
    :param block_expr: Rule expression
    :type block_expr: dict
    :param xule_context: Rule processing context
    :type xule_context: XuleRuleContext
    :rtype: XuleValue
    
    A block expression is a series of variable declarations followed by an expression.
    """     
    for var_assignment in block_expr['varDeclarations']:
    #for var_assignment in var_assignments:
        var_info = xule_context.add_var(var_assignment['varName'],
                             var_assignment['node_id'],
                             True, #tagged - all variables are tagged
                             var_assignment['body'])
        calc_var(var_info, None, xule_context)
    
    return evaluate(block_expr['expr'], xule_context)

def evaluate_var_ref(var_ref, xule_context):
    """Evaluator for block expressions
    
    :param var_ref: Rule expression
    :type var_ref: dict
    :param xule_context: Rule processing context
    :type xule_context: XuleRuleContext
    :rtype: XuleValue
    """       
    #print(var_ref['node_id'], var_ref.varName)
    var_info = xule_context.find_var(var_ref['varName'], var_ref['var_declaration'])
    #xule_context.used_vars.append(var_ref.var_declaration)
    
    try:
        var_value = calc_var(var_info, var_ref, xule_context)
    except XuleIterationStop as xis:
        var_value = xis.stop_value
        raise
 
    return var_value 

def calc_var(var_info, const_ref, xule_context):
    """Calculate the value of a variable
    
    :param var_info: A dictionary of meta data about the variable
    :type var_info: dict
    :param const_ref: The constant declaration if the variable reference is for a constant
    :type const_ref: dict
    :param xule_context: Rule processing context
    :type xule_context: XuleRuleContext
    :rtype: XuleValue
    
    This function evaluates the expression for the variable reference.
    """         
    if var_info['type'] == xule_context._VAR_TYPE_ARG:
        var_value = var_info['value']
    elif var_info['type'] == xule_context._VAR_TYPE_VAR:   
        if var_info['calculated'] == False:
            try:
                saved_aligned_result_only = xule_context.aligned_result_only
                saved_used_expressions = xule_context.used_expressions
                xule_context.aligned_result_only = False
                xule_context.used_expressions = set()
                try:
                    var_info['value'] = evaluate(var_info['expr'], xule_context)
                    var_info['value'].aligned_result_only = xule_context.aligned_result_only
                    var_info['value'].used_expressions = xule_context.used_expressions
                    var_info['calculated'] = True
                except XuleIterationStop as xis:
                    var_info['value'] = xis.stop_value
                    var_info['value'].aligned_result_only = xule_context.aligned_result_only
                    var_info['value'].used_expressions = xule_context.used_expressions
                    var_info['calculated'] = True
                    #raise
            finally:
                xule_context.aligned_result_only = xule_context.aligned_result_only or saved_aligned_result_only
                xule_context.used_expressions = saved_used_expressions | xule_context.used_expressions

        var_value = var_info['value']
    elif var_info['type'] == xule_context._VAR_TYPE_CONSTANT:
        #We should only end up here the first time the constant is referenced for the iteration.
        #The var_info is really the constant info from the global context
        var_value = evaluate(var_info['expr'], xule_context, override_table_id=const_ref['table_id'], is_values='values_expression' in const_ref)
    else:
        raise XuleProcessingError(_("Internal error: unkown variable type '%s'" % var_info['type']), xule_context) 
    
    var_value = var_value.clone()
    #if var_info['tagged']:
    xule_context.tags[var_info['name']] = var_value

    return var_value

def calc_constant(const_info, const_context):
    """Calculate the value of a constant
    
    :param const_info: Meta data about the constant
    :type const_info: dict
    :param const_context: Rule processing context
    :type const_context: XuleRuleContext
    :returns: The evaluated value or values
    :rtype: XuleValue or XuleValueSet
    
    Constants are evaluated in a separate table. This isolates the evaluation from the rule which is using the constant. If the
    constant produces a singleton value a single value is returned. If the constant produces multiple values, a value set is returned.
    """
    const_context.iteration_table.add_table(const_info['expr']['node_id'], const_context.get_processing_id(const_info['expr']['node_id']))
    
    const_values = XuleValueSet()
    
    while True:
        const_context.aligned_result_only = False
        const_context.used_expressions = set()
        try:
            const_value = evaluate(const_info['expr']['body'], const_context)
        except XuleIterationStop as xis:
            const_value = xis.stop_value #XuleValue(const_context, None, 'unbound')
        
        const_value.facts = const_context.facts
        const_value.tags = const_context.tags
        const_value.aligned_result_only = const_context.aligned_result_only
        #const_value.used_expressions = const_context.used_expressions
        try:
            const_value.alignment = const_context.iteration_table.current_table.current_alignment
        except AttributeError:
            #This happens if there isn't a current table because it was never created.
            pass
        const_values.append(const_value)
        
        #const_context.iteration_table.del_current()
        if not const_context.iteration_table.is_empty:
            const_context.iteration_table.next(const_context.iteration_table.current_table.table_id)
        #if const_context.iteration_table.is_empty:
        if const_context.iteration_table.is_table_empty(const_info['expr']['node_id']):
            break
#         else:
#             const_context.reset_iteration()
        
    #reset the aligned only results.
    const_info['expr']['aligned_only_results'] = const_context.aligned_result_only
    
    const_info['value'] = const_values
    const_info['calculated'] = True

def evaluate_constant_assign(const_assign, xule_context):
    """Evaluator a constant declaration
    
    :param const_assign: Rule expression for the constant declaration
    :type const_assign: dict
    :param xule_context: Rule processing context
    :type xule_context: XuleRuleContext
    :rtype: XuleValue
    """
    const_info = xule_context.find_var(const_assign['constantName'], const_assign['node_id'], constant_only=True)
    if const_info is None:
        raise XuleProcessingError(_("Constant '%s' not found" % const_assign['constantName']), xule_context)
    
    if not const_info['calculated']:
        const_context = XuleRuleContext(xule_context.global_context, xule_context.rule_name + ":" + const_info['name'], xule_context.cat_file_num)
        calc_constant(const_info, const_context)        
        # Clean up
        del const_context
    if 'is_iterable' in const_assign:
        #return the entire value set
        return const_info['value']
    else:
        #retrieve the single value
        return const_info['value'].values[None][0]

def process_precalc_constants(global_context):
    """Precalculate constants
    
    :param global_context: Global processing context
    :type global_context: XuleGlobalContext
    
    This function will calculate constants that do not depend directly on the instance.
    """
    global_context.message_queue.logging("Precalcing non-instance constants")
    for constant_name, cat_constant in global_context.rule_set.catalog['constants'].items():
        if ('unused' not in cat_constant and
            not cat_constant['dependencies']['instance']):
            
            const_context = XuleRuleContext(global_context, constant_name, cat_constant['file'])
            const_info = const_context.find_var(constant_name, cat_constant['node_id'])
            if not const_info['calculated']:
                calc_constant(const_info, const_context)
            # Clean up
            del const_context

def evaluate_if(if_expr, xule_context):
    """Evaluator for if expressions
    
    :param if_expr: Rule expression for the constant declaration
    :type if_expr: dict
    :param xule_context: Rule processing context
    :type xule_context: XuleRuleContext
    :rtype: XuleValue    
    """
    if_thens = []
    if_thens.append((if_expr['condition'], if_expr['thenExpr']))

    for else_if in if_expr.get('elseIfExprs', []):
        if_thens.append((else_if['condition'], else_if['thenExpr']))
    
    for if_then in if_thens:
        condition_value = evaluate(if_then[0], xule_context)
        if condition_value.type in ('unbound', 'none'):
            return XuleValue(xule_context, None, 'unbound')
        elif condition_value.type != 'bool':
            raise XuleProcessingError(_("If condition is not a boolean, found '%s'" % condition_value.type), xule_context) 
        else:
            if condition_value.value:
                return evaluate(if_then[1], xule_context)
    
    #This is only hit if none of the if conditions passed
    return evaluate(if_expr['elseExpr'], xule_context)

def evaluate_for(for_expr, xule_context):
    """Evaluator for for expressions
    
    :param for_expr: Rule expression for the constant declaration
    :type for_expr: dict
    :param xule_context: Rule processing context
    :type xule_context: XuleRuleContext
    :rtype: XuleValueSet    
    """    
    for_values = XuleValueSet()
    
    saved_used_expressions = xule_context.used_expressions
    xule_context.used_expressions = set()
    try: 
        for_loop_collection = evaluate(for_expr['forLoopExpr'], xule_context)
    finally:
        used_expressions = xule_context.used_expressions
        xule_context.used_expressions = saved_used_expressions | used_expressions

    if for_loop_collection.type not in ('list', 'set'):
        raise XuleProcessingError(_("For loop requires a set or list, found '{}'.".format(for_loop_collection.type)), xule_context)

    for for_loop_var in for_loop_collection.value:
        if for_loop_var.used_expressions is None:
            for_loop_var.used_expressions = used_expressions
        else:
            for_loop_var.used_expressions.update(used_expressions)
        xule_context.add_arg(for_expr['forVar'],
                              for_expr['forLoopExpr']['node_id'], 
                              for_expr['forVar'], #tagged - all variables are automatically tagged
                              for_loop_var,
                              'single')

        try:
            body_values = evaluate_for_body_detail(for_expr['forBodyExpr'], 
                                                   for_expr['node_id'], 
                                                   for_loop_var, 
                                                   for_expr['forVar'], #tag name 
                                                   xule_context)
        finally:
            xule_context.del_arg(for_expr['forVar'], for_expr['forLoopExpr']['node_id'])
 
        if for_loop_var.alignment is None:
            #add all
            for body_value in body_values.values.values():
                for_values.append(body_value)
        else:
            if for_loop_var.alignment in body_values.values:
                #take the aligned values
                for body_value in body_values.values[for_loop_var.alignment]:
                    for_values.append(body_value)
            else:
                #take only none aligned values and add alignment
                for body_value in body_values.values[None]:
                    body_value.alignment = for_loop_var.alignment
                    for_values.append(body_value)
      
    return for_values

def evaluate_for_body_detail(body_expr, table_id, for_loop_var, for_loop_tag, xule_context):
    """Evaluates the for body
    
    :param body_expr: Rule expression for the for body
    :type body_expr: dict
    :param table_id: The table id for the sub table to evaluate the for body
    :type table_id: int
    :param for_loop_var: The xuel value of the for loop variable
    :type for_loop_var: XuleValue
    :param xule_context: Rule processing context
    :type xule_context: XuleRuleContext
    :rtype: XuleValueSet        
    """
    body_values = XuleValueSet()
  
    aligned_result_only = False      
    save_aligned_result_only = xule_context.aligned_result_only
    save_used_expressions = xule_context.used_expressions
    #for_body_table = xule_context.iteration_table.add_table(xule_context.get_processing_id(body_expr['node_id']), is_aggregation=True)
    
    for_body_table = xule_context.iteration_table.add_table(table_id, xule_context.get_processing_id(table_id), is_aggregation=True)
    for_body_table.dependent_alignment = for_loop_var.alignment
    
    #add the loop control to the table
    #xule_context.iteration_table.add_column(rule_part, for_body_table.table_id, processing_id, values, xule_context)    
    
    try:  
        while True:
            xule_context.aligned_result_only = False
            xule_context.used_expressions = set()
            xule_context.tags[for_loop_tag] = for_loop_var
            body_value = XuleValue(xule_context, None, 'unbound')
            try:
                body_value = evaluate(body_expr, xule_context)
            except XuleIterationStop:
                pass

            aligned_result_only = aligned_result_only or xule_context.aligned_result_only
            body_value.alignment = for_body_table.current_alignment #xule_context.iteration_table.dependent_alignment or xule_context.iteration_table.current_table.current_alignment
            body_value.aligned_result_only = aligned_result_only
            body_value.facts = xule_context.iteration_table.facts
            body_value.tags = xule_context.iteration_table.tags
            #print("for", body_expr['exprName'], body_expr['node_id'], len(xule_context.used_expressions), len(body_value.used_expressions))
            body_value.used_expressions = xule_context.used_expressions
            body_values.append(body_value)

            xule_context.iteration_table.next(for_body_table.table_id)
            if for_body_table.is_empty:
                break
    finally:
        xule_context.aligned_result_only = save_aligned_result_only
        xule_context.used_expressions = save_used_expressions
        xule_context.iteration_table.del_table(for_body_table.table_id)
    return body_values
    
def evaluate_unary(unary_expr, xule_context):
    """Evaluator for unary expressions
    
    :param unary_expr: Rule expression for the constant declaration
    :type unary_expr: dict
    :param xule_context: Rule processing context
    :type xule_context: XuleRuleContext
    :rtype: XuleValue   
    
    A unary expression is a plus or minus that flips the sign of a number. 
    """     
    initial_value = evaluate(unary_expr['expr'], xule_context)
    
    if initial_value.type in ('unbound', 'none'):
        return initial_value
    
    if initial_value.type not in ('int', 'float', 'decimal'):
        raise XuleProcessingError(_("Unary operator requires a numeric operand, found '%s'" % initial_value.type), xule_context)
    
    if unary_expr['op'] == '-':
        return XuleValue(xule_context, initial_value.value * -1, initial_value.type)
    else:
        return initial_value

def evaluate_mult(mult_expr, xule_context):
    """Evaluator for multiplication expressions
    
    :param mult_expr: Rule expression for the constant declaration
    :type mult_expr: dict
    :param xule_context: Rule processing context
    :type xule_context: XuleRuleContext
    :rtype: XuleValue   
    
    This include multiplication and division
    """         
    left = evaluate(mult_expr['leftExpr'], xule_context)
    
    for right_side in mult_expr['rights']:
        operator = right_side['op']
        right = evaluate(right_side['rightExpr'], xule_context)

        if left.type in ('unbound', 'none') or right.type in ('unbound', 'none'):
            left = XuleValue(xule_context, None, 'unbound')
        else:
#             if left.type == 'unit' and right.type == 'unit':
#                 #units have special handling
#                 if operator == '*':
#                     left = XuleValue(xule_context, unit_multiply(left.value, right.value), 'unit')
#                 else:
#                     left = XuleValue(xule_context, unit_divide(left.value, right.value), 'unit')
#             else:
                #at this point there should only be numerics.
                if left.type not in ('int', 'float', 'decimal'):
                    raise XuleProcessingError(_("The left operand of '%s' is not numeric, found '%s'" % (operator, left.type)), xule_context)
                if right.type not in ('int', 'float', 'decimal'):
                    raise XuleProcessingError(_("The right operand of '%s' is not numeric, found '%s'" % (operator, right.type)), xule_context)
                
                combined_type, left_compute_value, right_compute_value = combine_xule_types(left, right, xule_context)
                '''NEED TO HANDLE CHNAGES IN UNIT ALIGNMENT'''
                if operator == '*':
                    left = XuleValue(xule_context, left_compute_value * right_compute_value, combined_type)
                else:
                    if right_compute_value == 0:
                        raise XuleProcessingError(_("Divide by zero error."), xule_context) 
                    left = XuleValue(xule_context, left_compute_value / right_compute_value, combined_type)
    return left

def evaluate_intersect(inter_expr, xule_context):
    """Evaluator for intersection expressions
    
    :param inter_expr: Rule expression for the constant declaration
    :type inter_expr: dict
    :param xule_context: Rule processing context
    :type xule_context: XuleRuleContext
    :rtype: XuleValue   
    
    This is intersection of 2 sets.
    """             
    left = evaluate(inter_expr['leftExpr'], xule_context)
    for right_side in inter_expr['rights']:
        right = evaluate(right_side['rightExpr'], xule_context)
        if left.type in ('unbound', 'none') or right.type in ('unbound', 'none'):
            left = XuleValue(xule_context, None, 'unbound')
        if left.type != 'set':
            raise XuleProcessingError(_("Intersection can only operatate on sets. The left side is a '{}'.".format(left.type)), xule_context)
        if right.type != 'set':
            raise XuleProcessingError(_("Intersection can only operatate on sets. The right side is a '{}'.".format(right.type)), xule_context)
    
        left = XuleUtility.intersect_sets(xule_context, left, right)
    
    return left

def evaluate_symetric_difference(sym_diff_expr, xule_context):
    """Evaluator for symetric difference expressions
    
    :param inter_expr: Rule expression for the constant declaration
    :type inter_expr: dict
    :param xule_context: Rule processing context
    :type xule_context: XuleRuleContext
    :rtype: XuleValue   
    
    This is the symetric difference of 2 sets.
    """      
    left = evaluate(sym_diff_expr['leftExpr'], xule_context)
    for right_side in sym_diff_expr['rights']:
        right = evaluate(right_side['rightExpr'], xule_context)
        if left.type in ('unbound', 'none') or right.type in ('unbound', 'none'):
            left = XuleValue(xule_context, None, 'unbound')
        if left.type != 'set':
            raise XuleProcessingError(_("Symetric difference can only operatate on sets. The left side is a '{}'.".format(left.type)), xule_context)
        if right.type != 'set':
            raise XuleProcessingError(_("Symetric difference can only operatate on sets. The right side is a '{}'.".format(right.type)), xule_context)
    
        left = XuleUtility.symetric_difference(xule_context, left, right)
    
    return left

def evaluate_add(add_expr, xule_context):
    """Evaluator for add expressions
    
    :param add_expr: Rule expression for the constant declaration
    :type add_expr: dict
    :param xule_context: Rule processing context
    :type xule_context: XuleRuleContext
    :rtype: XuleValue   
    
    This includes add and subtract. These operations can be perforom on numbers, strings, sets and list. For strings
    adding wil concatenation. For lists and strings, adding will union. 
    
    In other binary operations, if an operand does not exist the operation is not performed. With add and subtract, if an
    operand is missing, it will treated as if it were zero. For example:
    
        @Assets + @Liabilities
        
    If there isn't a matching liability for an asset, the operation will return the value of assets.
    """          
    left_bar = add_expr['rights'][0]['op'][0] == '<' # the first operator
    if left_bar:
        left = evaluate(add_expr['leftExpr'], xule_context)
    else:
        # unbound is allowed, so it needs to be captured.
        try:
            left = evaluate(add_expr['leftExpr'], xule_context)
        except XuleIterationStop as xis:
            left = xis.stop_value #XuleValue(xule_context, None, 'unbound')
    
    for right in add_expr['rights']:
        
        operator = right['op']
        right_bar = operator[-1] == '>' 
        left_bar = operator[0] == '<'
        right_expr = right['rightExpr']
        
        if left.type not in ('int', 'float', 'decimal', 'string', 'uri', 'instant', 'time-period', 'set', 'list', 'unbound', 'none'):
            raise XuleProcessingError(_("Left side of a {} operation cannot be {}.".format(operator, left.type)), xule_context)
        
        if right_bar:
            right = evaluate(right_expr, xule_context)
        else:
            # unbound is allowed, so it needs to be captured.
            try:
                right = evaluate(right_expr, xule_context)
            except XuleIterationStop as xis:
                right = xis.stop_value 

        if right.type not in ('int', 'float', 'decimal', 'string', 'uri', 'instant', 'time-period', 'set', 'list', 'unbound', 'none'):
            raise XuleProcessingError(_("Right side of a {} operation cannot be {}.".format(operator, right.type)), xule_context)

        # A time-period can be on the left only if the right is also a time period.
        if left.type == 'time-period' and right.type != 'time-period':
            raise XuleProcessingError(_("Incompatabile operands {} {} {}.".format(left.type, operator, right.type)), xule_context)

        do_calc = True
        
        if left_bar and right_bar: # <+>
            if left.type in ('unbound', 'none') or right.type in ('unbound', 'none'):
                raise XuleIterationStop(XuleValue(xule_context, None, 'unbound'))
        elif left_bar and not right_bar: #<+
            if left.type in ('unbound', 'none'):
                raise XuleIterationStop(XuleValue(xule_context, None, 'unbound'))
            if right.type in  ('unbound', 'none'):
                #the left value is the interim value
                do_calc = False
        elif not left_bar and right_bar: # +>
            if right.type in ('unbound', 'none'):
                raise XuleIterationStop(XuleValue(xule_context, None, 'unbound'))
            if left.type in ('unbound', 'none'):
                left = right
                do_calc = False
        else: #no bars
            if left.type in ('unbound', 'none'):
                left = right
                do_calc = False
            elif right.type in ('unbound', 'none'):
                do_calc = False #the value is already in the left
        
        if do_calc:
            combined_type, left_compute_value, right_compute_value = combine_xule_types(left, right, xule_context)
            if combined_type == 'unbound':
                raise XuleProcessingError(_("Incompatabile operands {} {} {}.".format(left.type, operator, right.type)), xule_context)
            
            if '+' in operator:
                if left.type == 'set' and right.type == 'set':
                    #use union for sets
                    #left = XuleValue(xule_context, left_compute_value | right_compute_value, 'set')
                    left = XuleUtility.add_sets(xule_context, left, right)
                else:
                    left = XuleValue(xule_context, left_compute_value + right_compute_value, combined_type)
            elif '-' in operator:
                if left.type == 'set' and right.type == 'set':
                    left = XuleUtility.subtract_sets(xule_context, left, right)
                else:
                    left = XuleValue(xule_context, left_compute_value - right_compute_value, combined_type)
            else:
                raise XuleProcessingError(_("Unknown operator '%s' found in addition/subtraction operation." % operator), xule_context)
    
    return left  

def evaluate_comp(comp_expr, xule_context):
    """Evaluator for comparison expressions
    
    :param comp_expr: Rule expression for the constant declaration
    :type comp_expr: dict
    :param xule_context: Rule processing context
    :type xule_context: XuleRuleContext
    :rtype: XuleValue   
    
    Comparison includes ==, !=, >, < >=, <=, in, not in
    """      
    left = evaluate(comp_expr['leftExpr'], xule_context)

    for right in comp_expr['rights']:
        operator = right['op']
        right_expr = right['rightExpr']

        right = evaluate(right_expr, xule_context)
            
        interim_value = None
        
        combined_type, left_compute_value, right_compute_value = combine_xule_types(left, right, xule_context)
        
        if left.type in ('instant', 'duration') and right.type in ('instant', 'duration'):
            left_compute_value = XulePeriodComp(left_compute_value)
            right_compute_value = XulePeriodComp(right_compute_value)

        if left.type in ('list','set'):
            left_compute_value = left.shadow_collection
        if left.type == 'dictionary':
            left_compute_value = dict(left.shadow_collection)
        if right.type in ('list','set'):
            right_compute_value = right.shadow_collection
        if right.type == 'dictionary':
            right_compute_value = dict(right.shadow_collection)

        if operator == '==':
            interim_value = XuleValue(xule_context, left_compute_value == right_compute_value, 'bool')
        elif operator == '!=':
            interim_value = XuleValue(xule_context, left_compute_value != right_compute_value, 'bool')
        elif operator == 'in':
            interim_value = XuleValue(xule_context, left_compute_value in right_compute_value, 'bool')
        elif operator == 'not in':
            interim_value = XuleValue(xule_context, left_compute_value not in right_compute_value, 'bool')        
        elif operator in ('<', '>'):
            if left.type == 'none' or right.type == 'none':
                interim_value = XuleValue(xule_context, None, 'none')
            elif operator == '<':
                interim_value = XuleValue(xule_context, left_compute_value < right_compute_value, 'bool')
            elif operator == '>':
                 interim_value = XuleValue(xule_context, left_compute_value > right_compute_value, 'bool')
        elif operator in ('<=', '>='):
            if left.type == 'none' and right.type == 'none':
                interim_value = XuleValue(xule_context, True, 'bool')
            elif left.type == 'none' or right.type == 'none':
                interim_value = XuleValue(xule_context, None, 'none')
            elif operator == '<=':
                interim_value = XuleValue(xule_context, left_compute_value <= right_compute_value, 'bool')
            elif operator == '>=':
                interim_value = XuleValue(xule_context, left_compute_value >= right_compute_value, 'bool')  
        else:
            raise XuleProcessingError(_("Unknown operator '%s'." % operator), xule_context)  

        left = interim_value
        
    return left

def evaluate_not(not_expr, xule_context):
    """Evaluator for not expressions
    
    :param not_expr: Rule expression for the constant declaration
    :type not_expr: dict
    :param xule_context: Rule processing context
    :type xule_context: XuleRuleContext
    :rtype: XuleValue   
    """ 
    initial_value = evaluate(not_expr['expr'], xule_context)
    
    if initial_value.type in ('unbound', 'none'):
        return initial_value
    
    if initial_value.type != 'bool':
        raise XuleProcessingError(_("The operand of the 'not' expression must be boolean, found '%s'" % initial_value.type), xule_context)
    
    return XuleValue(xule_context, not initial_value.value, 'bool')

def evaluate_and(and_expr, xule_context):
    """Evaluator for boolean and expressions
    
    :param and_expr: Rule expression for the constant declaration
    :type and_expr: dict
    :param xule_context: Rule processing context
    :type xule_context: XuleRuleContext
    :rtype: XuleValue   
    """ 
    value_found = False
    has_unbound = False
    left = XuleValue(xule_context, None, 'unbound')
    # Create a single list of expressions combing the left and each of the rights.
    exprs = [and_expr['leftExpr'],]  + [x['rightExpr'] for x in and_expr['rights']]
    
    # This process will allow unbounds if at some point a false is found. In this case the and expression is false. Otherwise, unbounds will make the result unbound.
    for expr in exprs:
        if value_found:
            break
        else:
            try:
                right = evaluate(expr, xule_context)
            except XuleIterationStop as xis:
                right = xis.stop_value #XuleValue(xule_context, None, 'unbound')
            if right.type in ('unbound', 'none'):
                has_unbound = True
            if left.type not in ('unbound', 'none', 'bool') or right.type not in ('unbound', 'none', 'bool'):
                raise XuleProcessingError(_("Operand of 'and' expression is not boolean. Left and right operand types are '%s' and '%s'." % (left.type, right.type)), xule_context)
            
            if left.type == 'bool' and right.type == 'bool':
                left = XuleValue(xule_context, left.value and right.value, 'bool')
                if left.value == False:
                    value_found = True
            elif left.type in ('unbound', 'none') and right.type in ('unbound', 'none'):
                continue
            elif left.type in ('unbound', 'none') and right.type == 'bool':
                left = right
                if left.value == False:
                    value_found = True
            elif left.type == 'bool' and right.type in ('unbound', 'none'):
                if left.value == False:
                    value_found = True
    
    if (has_unbound and value_found) or not has_unbound:
        return left
    else:
        return XuleValue(xule_context, None, 'unbound')

def evaluate_or(or_expr, xule_context):
    """Evaluator for boolean or expressions
    
    :param or_expr: Rule expression for the constant declaration
    :type or_expr: dict
    :param xule_context: Rule processing context
    :type xule_context: XuleRuleContext
    :rtype: XuleValue   
    """ 
    value_found = False
    has_unbound = False
    left = XuleValue(xule_context, None, 'unbound')
    
    # Create a single list of expressions combing the left and each of the rights.
    exprs = [or_expr['leftExpr'],]  + [x['rightExpr'] for x in or_expr['rights']]
    for expr in exprs:
        if value_found:
            break

        else:
            try:
                right = evaluate(expr, xule_context)
            except XuleIterationStop as xis:
                right = xis.stop_value #XuleValue(xule_context, None, 'unbound')
            if right.type in ('unbound', 'none'):
                has_unbound = True
            if left.type not in ('unbound', 'none', 'bool') or right.type not in ('unbound', 'none', 'bool'):
                raise XuleProcessingError(_("Operand of 'or' expression is not boolean. Left and right operand types are '%s' and '%s'." % (left.type, right.type)), xule_context)
            
            if left.type == 'bool' and right.type == 'bool':
                left = XuleValue(xule_context, left.value or right.value, 'bool')
                if left.value == True:
                    value_found = True
            elif left.type in ('unbound', 'none') and right.type in ('unbound', 'none'):
                continue
            elif left.type in ('unbound', 'none') and right.type == 'bool':
                left = right
                if left.value == True:
                    value_found = True
            elif left.type == 'bool' and right.type in ('unbound', 'none'):
                if left.value == True:
                    value_found = True
    if (has_unbound and value_found) or not has_unbound:
        return left
    else:
        return XuleValue(xule_context, None, 'unbound')

def evaluate_factset(factset, xule_context):
    """Evaluator for a factset

    :param factset: Rule expression for the constant declaration
    :type factset: dict
    :param xule_context: Rule processing context
    :type xule_context: XuleRuleContext
    :rtype: XuleValueSet  
    
    There are two flavors of factsets.
    1. Starndard factset - finds facts in the instance (i.e. @Assets)
    2. Factset with inner expression - This is really an envelope that sets up aspect filters for other factsets that are inside the envelope.
    """
    if 'innerExpr' in factset:
        return evaluate_nesting_factset(factset, xule_context)
    else:
        return evaluate_factset_detail(factset, xule_context)

def evaluate_nesting_factset(factset, xule_context):
    """Evaluate a factset envolope
    
    :param factset: Rule expression for the constant declaration
    :type factset: dict
    :param xule_context: Rule processing context
    :type xule_context: XuleRuleContext
    :rtype: XuleValueSet   
    """
    aspect_filters, _x, aspect_vars = process_factset_aspects(factset, xule_context)
     
    #verify that there are not already filters in place
    current_filters, _x = xule_context.get_current_filters()
    current_aspects = {aspect_info[ASPECT] for aspect_info in current_filters}
     
    factset_aspects = {aspect_info[ASPECT] for aspect_info in aspect_filters}
     
    if current_aspects & factset_aspects:
        raise XuleProcessingError(_("A nested factset clause cannot include aspects in an outer factset clause, found '%s'." % ", ".join(current_aspects & factset_aspects)), xule_context)
         
    #add the align aspects to the nested_filter in the context
    xule_context.filter_add('nested', aspect_filters)
 
    save_aligned_result_only = xule_context.aligned_result_only
    save_used_expressions = xule_context.used_expressions
 
    nested_table = xule_context.iteration_table.add_table(factset['node_id'], xule_context.get_processing_id(factset['node_id']), is_aggregation=True)
    nested_values = XuleValueSet()
    try:
        while True:
            xule_context.aligned_result_only = False
            xule_context.used_expressions = set()
            try:
                nested_value = evaluate(factset['innerExpr'], xule_context)
            except XuleIterationStop:
                '''THIS COULD BE CREATE AN UNBOUND AND ADD IT TO THE WITH_VALUE. SIMILAR TO THE WAY THIS IS HANDLED IN FOR_BODY_DETAIL'''
                pass
            else:
                #if not(xule_context.iteration_table.current_table.current_alignment is None and xule_context.aligned_result_only):
                    #remove the with portion of the alignment
                if xule_context.iteration_table.current_table.current_alignment is not None: #this should be the alignment on the with table
                    remove_aspects = [(with_filter[0], with_filter[1]) for with_filter in aspect_filters]
                    new_alignment = remove_from_alignment(xule_context.iteration_table.current_alignment, remove_aspects, xule_context)
                    nested_value.alignment = new_alignment
                     
                nested_value.facts = xule_context.facts
                nested_value.tags = xule_context.tags
                 
     
                nested_values.append(nested_value)
 
            #xule_context.iteration_table.del_current()
            xule_context.iteration_table.next(nested_table.table_id)
            if nested_table.is_empty:
                break
    finally:
        xule_context.aligned_result_only = save_aligned_result_only
        xule_context.used_expressions = save_used_expressions
        #delete the with table (in case it is left behind from an exception)
        xule_context.iteration_table.del_table(nested_table.table_id)    
        xule_context.filter_del()
 
    return nested_values

def evaluate_factset_detail(factset, xule_context):
    """Evaluate a factset
    
    :param factset: Rule expression for the constant declaration
    :type factset: dict
    :param xule_context: Rule processing context
    :type xule_context: XuleRuleContext
    :rtype: XuleValueSet   

    The factset is divided into two parts. The first part contains aspects that will be used to filter the fact and will NOT
    be used for alignment. For example: "Assets[]" or "[lineItem=Assets]". These factsets will find all the 'Assets' facts in the 
    instance, but when these facts are compared to facts in other fact sets, the 'concept' aspect will not be used to check alignment.
    
    Actual aspects of the fact that are not specified in the first part of the factset will be used for alignment.
    
    Nested alignment:
        This would be put in the context for nested factset expressions. It would cause downstream factset evaluations
        to include the filter as part of getting facts. If the filter is 'closed', it would act like a closed factset and not allow
        facts that have dimenions in fact's alignment that are not in the filter. 'open' filters wouldn't care.
        
        This provides an alternative mechanism for handling alignment. Instead of getting all results for each side of an operation (i.e. property) 
        and then aligning them, it would allow the expression to iterate over one operand result set and evaluate for each result of the other operand. 
        By pushing the filter, first, only the aligned results will come back. 
    """
    f_start = datetime.datetime.today()
    
#     #The no alignment flag indicates that the results of the factset should all have none alignment. It is set by the 'values' expression.
   
    saved_used_expressions = xule_context.used_expressions
    xule_context.used_expressions = set()
    try:
        non_align_aspects, align_aspects, aspect_vars = process_factset_aspects(factset, xule_context)
    finally:
        used_expressions = xule_context.used_expressions
        xule_context.used_expressions = saved_used_expressions | xule_context.used_expressions

    #check if any non_align_aspects overlap with nested_filters
    nested_factset_filters, other_filters = xule_context.get_current_filters()
    #This restriction is removed to suport rules like r1923
#     if with_aspects & factset_aspects:
#         raise XuleProcessingError(_("The factset cannont contain any aspects in any bounding 'with' clause, found '%s'." % ", ".join(with_aspects & factset_aspects)), xule_context)
    
    #combine all the filtering aspects.   
    all_aspect_filters = list(nested_factset_filters.items()) + list(other_filters.items()) + list(non_align_aspects.items()) 

    #If the the factset is dependent, then we only need to find facts that also match the current alignment. Create filters based on the current alignment.
    if not factset.get('covered') and factset['is_dependent']:
        if xule_context.dependent_alignment is None:
            #The table may acquire the dependent alignment after evaluating the aspect filters
            xule_context.iteration_table.current_table.make_dependent()        
        try:
            if xule_context.dependent_alignment is not None:
                unfrozen_alignment = {k: v for k, v in xule_context.dependent_alignment}
                align_aspects |= set(alignment_to_aspect_info(unfrozen_alignment, xule_context).items())
        except IndexError:
            pass
    all_aspect_filters += list(align_aspects.items())
    
    '''Match facts based on the aspects in the first part of the factset and any additional filters.
       This is done by intersecting the sets of the fact_index. The fact index is a dictionary of dictionaries.
       The outer dictionary is keyed by aspect and the inner by member. So fact_index[aspect][member] contains a 
       set of facts that have that aspect and member.'''       
    pre_matched_facts = factset_pre_match(factset, all_aspect_filters, non_align_aspects, align_aspects, xule_context)   
    
    
    pre_count1 = len(pre_matched_facts)
    f_pre_end = datetime.datetime.today()
    
    #For dependent factset, set flag to check if the iteration table becomes aligned. 
    #Bassically, there is no alignment yet. During the evaluation of the where clause a first time evaluated variable can create alignment.
    #If this happens, the pre matched facts should only include those facts that have matching alignment. So a flag in the context is set to check if the table becomes aligned.
    #When this happens a XuleReEvaluate exception is raised (this happens in the main evaluator()).

    saved_look_for_alignment = xule_context.look_for_alignment
    saved_where_table_ids = xule_context.where_table_ids
    saved_where_dependent_iterables = xule_context.where_dependent_iterables
    
    if factset['is_dependent'] and xule_context.iteration_table.any_alignment is None:
        xule_context.look_for_alignment = True
        #xule_context.where_table_ids = list(xule_context.iteration_table._ordered_tables.keys())
        xule_context.where_table_ids = [table.table_id for table in xule_context.iteration_table._ordered_tables.values()]        
        xule_context.where_dependent_iterables = [di['node_id'] for di in factset['dependent_iterables']]        
    else:
        #set_look_for_alignment = False
        xule_context.look_for_alignment = False
    #print(factset['node_id'], fact_value, no_pre_where_alignment, xule_context.iteration_table.current_table.table_id)
    
    default_where_used_expressions = set()
    
    recalc = False
    recalc_none = False
    
    try:
        results, default_where_used_expressions = process_filtered_facts(factset, pre_matched_facts, factset.get('covered', False), non_align_aspects, nested_factset_filters, aspect_vars, used_expressions, xule_context)
    except XuleReEvaluate as xac:
        recalc = True
        #turn off looking for changes during the where evaluation. At this point either there is no alignment, so the result will be empty or
        #there is alignment and the pre_matched_facts will be refiltered with the alignment. In this case, we don't need to continue looking for
        #evaluating an iterable that can produce alignment.
        
        xule_context.iteration_table.current_table.make_dependent()
        
        xule_context.look_for_alignment = False               
        if xac.alignment is None:
            recalc_none = True
            #there are no matching facts in the dependent iterable (that has alignments)
            results = XuleValueSet()
        else:
            #This occurs if the alignment is created while processing where clause. Re-filter the pre_matched facts with the alignment information and try the where clause again
            #Add the alignment to the all_aspect filters
#             if xac.alignment is None:
#                 #in this case the no facts can match because the dependency is unaligned but would normally have alignment. This is basicaly the default value of 'unbound'
#                 #for a factset.
#                 results = XuleValueSet()
#             else:
                unfrozen_alignment = {k: v for k, v in xac.alignment}
                additional_aspect_filters = list(alignment_to_aspect_info(unfrozen_alignment, xule_context).items())
                pre_matched_facts = factset_pre_match(factset, additional_aspect_filters, non_align_aspects, align_aspects, xule_context, starting_facts=pre_matched_facts)
                #try again
                try:
                    results, default_where_used_expressions = process_filtered_facts(factset, pre_matched_facts, not factset.get('covered'), non_align_aspects, nested_factset_filters, aspect_vars, used_expressions, xule_context)
                except XuleReEvaluate as xac:
                    #In the second pass, the alignment change should not happen.
                    raise XuleProcessingError(_("Encountered 2nd alignment change while processing the 'where' clause for a factset"), xule_context)
    finally:
        #if set_look_for_alignment:
            xule_context.look_for_alignment = saved_look_for_alignment
            xule_context.where_table_ids = saved_where_table_ids
            xule_context.where_dependent_iterables = saved_where_dependent_iterables
        
    if None not in results.values:        
        expr_aspect_filters = non_align_aspects.copy()
        expr_aspect_filters.update(align_aspects)       
        #default_value = XuleValue(xule_context, None, 'unbound', tag=XuleValue(xule_context, tag_default_for_factset(expr_aspect_filters, xule_context), 'empty_fact'))
        default_value = XuleValue(xule_context, None, 'unbound', tag=XuleValue(xule_context, None, 'none'))
        '''The current list of facts and tags are not inlcuded on the default None fact in a factset. This was causing problems with a exists() and missing().
           The default None fact in the missing would have the tags and facts from the first evaluation, but then these would be applied on consequent
           iterations where the tags from the first iteration would overwrite the tags on the consequent iterations.'''
        #default_value.facts = xule_context.facts
        #default_value.tags = xule_context.tags
        #default_value.used_vars = get_used_vars(xule_context, xule_context.used_vars)
        default_value.used_expressions = used_expressions | default_where_used_expressions
        #print("default fact", factset['exprName'], factset['node_id'], len(xule_context.used_expressions), len(default_value.used_expressions))
        if not factset.get('covered'):
            default_value.aligned_result_only = True
        results.append(default_value)

    f_end = datetime.datetime.today()
        
    return results

def factset_pre_match(factset, filters, non_aligned_filters, aligned_filters, xule_context, starting_facts=None):
    """Match facts based on the factset  
       
    Match facts based on the aspects in the first part of the factset and any additional filters.
    
    This is done by intersecting the sets of the fact_index. The fact index is a dictionary of dictionaries.
    The outer dictionary is keyed by aspect and the inner by member. So fact_index[aspect][member] contains a 
    set of facts that have that aspect and member.
    """
    if starting_facts is None:
        pre_matched_facts = None
        first = True
    else:
        pre_matched_facts = copy.copy(starting_facts)
        first = False
    #first = pre_matched_facts is None

    for aspect_info, filter_member in filters:
        
        if aspect_info[ASPECT_PROPERTY] is None:
            index_key = (aspect_info[TYPE], aspect_info[ASPECT])
        else:
            # aspect_info[ASPECT_PROPERTY][0] is the aspect property name
            # aspect_info[ASPECT_PROPERTY][1] is a tuple of the arguments
            index_key = ('property', aspect_info[ASPECT], aspect_info[ASPECT_PROPERTY][0]) + aspect_info[ASPECT_PROPERTY][1]
            if index_key not in xule_context.fact_index and index_key not in _FACT_INDEX_PROPERTIES:
                raise XuleProcessingError(_("Factset aspect property '{}' is not a valid property of aspect '{}'.".format(index_key[2], index_key[1])), xule_context)
            
        facts_by_aspect = set()
        
        '''THIS MIGHT BE MORE EFFICIENTLY HANDLED BY IGNORING THE ASPECT IF THE MEMBER IS None OR ELIMINATING ALL FACTS'''
        #When the aspect key is not in the fact index, then the instance doesn't use this aspect (dimension). So create an entry for the 'None' key and put all the facts in it.
        if index_key not in xule_context.fact_index:
            xule_context.fact_index[index_key][None] = xule_context.fact_index['all']
        
        if aspect_info[SPECIAL_VALUE] is not None:
            if aspect_info[SPECIAL_VALUE] == '*':
                if aspect_info[ASPECT_OPERATOR] == '=':
                    if aspect_info[TYPE] == 'builtin' and aspect_info[ASPECT] in ('concept', 'period', 'entity'):
                        #this is all facts
                        continue
                    else:
                        #need to combine all the facts that have that aspect
                        facts_by_aspect = set(it.chain.from_iterable(v for k, v in xule_context.fact_index[index_key].items() if k is not None))
                else: # the operator is != ('in' and 'not in' are not allowed with a special value)
                    if aspect_info[TYPE] == 'builtin' and aspect_info[ASPECT] in ('concept', 'period', 'entity'):
                        # No facts can match these aspects not equal to * (i.e. @concept != *)
                        pre_matched_facts = []
                        break
                    else:
                        facts_by_aspect = xule_context.fact_index[index_key][None]
        else:                
            if aspect_info[ASPECT_OPERATOR] == 'in' and filter_member.type not in ('list', 'set'):
                    raise XuleProcessingError(_("The value for '%s' with 'in' must be a set or list, found '%s'" % (index_key[ASPECT], filter_member.type)), xule_context)

            #fix for aspects that take qname members (concept and explicit dimensions. The member can be a concept or a qname. The index is by qname.
            if index_key == ('builtin', 'concept'):
                if aspect_info[ASPECT_OPERATOR] in ('=', '!='):
                    member_values = {convert_value_to_qname(filter_member, xule_context),}
                else:
                    member_values = {convert_value_to_qname(x, xule_context) for x in filter_member.value}
            elif index_key[TYPE] == 'explicit_dimension':
                if aspect_info[ASPECT_OPERATOR] in ('=', '!='):
                    if filter_member.type == 'concept':
                        member_values = {convert_value_to_qname(filter_member, xule_context),}
                    else:
                        member_values = {filter_member.value,}
                else:
                    member_values = {convert_value_to_qname(x, xule_context) if x.type == 'concept' else x.value for x in filter_member.value}
            #Also fix for period aspect
            elif index_key == ('builtin', 'period'):
                if aspect_info[ASPECT_OPERATOR] in ('=', '!='):
                    member_values = {convert_value_to_model_period(filter_member, xule_context),}
                else:
                    member_values= {convert_value_to_model_period(x, xule_context) for x in filter_member.value}
            # Allow units to be a qname or a xule 'unit'
            elif index_key == ('builtin', 'unit'):
                conversion_function = lambda x: XuleUnit(x.value) if x.type == 'qname' else x.value
                if aspect_info[ASPECT_OPERATOR] in ('=', '!='):
                    member_values = {conversion_function(filter_member),}
                else:
                    member_values = {conversion_function(x) for x in filter_member.value}
            else:
                if aspect_info[ASPECT_OPERATOR] in ('=', '!='):
                    member_values = {filter_member.value,}
                else:
                    member_values = {x.value for x in filter_member.value}
                    '''THIS COULD USE THE SHADOW COLLECTION
                    member_values = set(filter_member.shadow_collection)
                    ''' 
            if aspect_info[ASPECT_OPERATOR] in ('=', 'in'):       
                found_members = member_values & xule_context.fact_index[index_key].keys()      
            else: # aspect operator is '!=' or 'not in'
                found_members = (xule_context.fact_index[index_key].keys() - {None,}) - member_values 

            for member in found_members:
                facts_by_aspect |= xule_context.fact_index[index_key][member]
                
        #intersect the facts with previous facts by aspect
        if first:
            first = False
            pre_matched_facts = facts_by_aspect
        else:
            pre_matched_facts &= facts_by_aspect
        
        
    if first:
        #there were no apsects to start the matching, so use the full set
        #pre_matched_facts = xule_context.model.factsInInstance 
        pre_matched_facts = xule_context.fact_index['all']
    
    if starting_facts is None: 
        #Check the alignment of pre matched facts to the dependent alignment
        if xule_context.dependent_alignment is not None and factset.get('is_dependent', False):
            match_aligned_facts = set()
            for fact in pre_matched_facts:
    #             print("dep", xule_context.dependent_alignment)
    #             print("fact", frozenset(get_alignment(fact, non_aligned_filters, xule_context)))
    #             print("matches?", frozenset(get_alignment(fact, non_aligned_filters, xule_context).items()) == xule_context.dependent_alignment)
                fact_alignment = calc_fact_alignment(factset, fact, non_aligned_filters, True, xule_context)
#                 if fact in xule_context.fact_alignments[factset['node_id']]:
#                     fact_alignment = xule_context.fact_alignments[factset['node_id']][fact]
#                 else:
#                     fact_alignment = frozenset(get_alignment(fact, non_aligned_filters, xule_context).items())
#                     xule_context.fact_alignments[factset['node_id']][fact] = fact_alignment
                    
                if fact_alignment == xule_context.dependent_alignment:
                    match_aligned_facts.add(fact)
            pre_matched_facts = match_aligned_facts
    
        '''  
        #This code reduces the pre matched facts to those that match alignment of the dependent alignment by using the fact index of dimensions that are not
        #in the dependent alignment. The method of checking the alignment used above proved to be more efficient. However, it may be that if the pre match includes a large number
        #of facts this method may be better.  
        if xule_context.dependent_alignment is not None and factset.is_dependent:
            if not hasattr(factset, 'empty_dimension_list'):            
                aligned_dimensions = [(k[0], k[1]) for k, v in aligned_filters if k[0] == 'explicit_dimension']
                empty_dimensions = [k for k in xule_context.fact_index.keys() if k[0] == 'explicit_dimension' and k not in aligned_dimensions]
                factset.empty_dimension_list = empty_dimensions
                
            for empty_dim_key in factset.empty_dimension_list:
                pre_matched_facts &= xule_context.fact_index[empty_dim_key][None]
        '''
    return pre_matched_facts

def calc_fact_alignment(factset, fact, non_aligned_filters, frozen, xule_context):
    if fact not in xule_context.fact_alignments[factset['node_id']]:
        unfrozen_alignment = get_alignment(fact, non_aligned_filters, xule_context, not factset.get('coveredDims', False))
        fact_alignment = frozenset(unfrozen_alignment.items())
        xule_context.fact_alignments[factset['node_id']][fact] = (fact_alignment, unfrozen_alignment)    
        return fact_alignment if frozen else unfrozen_alignment
    
    return xule_context.fact_alignments[factset['node_id']][fact][0 if frozen else 1]
    
def process_filtered_facts(factset, pre_matched_facts, current_no_alignment, non_align_aspects, nested_filters, aspect_vars, pre_matched_used_expressoins_ids, xule_context):
    """Apply the where portion of the factset"""
    results = XuleValueSet()
    default_used_expressions = set()
    
    for model_fact in pre_matched_facts:
        #assume the fact will matach the where clause.
        matched = True
        
        #check if nill
        exclude_nils = (factset.get('excludeNils', False) or
                        (getattr(xule_context.global_context.options, "xule_exclude_nils", False) and not factset.get('includeNils', False))
                        )
        if exclude_nils and model_fact.isNil:
        #if not xule_context.include_nils and model_fact.isNil:
            continue
        
        '''The alignment is all the aspects that were not specified in the first part of the factset (non_align_aspects).'''
        #set up potential fact result
        if current_no_alignment:
            alignment = None
        else:
            #alignment = get_alignment(model_fact, non_align_aspects, xule_context) 
            alignment = calc_fact_alignment(factset, model_fact, non_align_aspects, False, xule_context)       
    #         if len(alignment) == 0:
    #             alignment = None
            '''If we are in a innner factset, the alignment needs to be adjusted. Each aspect in the outer factset should be in the alignment even if
               if it is in the factset aspects (which would normally take that aspect out of the alignment).'''
            for nested_aspect_info in nested_filters:
                alignment_info = (nested_aspect_info[TYPE], nested_aspect_info[ASPECT])
                if alignment_info not in alignment:
                    if alignment_info == ('builtin', 'concept'):
                        alignment_value = model_fact.qname
                        #alignment_value = model_fact.elementQname
                    elif alignment_info == ('builtin', 'unit'):
                        if model_fact.isNumeric:
                            alignment_value = model_to_xule_unit(model_fact.unit, xule_context)
                    elif alignment_info == ('builtin', 'period'):
                        alignment_value = model_to_xule_period(model_fact.context, xule_context)
                    elif alignment_info == ('builtin', 'entity'):
                        alignment_value = model_to_xule_entity(model_fact.context, xule_context)
                    elif alignment_info[TYPE] == 'explicit_dimension':
                        model_dimension = model_fact.context.qnameDims.get(alignment_info[ASPECT])
                        if model_dimension is None:
                            alignment_value = None
                        else:
                            if model_dimension.isExplicit:
                                alignment_value = model_dimension.memberQname
                            else:
                                alignment_value = model_dimension.typedMember.xValue
                    #NEED TO CHECK WHAT THE VALUE SHOULD BE
                    else:
                        raise XuleProcessingError(_("Pushing nested factset filter alignment, found unknown alignment '%s : %s'" % alignment_info), xule_context)
                    
                    alignment[alignment_info] = alignment_value           
        
        '''Check closed factset'''
        if factset['factsetType'] == 'closed':
            aspect_dimensions = {aspect_info[ASPECT] for aspect_info in non_align_aspects}
            if set(model_fact.context.qnameDims.keys()) - aspect_dimensions:
                continue

        if alignment is not None:
            #if not current_no_alignment and xule_context.iteration_table.is_dependent:
            if not current_no_alignment and factset['is_dependent']:
                if xule_context.dependent_alignment is not None:
                    if frozenset(alignment.items()) != xule_context.dependent_alignment:
                        #If this is in a 'with' clause, the first factset to be added to the with/agg table may be empty, The current alignment will be
                        #from a higher table which will not inlucde the with filter aspects.
                        if len(nested_filters) > 0 and xule_context.iteration_table.current_table.current_alignment is None:
                            remove_aspects = [(nested_filter[0], nested_filter[1]) for nested_filter in nested_filters]
                            adjusted_alignment = remove_from_alignment(frozenset(alignment.items()), remove_aspects, xule_context)
                            if adjusted_alignment != xule_context.dependent_alignment:
                                continue #try the next fact from the pre match
                        else:
                            continue #try the next fact from the pre match
            
        fact_value = XuleValue(xule_context, model_fact, 'fact', alignment=None if alignment is None else frozenset(alignment.items()))
        if not current_no_alignment:
            fact_value.aligned_result_only = True
        
        '''Where clause'''
        if 'whereExpr' in factset:
            
            #push the apsect variables
            ''' aspect_var_info is a tuple: 0 = aspect type, 1 = aspect name'''
            
#                 aspect_vars_flat = list(aspect_vars.items())
#                 for declaration_index, aspect_var_flat in enumerate(aspect_vars_flat, 1):
            for var_name, aspect_var_tuple in aspect_vars.items():
                aspect_type = aspect_var_tuple[0]
                aspect_name = aspect_var_tuple[1]
                #declaration_index = aspect_var_tuple[2]
                #declaration_id = (factset['node_id'], declaration_index)
                declaration_id = aspect_var_tuple[2]
                if aspect_type == 'builtin':
                    if aspect_name == 'concept':
                        xule_context.add_arg(var_name,
                                             declaration_id,
                                             None,
                                             XuleValue(xule_context, model_fact.concept, 'concept'),
                                             'single')
                    elif aspect_name == 'period':
                        if model_fact.context.isStartEndPeriod:
                            xule_context.add_arg(var_name,
                                                 declaration_id,
                                                 None,
                                                 XuleValue(xule_context, (model_fact.context.startDatetime,
                                                                          model_fact.context.endDatetime),
                                                                        'duration', from_model=True),
                                                 'single')
                        elif model_fact.context.isInstantPeriod:
                            xule_context.add_arg(var_name,
                                                 declaration_id,
                                                 None,
                                                 XuleValue(xule_context, model_fact.context.instantDatetime,
                                                                          'instant', from_model=True),
                                                 'single')
                        else:
                            xule_context.add_arg(var_name,
                                                 declaration_id,
                                                 None,
                                                 XuleValue(xule_context, (datetime.datetime.min, datetime.datetime.max),
                                                                          'duration', from_model=True),
                                                 'single')                           
                    elif aspect_name == 'unit':
                        xule_context.add_arg(var_name,
                                             declaration_id,
                                             None,
                                             XuleValue(xule_context, model_to_xule_unit(model_fact.unit, xule_context), 'unit'),
                                             'single')
                    elif aspect_name == 'entity':
                        xule_context.add_arg(var_name,
                                             declaration_id,
                                             None,
                                             XuleValue(xule_context, model_fact.context.entityIdentifier,
                                                                      'entity'),
                                             'single')
                    else:
                        raise XuleProcessingError(_("Unknown built in aspect '%s'" % aspect_name), xule_context)
                elif aspect_type == 'explicit_dimension':
                    model_dimension = model_fact.context.qnameDims.get(aspect_name)
                    if model_dimension is None:
                        member = XuleValue(xule_context, None, 'qname')
                    else:
                        if model_dimension.isExplicit:
                            member = XuleValue(xule_context, model_dimension.memberQname, 'qname')
                        else:
                            #This is a typed dimension
                            member = XuleValue(xule_context, model_dimension.typedMember.xValue, model_to_xule_type(xule_context, model_dimension.typedMember.xValue))
                        
                    xule_context.add_arg(var_name,
                                         declaration_id,
                                         None, #tagged,
                                         member,
                                         'single')
       
                        
            #add the $item variable for the fact
            xule_context.add_arg('fact',
                                 #(factset['node_id'], 0),
                                 factset['whereExpr']['node_id'],
                                 None, #tagged
                                 fact_value,
                                 'single')
            
            '''The where clause is evaluated in a sub table.'''
#                 switched_alignment = False
#                 if xule_context.dependent_alignment is None and alignment is not None:
#                     switched_alignment = True
#                     #xule_context.iteration_table.current_table.dependent_alignment = frozenset(alignment.items())
            save_aligned_result_only = xule_context.aligned_result_only
            #save_used_vars = xule_context.used_vars
            save_used_expressions = xule_context.used_expressions
            
            #pre_aggregation_table_list_size = len(xule_context.iteration_table)
            where_table = xule_context.iteration_table.add_table(factset['whereExpr']['node_id'], xule_context.get_processing_id(factset['whereExpr']['node_id']), is_aggregation=True)
#                 if switched_alignment:
#                     where_table.dependent_alignment = frozenset(alignment.items())
            
            try:
                while True:
                    xule_context.aligned_result_only = False
                    #xule_context.used_vars = []
                    xule_context.used_expressions = set()
                    where_matched = True
                    try:
                        where_value = evaluate(factset['whereExpr'], xule_context)
                    except XuleIterationStop as xis:
                        where_value = xis.stop_value #XuleValue(xule_context, None, 'unbound')
                    finally:
#                             if xule_context.iteration_table.current_table.current_alignment is None and xule_context.aligned_result_only: 
#                                 where_value = XuleValue(xule_context, None, 'unbound')
                        xule_context.aligned_result_only = save_aligned_result_only

                    if alignment is not None:
                        #if not current_no_alignment and xule_context.iteration_table.is_dependent:
                        if not current_no_alignment and factset['is_dependent']:
                            if xule_context.dependent_alignment is not None:
                                if frozenset(alignment.items()) != xule_context.dependent_alignment:
                                    #If this is in a 'with' clause, the first factset to be added to the with/agg table may be empty, The current alignment will be
                                    #from a higher table which will not inlucde the with filter aspects.
                                    if len(nested_filters) > 0 and xule_context.iteration_table.current_table.current_alignment is None:
                                        remove_aspects = [(nested_filter[0], nested_filter[1]) for nested_filter in nested_filters]
                                        adjusted_alignment = remove_from_alignment(frozenset(alignment.items()), remove_aspects, xule_context)
                                        if adjusted_alignment != xule_context.dependent_alignment:
                                            where_matched = False
                                    else:
                                        where_matched = False

                    if where_matched:
                        default_used_expressions.update(set(xule_context.used_expressions))
                        if where_value.type in ('unbound', 'none'):
                            pass
                        elif where_value.type == 'bool':                                
                            if where_value.value:
                                new_fact_value = copy.copy(fact_value)
                                new_fact_value.facts = xule_context.iteration_table.facts
                                new_fact_value.tags = xule_context.iteration_table.tags
                                #new_fact_value.used_vars = get_used_vars(xule_context, pre_matched_used_var_ids + xule_context.used_vars)
                                new_fact_value.used_expressions = pre_matched_used_expressoins_ids | xule_context.used_expressions
                                results.append(new_fact_value)
                            '''It may be that the false value should also be included with an unbound value'''
                        else:
                            raise XuleProcessingError(_("Where clause in a factset did not evaluate to a boolean. Found '%s'." % where_value.type), xule_context)
                            
                    #xule_context.iteration_table.del_current()
                    #if len(xule_context.iteration_table) == pre_aggregation_table_list_size:
                    xule_context.iteration_table.next(where_table.table_id)
                    if where_table.is_empty:
                        break                

            finally:
                #remove $item
                xule_context.del_arg('item', #(factset['node_id'], 0),
                                 factset['whereExpr']['node_id'],)
                #remove aspect variables
                for var_name, aspect_var_tuple in aspect_vars.items():
                    declaration_id = aspect_var_tuple[2]
                    xule_context.del_arg(var_name, declaration_id)
                #remove where table (if this is the result of an exception the where table may be left behind)
                xule_context.iteration_table.del_table(where_table.table_id)
                #restore aligned results, used_vars and used_expressoins
                #xule_context.aligned_result_only = save_aligned_result_only  
                #xule_context.used_vars = save_used_vars
                xule_context.used_expressions = save_used_expressions                     
        else:
            #fact_value.used_vars = get_used_vars(xule_context, pre_matched_used_var_ids)
            fact_value.used_expressions = pre_matched_used_expressoins_ids
            results.append(fact_value)    

    return results, default_used_expressions

def evaluate_dict(dict_expr, xule_context):
    result_dict = dict()
    result_shadow = dict()
    
    for pair in dict_expr['items']:
        key = evaluate(pair['key'], xule_context)
        value = evaluate(pair['value'], xule_context)
    
        if key.type == 'dictionary':
            raise XuleProcessingError(_("Key to a dictionary cannot be a dictionary."), xule_context)
        
        if key.shadow_collection if key.type in ('set', 'list') else key.value  not in result_shadow:
            result_dict[key] = value
            result_shadow[key.shadow_collection if key.type in ('set', 'list') else key.value] = value.shadow_collection if value.type in ('set', 'list', 'dictionary') else value.value
    
    return XuleValue(xule_context, frozenset(result_dict.items()), 'dictionary', shadow_collection=frozenset(result_shadow.items()))

def evaluate_list(list_expr, xule_context):
    result = list()
    result_shadow = list()
    for item in list_expr['items']:
        item_value = evaluate(item, xule_context)
        result.append(item_value)
        result_shadow.append(item_value.value)
    
    return XuleValue(xule_context, tuple(result), 'list', shadow_collection=tuple(result_shadow))

def evaluate_set(set_expr, xule_context):
    result = list()
    result_shadow = list()
    for item in set_expr['items']:
        item_value = evaluate(item, xule_context)
        if item_value.shadow_collection if item_value.type in ('set', 'list', 'dictionary') else item_value.value not in result_shadow:
            result.append(item_value)
            result_shadow.append(item_value.value)
    
    return XuleValue(xule_context, frozenset(result), 'set', shadow_collection=frozenset(result_shadow))

def evaluate_filter(filter_expr, xule_context):

    collection_value = evaluate(filter_expr['expr'], xule_context)
    
    if collection_value.type not in ('set', 'list'):
        raise XuleProcessingError(_("Filter expresssion can only be used on a 'set' or 'list', found '{}'.".format(collection_value.type)), xule_context)
    
    # do nothing if there is no filtering
    if 'whereExpr' not in filter_expr and 'returnsExpr' not in filter_expr:
        return collection_value
    
    if collection_value.type == 'set':
        results = set()
        results_shadow = set()
    else: # list
        results = list()
        results_shadow = list()
    
    for item_value in collection_value.value:
        xule_context.add_arg('item',
                             filter_expr['expr']['node_id'],
                             True,
                             item_value,
                             'single')
        
        try:
            keep = True
            if 'whereExpr' in filter_expr:
                keep = False
                filter_where_result = evaluate(filter_expr['whereExpr'], xule_context)
                
                if filter_where_result.type == 'bool':
                    keep = filter_where_result.value
                elif filter_where_result.type not in ('unbound', 'none'):
                    raise XuleProcessingError(_("The where clause on a filter expression must evaluate to a boolean, found '{}'.".format(filter_where_result.type)), xule_context)            
            
            if keep:
                if 'returnsExpr' in filter_expr:
                    keep_item = evaluate(filter_expr['returnsExpr'], xule_context) 
                else:
                    keep_item = item_value
            
                if collection_value.type == 'set':
                    if (keep_item.shadow_collection if keep_item.type in ('list', 'set', 'dictionary') else keep_item.value) not in results_shadow:
                        results.add(keep_item)
                        results_shadow.add(keep_item.shadow_collection if keep_item.type in ('list', 'set', 'dictionary') else keep_item.value)
                    # otherwise, this a duplicate
                else: #list
                    results.append(keep_item)
                    results_shadow.append(keep_item.shadow_collection if keep_item.type in ('list', 'set', 'dictionary') else keep_item.value)            
            
        finally:    
            #remove the args
            xule_context.del_arg('item',
                                 filter_expr['expr']['node_id'])

    if collection_value.type == 'set':
        return XuleValue(xule_context, frozenset(results), 'set', shadow_collection=frozenset(results_shadow))
    else: # list
        return XuleValue(xule_context, tuple(results), 'list', shadow_collection=tuple(results_shadow))


def evaluate_navigate(nav_expr, xule_context):
    
    '''WILL NEED TO HANDLE CASE WHEN THERE IS NOT AN ARCROLE. THIS WILL NEED TO GATHER ALL THE BASESETS ACROSS ALL ARCROLLS'''
    if 'arcrole' not in nav_expr and 'dimensional' not in nav_expr:
        raise XuleProcessingError(_("Not including an arcrole for navigation is currently not supported."))
    
    # Get the taxonomy
    if 'taxonomy' in nav_expr:
        dts_value = evaluate(nav_expr['taxonomy'], xule_context)
        if dts_value.type != 'taxonomy':
            raise XuleProcessingError(_("Expecting a taxonomy for the 'taxonomy' clause of navigate. Found {}.".format(dts_value.type)), xule_context)
        dts = dts_value.value
    else:
        # Default to the taxonomy of the instance
        dts = xule_context.model 


    # Set up the variables for the results of the traversal
    return_by_networks = nav_expr.get('return', dict()).get('byNetwork', False)
    if return_by_networks:
        results_by_networks = dict()
    result_items = list()

    # Determine if we are returning paths.
    paths = nav_expr.get('return', dict()).get('paths', False)
    
    return_names = get_return_component_names(nav_expr, xule_context)
    
    #Get the from and to concepts if they are supplied in the expression
    nav_from_concepts = nav_get_element(nav_expr, 'from', dts,  xule_context)
    nav_to_concepts = nav_get_element(nav_expr, 'to', dts, xule_context)
    
    # This checks if there was 'from' concept in the expression, but no concepts were return. Same for the 'to' concept in the expression. Then there is not navigation to do
    if (nav_from_concepts is None or len(nav_from_concepts) > 0) and (nav_to_concepts is None or len(nav_to_concepts) > 0):    
        arcrole = nav_get_role(nav_expr, 'arcrole', dts, xule_context)       
        role = nav_get_role(nav_expr, 'role', dts, xule_context)
        link_qname = evaluate(xule_context, nav_expr['link']).value if 'link' in nav_expr else None
        arc_qname = None # This is always none. 
        dimension_arcroles = None
        
        # Find the relationships
        if (('arcrole' in nav_expr and arcrole is None) or
            ('role' in nav_expr and role is None) or
            ('link' in nav_expr and link_qname is None)):
            #There are no networks to navigate
            relationship_sets = list()
        else:
            #get the relationships
            if nav_expr.get('dimensional'):
                drs_role = nav_get_role(nav_expr, 'drsRole', dts, xule_context)
                table_concepts = nav_get_element(nav_expr, 'table', dts, xule_context)
                if arcrole is not  None:
                    dimension_arcroles = xc.DIMENSION_PSEDDO_ARCROLES.get(arcrole, ('all', {arcrole,}))
                relationship_sets = [XuleUtility.dimension_set(dts, x) for x in XuleUtility.base_dimension_sets(dts) if ((drs_role is None or x[XuleUtility.DIMENSION_SET_ROLE] == drs_role) and
                                                                                                                         (table_concepts is None or x[XuleUtility.DIMENSION_SET_HYPERCUBE] in table_concepts))]
            else:
                relationship_set_infos = XuleProperties.get_base_set_info(dts, arcrole, role, link_qname, arc_qname)
                # The relationship_set_info includes the includeProhibits at the end of the tuple
                relationship_sets = [XuleUtility.relationship_set(dts, x) for x in relationship_set_infos]
    
        direction = nav_expr['direction']
        include_start = nav_expr.get('includeStart', False)

        for relationship_set in relationship_sets:
            if nav_from_concepts is None:
                # The from was not in tne navigate expression. Use the roots
                from_concepts = relationship_set.rootConcepts
            else:
                from_concepts = nav_from_concepts
              
            for from_concept in from_concepts:
    #             if direction == 'self':
    #                 # include_start is always False for the self direction since the self concept is always included.
    #                 for rel in relationship_set.fromModelObject(from_concept):
    #                     result_items += nav_decorate({'relationship': rel, 'network': get_network_info(relationship_set, xule_context)}, 'from', return_names, False, xule_context)
    #                 for rel in relationship_set.toModelObject(from_concept):
    #                     result_items += nav_decorate({'relationship':rel, 'network': get_network_info(relationship_set, xule_context)}, 'to', return_names, False, xule_context) 
    #                 #result_items += list(y for y in (nav_decorate(rel, 'from', nav_expr, False, xule_context) for rel in relationship_set.fromModelObject(from_concept))) + list(y for y in (nav_decorate(rel, 'to', nav_expr, xule_context) for rel in relationship_set.toModelObject(from_concept))) # This will be a list            
                if direction == 'descendants':
                    for rel in nav_traverse(nav_expr, xule_context, 'down', relationship_set, from_concept, nav_to_concepts, int(nav_expr['depth']), return_names, dimension_arcroles):
                        result_items += nav_decorate(rel, 'down', return_names, include_start, paths, xule_context)
                if direction == 'children':
                    for rel in nav_traverse(nav_expr, xule_context, 'down', relationship_set, from_concept, nav_to_concepts, 1, return_names, dimension_arcroles):
                        result_items += nav_decorate(rel, 'down', return_names, include_start, paths, xule_context)
                if direction == 'ancestors':
                    for rel in nav_traverse(nav_expr, xule_context, 'up', relationship_set, from_concept, nav_to_concepts, int(nav_expr['depth']), return_names, dimension_arcroles):
                        result_items += nav_decorate(rel, 'up', return_names, include_start, paths, xule_context)
                if direction == 'parents':
                    for rel in nav_traverse(nav_expr, xule_context, 'up', relationship_set, from_concept, nav_to_concepts, 1, return_names, dimension_arcroles):
                        result_items += nav_decorate(rel, 'up', return_names, include_start, paths, xule_context)
                if direction == 'siblings':
                    for parent_rel in nav_traverse(nav_expr, xule_context, 'up', relationship_set, from_concept, None, 1, list(), dimension_arcroles):
                        for sibling_rel in nav_traverse(nav_expr, xule_context, 'down', relationship_set, parent_rel['relationship'].fromModelObject, nav_to_concepts, 1, return_names, dimension_arcroles):
                            if include_start or sibling_rel['relationship'] is not parent_rel['relationship']:
                                result_items += nav_decorate(sibling_rel, 'up', return_names, False, paths, xule_context)
                if direction == 'previous-siblings':
                    for parent_rel in nav_traverse(nav_expr, xule_context, 'up', relationship_set, from_concept, None, 1, list(), dimension_arcroles):
                        for sibling_rel in nav_traverse(nav_expr, xule_context, 'down', relationship_set, parent_rel['relationship'].fromModelObject, nav_to_concepts, 1, return_names, dimension_arcroles):
                            if include_start or sibling_rel['relationship'] is not parent_rel['relationship']:
                                result_items += nav_decorate(sibling_rel, 'up', return_names, False, paths, xule_context)                
                            if sibling_rel['relationship'] is parent_rel['relationship']:
                                break # We are done.            
                if direction == 'following-siblings':
                    for parent_rel in nav_traverse(nav_expr, xule_context, 'up', relationship_set, from_concept, None, 1, list(), dimension_arcroles):
                        start_rel_found = False
                        for sibling_rel in nav_traverse(nav_expr, xule_context, 'down', relationship_set, parent_rel['relationship'].fromModelObject, nav_to_concepts, 1, return_names, dimension_arcroles):
                            if sibling_rel['relationship'] is parent_rel['relationship']:
                                start_rel_found = True
                            if start_rel_found:
                                if include_start or sibling_rel['relationship'] is not parent_rel['relationship']:
                                    result_items += nav_decorate(sibling_rel, 'up', return_names, False, paths, xule_context)                
            
            if return_by_networks:
                if len(result_items) > 0:
                    results_by_networks[get_network_info(relationship_set, xule_context)] = result_items
                result_items = list()
    
    if return_by_networks:
        return nav_finish_results(nav_expr, results_by_networks, 'result-order' in return_names, xule_context)
    else:
        return nav_finish_results(nav_expr, result_items, 'result-order' in return_names, xule_context)

def nav_traverse(nav_expr, xule_context, direction, network, parent, end_concepts, remaining_depth, return_names, dimension_arcroles=None, previous_concepts=None, nav_depth=1, result_order=0, arc_attribute_names=None):
    """Traverse a network
    
    Arguments:
        direction (string): Either 'down' or 'up'
        network (ModelRelationshipSet): The network of relationships.
        parent (ModelConcept): The parent concept
        end_concepts (set of ModelConcepts): A set of concepts if encountered the traversal should stop
        depth (int): How many levels to traverse. -1 is infinite depth.
        previous_concepts (set of ModelConcepts): List concepts already traversed. Used to prevent loops in the traversal
        include_start (boolean): Indicates that the starting concept should be included in the results
    
    Return:
        list of tuples of (ModelRelationship, top)
    """
    # Initialize previous_concepts
    if previous_concepts is None: # this only happens on the intial call.
        previous_concepts = {parent, }
        arc_attribute_names = {x for x in return_names if isinstance(x, QName)}
        first_time = True
    else:
        first_time = False
    
    if end_concepts is None:
        end_concepts = set()
    
    #initialize depth
    if remaining_depth == -1:
        depth = float('inf') 
           
    if remaining_depth == 0:
        return list()
    
    paths = nav_expr.get('return', dict()).get('paths', False)
    
    # 'children' are parents if the direction is up.
    children = list()
    
    if parent in end_concepts:
        # This should only happen if in the inital call to nav_traverse the parent is in the list of 
        # end concepts. In this case there is no navigation.
        return children
    
    children_method = network.fromModelObject if direction == 'down' else network.toModelObject
    for rel_number, rel in enumerate(sorted(children_method(parent),key=lambda x: x.order or 1), 1):
        inner_children = list()

        child = rel.toModelObject if direction == 'down' else rel.fromModelObject
        rel_info = {'relationship':rel}
        
        if first_time:
            rel_info['first'] = True
        if 'network' in return_names:
            rel_info['network'] = get_network_info(network, xule_context)
        if 'navigation-order' in return_names:
            rel_info['navigation-order'] = rel_number
        if 'navigation-depth' in return_names:
            rel_info['navigation-depth'] = nav_depth
#         if 'result-order' in return_names:
#             rel_info['result-order'] = result_order
        for arc_attribute_name in arc_attribute_names:
            rel_info[arc_attribute_name] = rel.arcElement.get(arc_attribute_name.clarkNotation)
        
        # Decide if the child will be in the results. If the child is not in the results, the navigation does not stop.
        if (
            nav_traverse_where(nav_expr, rel, xule_context) and
            (
                dimension_arcroles is None or 
                'dimensional' not in nav_expr or
                ('dimensional' in nav_expr and rel.arcrole in dimension_arcroles[xc.DIMENSION_PSEUD0_ARCROLE_PART] and
                 (
                  dimension_arcroles[xc.DIMENSION_PSEUD0_SIDE] == 'all' or
                  rel.side == dimension_arcroles[xc.DIMENSION_PSEUD0_SIDE]
                 )
                )
            )
           ):
            keep_rel = rel_info
            #inner_children.append(rel_info)
        else:
            keep_rel = None
        
        #if child not in end_concepts:
        
        
        if child not in previous_concepts:
            previous_concepts.add(child)
            
            if child in end_concepts:
                # This is the end of the traversal because the child is a 'to' concept.
                if paths:
                    inner_children.append([keep_rel,])
                else:
                    inner_children += [keep_rel,]
            else:
                next_children = nav_traverse(nav_expr, 
                                             xule_context, 
                                             direction, 
                                             network, 
                                             child, 
                                             end_concepts, 
                                             remaining_depth - 1, 
                                             return_names, 
                                             dimension_arcroles, 
                                             previous_concepts, 
                                             nav_depth + 1, 
                                             result_order, 
                                             arc_attribute_names)
                                
                if len(next_children) == 0 and len(end_concepts) > 0: # The to concept was never found
                    # Reset the inner_child list. This will throw away all reseults that lead to this moment.
                    inner_children = list()
                else:
                    if paths:
                        if len(next_children) == 0:
                            # On a leaf. This is where a path is initially created.
                            inner_children.append([keep_rel,])
                        else:
                            # There are children of the current child (keep_rel), add the current child to each of the paths from the current childs children
                            for i in next_children:
                                inner_children.append([keep_rel,] + i)
                    else:
                        inner_children += [keep_rel,] + next_children
#                     if 'result-order' in return_names:
#                         result_order = inner_children[-1]['result-order']
        else:
            if keep_rel is not None:
                #indicates a cycle
                keep_rel['cycle'] = True
            if paths:
                inner_children.append([keep_rel,])
            else:
                inner_children.append(keep_rel)

        children += inner_children
        # This only allows the first child of the initial call to nav_traverse to be marked as first.The first is used to indicate when to use
        # the from side of the relationship for 'ionclude start'.
        if not paths:
            first_time = False 
    return children

def nav_traverse_where(nav_expr, relationship, xule_context):
    if 'whereExpr' not in nav_expr:
        return True
    else:
        xule_context.add_arg('relationship',
                             nav_expr['whereExpr']['node_id'],
                             True,
                             XuleValue(xule_context, relationship, 'relationship'),
                             'single')
        
        try:
            nav_where_results = evaluate(nav_expr['whereExpr'], xule_context)
        finally:    
            #remove the args
            xule_context.del_arg('relationship',
                                 nav_expr['whereExpr']['node_id'])

        if nav_where_results.type == 'bool':
            return nav_where_results.value
        elif nav_where_results.type in ('unbound', 'none'):
            return False
        elif filter_where_result.type not in ('unbound', 'none'):
            raise XuleProcessingError(_("The where clause on a navigation expression must evaluate to a boolean, found '{}'.".format(nav_where_results.type)), xule_context)

        
#         if 'is_iterable' in nav_expr['whereExpr']:
#             raise XuleProcessingError(_("Where expression in a navigation cannot return multiple values"))
#         
#         xule_context.add_arg('relationship',
#                              nav_expr['whereExpr']['node_id'],
#                              True,
#                              XuleValue(xule_context, relationship, 'relationship'),
#                              'single')                          
#         def cleanup_function():
#             #remove the args
#             xule_context.del_arg('relationship',
#                                  nav_expr['whereExpr']['node_id'])
# 
#         nav_where_results = isolated_evaluation(xule_context,
#                                                      nav_expr['whereExpr']['node_id'], 
#                                                      nav_expr['whereExpr'], 
#                                                      cleanup_function=cleanup_function
#                                                      
#                                                      )
# 
#         if None in nav_where_results.values:
#             if nav_where_results.values[None][0].type == 'bool':
#                 return nav_where_results.values[None][0].value
#             elif nav_where_results.values[None][0].type == 'unbound':
#                 return False
#         else:
#             return False

def nav_get_role(nav_expr, role_type, dts, xule_context):
    """Get the full role from the navigation expression.
    
    A role in the navigation expressions is either a string, uri or a non prefixed qname. If it is a string or uri, it is a full arcrole. If it is
    a non prefixed qname, than the local name of the qname is used to match an arcrole that ends in 'localName'. If more than one arcrole is found then
    and error is raise. This allows short form of an arcrole i.e parent-child.
    """
    if role_type in nav_expr:
        role_value = evaluate(nav_expr[role_type], xule_context)
        if role_value.type in ('string', 'uri'):
            return role_value.value
        elif role_value.type == 'qname':
            return XuleUtility.resolve_role(role_value, role_type, dts, xule_context)
    else:
        return None # There is no arcrole on the navigation expression

def nav_get_element(nav_expr, side, dts, xule_context):
    """Get the element or set of elements on the from or to side of a navigation expression'
    
    This determines the from/to elements of a navigation expression. If the navigation expression includes the from/to component, this will be evaluated.
    The result can be a qname, concept or a set/list of qname or concepts.
    
    Arguments:
        nav_expr (dictionary): The navigation expression AST node
        side (string): Either 'from' or 'to'.
        xule_context (XuleRuleContext): The processing context
        
    Returns:
        None - indicates that the side is not in the navigation expression
        set of concepts - the set of the concepts if the side evaluates to a set or list of concept/concepts
    """
    
    if side in nav_expr:
        side_value = evaluate(nav_expr[side], xule_context)
        if side_value.type == 'qname':
            concept = XuleProperties.get_concept(dts, side_value.value)
            if concept is None:
                return set()
            else:
                return {concept,}
        elif side_value.type == 'concept':
            return {side_value.value,}
        elif side_value.type in ('set', 'list'):
            concepts = set()
            for item in side_value.value:
                if item.type == 'qname':
                    concept = XuleProperties.get_concept(dts, item.value)
                    if concept is not None:
                        concepts.add(concept)
                elif item.type == 'concept':
                    concepts.add(item.value)
                else:
                    raise XuleProcessingError(_("In navigation, expecting a collection of concepts or concepts, but found {}.".format(item.type)))
            return concepts
        else:
            raise XuleProcessingError(_("In navigation, expecting a concept or qname, but found {}.".format(side_value.type)))
    else:
        return None # The side is not in the navigation expression


def nav_decorate(rel, direction, return_names, include_start, paths, xule_context):
    """Determine what will be outputted for a single navigation item.
    
    Arguments:
        rel (dict): A dition of the relationship and additional information from the traversal
        direction (string): 'up' or 'down'. Direction of the traversal
        return_names (list of strings): List of the return components to decoreate the relationship.
        include_start (boolean or 'start_only'): Indicates if the start concept should be returned.
        xule_context (XuleRuleContext): Processing context
        
    Returns:
        A tuple of tuples of the return components for the relationship. The tuple is composed of:
        0. value
        1. xule type
        2. return component name
    """
    result = list()
    if paths:
        # In this case, rel is a list of relatioships in the path.
        path = list()
        for i in rel:
            if include_start and i.get('first', False):
                path.append(nav_decorate_gather_components(i, direction, return_names, True, xule_context))
            path.append(nav_decorate_gather_components(i, direction, return_names, False, xule_context))
        result.append(path)
    else:
        if rel is not None:
            if include_start and rel.get('first', False): 
                result.append(nav_decorate_gather_components(rel, direction, return_names, True, xule_context))
            result.append(nav_decorate_gather_components(rel, direction, return_names, False, xule_context))
    
    return result

def get_return_component_names(nav_expr, xule_context):
    component_names = list()
    
    if 'return' in nav_expr:
        if 'returnComponents' in nav_expr['return']:
            for component in nav_expr['return']['returnComponents']:
                if isinstance(component, dict):
                    #This is an expression which should evluate to a qname. This is an arc attribute name.
                    component_name_value = evaluate(component, xule_context)
                    if component_name_value.type != 'qname':
                        raise XuleProcessingError(_("Expression in return components of a navigate expression did not evaluate to a qname. Expecting a qname for the name of a arc attribute. Found {}").format(component_name_value.type), xule_context)
                    component_names.append(component_name_value.value)
                else:
                    component_names.append(component)
        else:
            component_names.append('target')
    else:
        component_names.append('target')
    return component_names
    
    #nav_expr.get('return', {'returnComponents': ('target',)}).get('returnComponents', ('target',))

def nav_decorate_gather_components(rel, direction, component_names, is_start, xule_context):
    """Get the values for all the return components for a relationship.
    
    Arguments:
        rel (dict): A dition of the relationship and additional information from the traversal
        direction (string): 'up' or 'down'. Direction of the traversal
        component_names (list of strings): The list of return components to get for the relationship.
        is_start (boolean): Indicates if the relationship should be treated as a starting relationship. This is used if the 'include start' keyword is
                            is included in the navigation expression and the relationship is from the start of the navigation. In this case there is
                            an extra result for the relationships for the starting concept.
        xule_context (XuleRuleContext): The processing context.
    Returns:
        A tupple of return component values. Each value is a tuple of:
            1. component value
            2. xule type for the value
            3. component name (used for ease of debugging)
    """
    result = list()
    
    for component_name in component_names:
        if component_name == 'result-order':
            result.append('result-order') # This will be handled in the finishing step
        else:
            result.append(nav_decorate_component_value(rel, direction, component_name, is_start, xule_context))
    return result

def nav_decorate_component_value(rel, direction, component_name, is_start, xule_context):
    """Get the return component value for a relationship and a single return component.
    
    Arguments:
        rel (dict): A dition of the relationship and additional information from the traversal
        direction (string): 'up' or 'down'. Direction of the traversal
        component_name (string): Component name
        is_start (boolean): Indicates if the relationship should be treated as a starting relationship. This is used if the 'include start' keyword is
                            is included in the navigation expression and the relationship is from the start of the navigation. In this case there is
                            an extra result for the relationships for the starting concept.
        xule_context (XuleRuleContext): The processing context.
    Returns:
        A tuple of:
            1. component value
            2. xule type for the value
            3. component name (used for ease of debugging)
    """   
    
    if component_name in NAVIGATE_RETURN_COMPONENTS:
        if rel is None:
            return (None, 'none', component_name)
        
        if NAVIGATE_RETURN_COMPONENTS[component_name][NAVIGATE_ALLOWED_ON_START]:
            if rel is None:
                return (None, 'none', componend_name)
            else:
                return NAVIGATE_RETURN_COMPONENTS[component_name][NAVIGATE_RETURN_FUCTION](rel, direction, component_name, is_start, xule_context)
        else:
            if is_start:
                return(None, 'none', component_name)
            else:
                if rel is None:
                    return (None, 'none', component_name)
                else:
                    return NAVIGATE_RETURN_COMPONENTS[component_name][NAVIGATE_RETURN_FUCTION](rel, direction, component_name, xule_context)
    else:
        # Could be an arc attribute name (qname)
        if isinstance(component_name, QName):
            if rel is None:
                return (None, 'none', component_name)
            else:
                attribute_value = rel[component_name]
                if attribute_value is None:
                    return (None, 'none', component_name)
                else:
                    return (attribute_value, 'string', component_name)
        else:
            raise XuleProcessingError(_("Component {} is not currently supported.".format(component_name)), xule_context)        

def nav_decorate_component_target(rel, direction, component_name, is_start, xule_context):     
    if is_start:
        # If it is the start concept, then get the opposide side of the relationship. 
        if component_name == 'target':
            if direction == 'up':
                return (rel['relationship'].toModelObject, 'concept', component_name)
            else:
                return (rel['relationship'].fromModelObject, 'concept', component_name)
        elif component_name == 'target-name':
            if direction == 'up':
                return (rel['relationship'].toModelObject.qname, 'qname', component_name)
            else:
                return (rel['relationship'].fromModelObject.qname, 'qname', component_name)            
    else:
        if component_name == 'target':
            if direction == 'up':
                return (rel['relationship'].fromModelObject, 'concept', component_name)
            else:
                return (rel['relationship'].toModelObject, 'concept', component_name)
        if component_name == 'target-name':
            if direction == 'up':
                return (rel['relationship'].fromModelObject.qname, 'qname', component_name)
            else:
                return (rel['relationship'].toModelObject.qname, 'qname', component_name)            

def nav_decorate_component_source(rel, direction, component_name, xule_context): 

    if component_name == 'source':
        if direction == 'up':
            return (rel['relationship'].toModelObject, 'concept', component_name)
        else:
            return (rel['relationship'].fromModelObject, 'concept', component_name)
    elif component_name == 'source-name':
        if direction == 'up':
            return (rel['relationship'].toModelObject.qname, 'qname', component_name)
        else:
            return (rel['relationship'].fromModelObject.qname, 'qname', component_name) 
            
def nav_decorate_component_order(rel, direction, component_name, xule_context):
    return (rel['relationship'].orderDecimal, 'decimal', component_name)

def nav_decorate_component_weight(rel, direction, component_name, xule_context):
    if rel['relationship'].weightDecimal is None:
        return (None, 'none', component_name)
    else:
        return (rel['relationship'].weightDecimal, 'decimal', component_name)

def nav_decorate_component_preferred_label_role(rel, direction, component_name, xule_context):
    if rel['relationship'].preferredLabel is not None:
        return (rel['relationship'].preferredLabel, 'uri', component_name)
    else:
        return (None, 'none', component_name)  

def nav_decorate_component_preferred_label(rel, direction, component_name, xule_context): 
    if rel['relationship'].preferredLabel is not None:
        label = get_label(xule_context, rel['relationship'].toModelObject, rel['relationship'].preferredLabel, None)
        if label is None:
            return (None, 'none', component_name)
        else:
            return (label, 'label', component_name)
    else:
        return (None, 'none', component_name)
    
def nav_decorate_component_relationship(rel, direction, component_name, xule_context):
    return (rel['relationship'], 'relationship', component_name)

def nav_decorate_component_role(rel, direction, component_name, xule_context):
    role = get_role(rel['relationship'], xule_context)
    return (role, 'role', component_name)

def get_role(relationship, xule_context):
    role_uri = relationship.linkrole
    if role_uri in xule_context.model.roleTypes:
        return xule_context.model.roleTypes[role_uri][0]
    else:
        return XuleRole(role_uri)

def nav_decorate_component_role_uri(rel, direction, component_name, xule_context):
    role_uri = rel['relationship'].linkrole

    return (role_uri, 'uri', component_name)

def nav_decorate_component_role_description(rel, direction, component_name, xule_context):
    role = get_role(rel['relationship'], xule_context)
    
    return (role.definition, 'string', component_name)

def nav_decorate_component_arcrole(rel, direction, component_name, xule_context):
    arcrole = get_arcrole(rel['relationship'], xule_context)
    return (arcrole, 'arcrole', component_name)

def get_arcrole(relationship, xule_context):
    arcrole_uri = relationship.arcrole
    if arcrole_uri in xule_context.model.arcroleTypes:
        return xule_context.model.arcroleTypes[arcrole_uri][0]
    else:
        return XuleArcrole(arcrole_uri)

def nav_decorate_component_arcrole_uri(rel, direction, component_name, xule_context):
    return (rel['relationship'].arcrole, 'uri', component_name)

def nav_decorate_component_arcrole_description(rel, direction, component_name, xule_context):
    arcrole = get_arcrole(rel['relationship'], xule_context)
    return (arcrole.definition, 'string', component_name)

def nav_decorate_component_cycles_allowed(rel, direction, component_name, xule_context):
    arcrole = get_arcrole(rel['relationship'], xule_context)
    return (arcrole.cyclesAllowed, 'string', component_name)

def nav_decorate_component_link_name(rel, direction, component_name, xule_context):
    return (rel['relationship'].linkQname, 'qname', component_name)

def nav_decorate_component_arc_name(rel, direction, component_name, xule_context):
    return (rel['relationship'].qname, 'qname', component_name)

def nav_decorate_component_network(rel, direction, component_name, xule_context):
    return (rel['network'], 'network', component_name)

def get_network_info(network, xule_context):
    network_info = (network.arcrole, network.linkrole, network.arcqname, network.linkqname, False)
    return (network_info, network)

def nav_decorate_component_cycle(rel, direction, component_name, xule_context):
    return (rel.get('cycle', False), 'bool', component_name)

def nav_decorate_component_navigation_order(rel, direction, component_name, is_start, xule_context):
    if is_start:
        return(0, 'int', component_name)
    else:
        return (rel['navigation-order'], 'int', component_name)

def nav_decorate_component_navigation_depth(rel, direction, component_name, is_start, xule_context):
    if is_start:
        return (0, 'int', component_name)
    else:
        return (rel['navigation-depth'], 'int', component_name)

def nav_decorate_component_result_order(rel, direction, component_name, is_start, xule_context):
    if is_start:
        return (0, 'int', component_name)
    else:
        return (rel['result-order'], 'int', component_name)

def nav_decorate_component_drs_role(rel, direction, component_name, is_start, xule_context):
    #if hasattr(rel['relationship'], 'dimension_set'):
    if isinstance(rel['relationship'], DimensionRelationship):
        return (rel['relationship'].dimension_set.drs_role, 'uri', component_name)
    else:
        return (None, 'none', component_name)    
    
def nav_decorate_component_dimension_type(rel, direction, component_name, is_start, xule_context):
    if isinstance(rel['relationship'], DimensionRelationship):
        if (is_start and direction == 'down') or (not is_start and direction == 'up'):
            dim_type = rel['relationship'].fromDimensionType
        else:
            dim_type = rel['relationship'].toDimensionType
        
        if dim_type is None:
            return (None, 'none', component_name)
        else:
            return (dim_type, 'string', component_name)
    else:
        return (None, 'none', component_name)
            
def nav_decorate_component_dimension_sub_type(rel, direction, component_name, is_start, xule_context):
    if isinstance(rel['relationship'], DimensionRelationship):
        if (is_start and direction == 'down') or (not is_start and direction == 'up'):
            dim_type = rel['relationship'].fromDimensionSubType
        else:
            dim_type = rel['relationship'].toDimensionSubType
        
        if dim_type is None:
            return (None, 'none', component_name)
        else:
            return (dim_type, 'string', component_name)
    else:
        return (None, 'none', component_name)

def nav_decorate_component_usable(rel, direction, component_name, is_start, xule_context):
    if isinstance(rel['relationship'], DimensionRelationship):
        if (is_start and direction == 'down') or (not is_start and direction == 'up'):
            concept = rel['relationship'].fromModelObject
        else:
            concept = rel['relationship'].toModelObject
        
        if rel['relationship'].dimension_set.isUsable(concept) is None:
            return (None, 'none', component_name)
        else:
            return (rel['relationship'].dimension_set.isUsable(concept), 'bool', component_name)
    else:
        return (None, 'none', component_name)

# Navigation return component tuple locations
NAVIGATE_RETURN_FUCTION = 0
NAVIGATE_ALLOWED_ON_START = 1

NAVIGATE_RETURN_COMPONENTS = {'source': (nav_decorate_component_source, False),
                              'source-name': (nav_decorate_component_source, False),
                              'target': (nav_decorate_component_target, True),
                              'target-name': (nav_decorate_component_target, True),
                              'order': (nav_decorate_component_order, False),
                              'weight': (nav_decorate_component_weight, False),
                              'preferred-label-role': (nav_decorate_component_preferred_label_role, False),
                              'preferred-label': (nav_decorate_component_preferred_label, False),
                              'relationship': (nav_decorate_component_relationship, False),
                              'role': (nav_decorate_component_role, False),
                              'role-uri': (nav_decorate_component_role_uri, False),
                              'role-description': (nav_decorate_component_role_description, False),
                              'arcrole': (nav_decorate_component_arcrole, False),
                              'arcrole-uri': (nav_decorate_component_arcrole_uri, False),
                              'arcrole-description': (nav_decorate_component_arcrole_description, False),
                              'arcrole-cycles-allowed': (nav_decorate_component_cycles_allowed, False),
                              'link-name': (nav_decorate_component_link_name, False),
                              'arc-name': (nav_decorate_component_arc_name, False),
                              'network': (nav_decorate_component_network, False),
                              'cycle': (nav_decorate_component_cycle, False),
                              'navigation-order': (nav_decorate_component_navigation_order, True),
                              'navigation-depth': (nav_decorate_component_navigation_depth, True),
                              'result-order': (nav_decorate_component_result_order, True),
                              'drs-role': (nav_decorate_component_drs_role, True),
                              'dimension-type': (nav_decorate_component_dimension_type, True),
                              'dimension-sub-type': (nav_decorate_component_dimension_sub_type, True),
                              'usable': (nav_decorate_component_usable, True),
                              }


def nav_finish_results(nav_expr, return_items, add_result_order, xule_context):
    """Format the results of navigation.
    
    This function processes the list of results and puts them in their final form.
    The options for the final forma are if the results are:
     1. a list of relationships
     2. a set of relations
     3. a dictionary organzed by network of relationships
     4. a nested list of paths of the traversal. The outer list is a path and the inner list contains the relationships that make up the path.

    Arguments:
        nav_expr (dictionary): The navigation expression AST node
        return_items (list): The list of the decorated return items. 
        add_result_order (bool): An indicator if the result order should be added to the results. This is calculated as the return_items are processed.
        xule_context (XuleRuleContext): The processing context.
        
    Returns a XuleValue which is the final result of the navigation.
    """

    if nav_expr.get('return', dict()).get('byNetwork', False):
        by_network = dict()
        by_network_shadow = dict()
        for network, network_return_items in return_items.items():
            processed_items = nav_finish_return_items(nav_expr, network_return_items, add_result_order, xule_context)
            by_network[XuleValue(xule_context, network, 'network')] = processed_items
            by_network_shadow[network] = processed_items.shadow_collection
        return XuleValue(xule_context, frozenset(by_network.items()), 'dictionary', shadow_collection=frozenset(by_network_shadow.items()))
    else:
        return nav_finish_return_items(nav_expr, return_items, add_result_order, xule_context)
    
def nav_finish_return_items(nav_expr, return_items, add_result_order, xule_context):
    paths = nav_expr.get('return',dict()).get('paths', False)
    
    if 'return' in nav_expr:
        return_type = nav_expr['return'].get('returnType', 'list')
    else:
        return_type = 'list'
    
    # The return_component_type determins if the return concompents are a list or a dictionary keyed by the component name.
    return_component_type = nav_expr.get('return',dict()).get('returnComponentType', 'list')

    cur_order = 1
    
    final_results = list()
    final_shadow = list()
    
    def handle_return_item(return_item, cur_order):
        
        if add_result_order:
            # replace reuslt-order
            return_item = [x if x != 'result-order' else (cur_order, 'int', 'result-order') for x in return_item]
            #return_item.append((cur_order, 'int', 'result-order'))
            cur_order += 1
        
        if return_component_type == 'list':
            if len(return_item) == 1:
                # A list of single items is returned. 
                # The return item only has one return component
                return XuleValue(xule_context, return_item[0][0], return_item[0][1]), return_item[0][0], cur_order
#             
#                 if return_type == 'list' or (return_type == 'set' and return_item[0][0] not in results_shadow):
#                     if return_component_type == 'list':
#                         results.append(XuleValue(xule_context, return_item[0][0], return_item[0][1]))
#                         results_shadow.append(return_item[0][0])
            else:
                # A list of list of components is returned.
                # The return_item has multiple return componenets
                multi_result = list()
                multi_shadow = list()
                for return_component in return_item:
                    multi_result.append(XuleValue(xule_context, return_component[0], return_component[1]))
                    multi_shadow.append(return_component[0])
                multi_shadow_tuple = tuple(multi_shadow)
                
                return XuleValue(xule_context, tuple(multi_result), 'list', shadow_collection=tuple(multi_shadow)), tuple(multi_shadow_tuple), cur_order
                
#                 if return_type == 'list' or (return_type == 'set' and  multi_shadow_tuple not in results_shadow):
#                     results.append(XuleValue(xule_context, tuple(multi_result), 'list', shadow_collection=tuple(multi_shadow)))
#                     results_shadow.append(multi_shadow_tuple)
        else: # the return_component_type is a dictionary
            multi_result = dict()
            multi_shadow = dict()
            for return_component in return_item:
                multi_result[XuleValue(xule_context, return_component[2], 'string')] = XuleValue(xule_context, return_component[0], return_component[1])
                multi_shadow[return_component[2]] = return_component[0]
            
            return XuleValue(xule_context, frozenset(multi_result.items()), 'dictionary'), frozenset(multi_shadow.items()), cur_order
#         
#             if return_type == 'list' or (return_type == 'set' and frozenset(multi_shadow.items()) not in results_shadow):
#                 results.append(XuleValue(xule_context, frozenset(multi_result.items()), 'dictionary'))
#                 results_shadow.append(frozenset(multi_shadow.items()))
# 
#         return results, results_shadow
    
    for return_item in return_items:
        if paths:
            path_result = list()
            path_shadow = list()
            # The return item is a list of the items that make up a path. Process each item in the path.
            for path_item in return_item:
                path_item_result, path_item_shadow, cur_order = handle_return_item(path_item, cur_order)
                path_result.append(path_item_result)
                path_shadow.append(path_item_shadow)
            # Now the path is complete
            item_result = XuleValue(xule_context, tuple(path_result), 'list', shadow_collection=tuple(path_shadow))
            item_shadow = tuple(path_shadow)

        else:
            item_result, item_shadow, cur_order = handle_return_item(return_item, cur_order)
            
        if return_type == 'list':
            final_results.append(item_result)
            final_shadow.append(item_shadow)
        else: # Set
            if item_shadow not in final_shadow:
                final_results.append(item_result)
                final_shadow.append(item_shadow)
            
    if return_type == 'list':
        return XuleValue(xule_context, tuple(final_results), 'list', shadow_collection=tuple(final_shadow))
    else:
        return XuleValue(xule_context, frozenset(final_results), 'set', shadow_collection=frozenset(final_shadow))    

def evaluate_function_ref(function_ref, xule_context):
    if function_ref['functionName'] in BUILTIN_FUNCTIONS:
        function_info = BUILTIN_FUNCTIONS.get(function_ref['functionName'])
        if function_info[FUNCTION_TYPE] == 'aggregate':
            return evaluate_aggregate_function(function_ref, function_info, xule_context)
        elif function_info[FUNCTION_TYPE] == 'regular':
            return regular_function(xule_context, function_ref, function_info)
        else:
            raise XuleProcessingError(_("Unknown function type '{}'.".format(function_info[FUNCTION_TYPE])), xule_context)
    elif function_ref['functionName'] in XuleProperties.PROPERTIES:
        return property_as_function(xule_context, function_ref)
    else:
        #xule defined function
        return user_defined_function(xule_context, function_ref)

def property_as_function(xule_context, function_ref):
    """Evaluate a function that is a property.
    
    Some functions are just a function version of a property. In these cases, the first argument is the object of the property and the rest of the args are
    arguments to the property. 
    
    Example:
        -10.abs is the same as abs(-10)
    """
    # Get the property information
    property_info = XuleProperties.PROPERTIES[function_ref['functionName']]
    
    # Check that there is at least one argument. This is the property object
    if len(function_ref['functionArgs']) == 0:
        raise XuleProcessingError(_("The '{}' function must have at least one argumenrt, found none.".format(function_ref['functionName'])), xule_context)
    
    # Check that the first argument is the right type
    property_object = evaluate(function_ref['functionArgs'][0], xule_context)
    
    if len(property_info[XuleProperties.PROP_OPERAND_TYPES]) > 0:
        if not (property_object.type in property_info[XuleProperties.PROP_OPERAND_TYPES] or
                property_object.is_fact and 'fact' in property_info[XuleProperties.PROP_OPERAND_TYPES] or
                any([xule_castable(property_object, allowable_type, xule_context) for allowable_type in property_info[XuleProperties.PROP_OPERAND_TYPES]])):
    
            raise XuleProcessingError(_("The first argument of function '{}' must be {}, found '{}'.".format(function_ref['functionName'],
                                                                                                                                     ', '.join(property_info[XuleProperties.PROP_OPERAND_TYPES]),
                                                                                                                                     property_object.type)), xule_context)
    
    
    if property_info[XuleProperties.PROP_ARG_NUM] is not None:
        property_args = function_ref['functionArgs'][1:]
        if property_info[XuleProperties.PROP_ARG_NUM] >= 0 and len(property_args) != property_info[XuleProperties.PROP_ARG_NUM]:
            raise XuleProcessingError(_("Property '%s' must have %s arguments. Found %i." % (function_ref['functionName'],
                                                                                             property_info[XuleProperties.PROP_ARG_NUM],
                                                                                             len(property_args))), 
                                      xule_context)
        elif len(property_args) > property_info[XuleProperties.PROP_ARG_NUM] * -1 and property_info[XuleProperties.PROP_ARG_NUM] < 0:
            raise XuleProcessingError(_("Property '%s' must have no more than %s arguments. Found %i." % (function_ref['functionName'],
                                                                                             property_info[XuleProperties.PROP_ARG_NUM] * -1,
                                                                                             len(property_args))), 
                                      xule_context)
    #prepare the arguments
    arg_values = []
    for arg_expr in property_args:
        arg_value = evaluate(arg_expr, xule_context)
        arg_values.append(arg_value)
    
    if len(property_info) > 4:
        return property_info[XuleProperties.PROP_FUNCTION](xule_context, property_object, property_info[XuleProperties.PROP_DATA], *arg_values)
    else:
        return property_info[XuleProperties.PROP_FUNCTION](xule_context, property_object, *arg_values)
    
def regular_function(xule_context, function_ref, function_info):
        if function_info[FUNCTION_ARG_NUM] >= 0:
            if function_info[FUNCTION_TYPE] == 'regular' and len(function_ref['functionArgs']) != function_info[FUNCTION_ARG_NUM]:
                raise XuleProcessingError(_("The '%s' function must have only %i argument, found %i." % (function_ref['functionName'], 
                                                                                               function_info[FUNCTION_ARG_NUM],
                                                                                               len(function_ref['functionArgs']))), xule_context)
        else:
            # The fucntion may have a variable number of arguments.
            if function_info[FUNCTION_TYPE] == 'regular' and len(function_ref['functionArgs']) > (function_info[FUNCTION_ARG_NUM] * -1):
                raise XuleProcessingError(_("The '%s' function must have no more than %i arguments, found %i." % (function_ref['functionName'], 
                                                                                               function_info[FUNCTION_ARG_NUM] * -1,
                                                                                               len(function_ref['functionArgs']))), xule_context)                
            
        function_args = []
        for function_arg in function_ref['functionArgs']:
        #for i in range(len(function_ref.functionArgs)):
            if function_info[FUNCTION_ALLOW_UNBOUND_ARGS]:
                try:
                    arg = evaluate(function_arg, xule_context)
                except XuleIterationStop as xis:
                    arg = xis.stop_value
            else:
                arg = evaluate(function_arg, xule_context)
                          
            function_args.append(arg)

        return function_info[FUNCTION_EVALUATOR](xule_context, *function_args)

def user_defined_function(xule_context, function_ref):
    #check fucntion cache - The function cache is very basic. It only caches on functions that have no args.
    if len(function_ref['functionArgs']) == 0 and function_ref['functionName'] in xule_context.global_context.function_cache:
        return xule_context.global_context.function_cache[function_ref['functionName']]                

    function_info = xule_context.find_function(function_ref['functionName'])
    if function_info is None:
        raise XuleProcessingError("Function '%s' not found" % function_ref['functionName'], xule_context)
    else:
        #Get the list of variables and their values. This will put the current single value for the variable as an argument
        for var_ref in sorted(function_ref['var_refs'], key=lambda x: x[1]):
            '''NOT SURE THIS IS NEEDED. THE ARGUMENTS WILL BE EXVALUTED WHEN THE for arg in matched_args IS PROCESSED'''
            #0 = var declaration id, 1 = var name, 2 = var_ref, 3 = var type (1 = var/arg, 2 = constant)
            var_value = evaluate(var_ref[2], xule_context)
                        
        matched_args = match_function_arguments(function_ref, function_info['function_declaration'], xule_context)
        for arg in matched_args:
            try:
                arg_value = evaluate(arg['expr'], xule_context)
            except XuleIterationStop as xis:
                arg_value = xis.stop_value
            xule_context.add_arg(arg['name'],
                                 arg['node_id'],
                                 arg['tagged'],
                                 arg_value,
                                 'single')            

        #add the node_id of the function reference to the prefix used for calculating the processing node id
        #This is done before adding the args so the id prefix is set with the function delcaration id before the args are added as varaiables.
        xule_context.id_prefix.append(function_ref['node_id'])
        
        body_expr = function_info['function_declaration']['body']
        save_aligned_result_only = xule_context.aligned_result_only
                
        def cleanup_function():
            #remove the args
            for arg in matched_args:
                xule_context.del_arg(arg['name'],
                                     arg['node_id'])

            #pop the function reference node id off the prefix
            xule_context.id_prefix.pop()    
            #reset the aligned only results.
            xule_context.aligned_result_only = save_aligned_result_only
            #xule_context.used_expressions = save_used_expressions    
        

        function_result_values = isolated_evaluation(xule_context,
                                                     function_info['function_declaration']['node_id'], 
                                                     body_expr, 
                                                     cleanup_function=cleanup_function #, 
                                                     #iteration_reset_function=iteration_reset,
                                                     )
        if 'is_iterable' in function_ref:
            function_results = function_result_values
        else:
            if None in function_result_values.values:
                function_results = function_result_values.values[None][0]
            else:
                function_results = XuleValue(xule_context, None, 'unbound')
        
        #Cache fucntion results that don't have any arguments.
        if len(function_ref['functionArgs']) == 0:
            xule_context.global_context.function_cache[function_ref['functionName']] = function_results
#             if function_ref.get('cacheable') == True:
#                 xule_context.global_context.function_cache[cache_key] = function_results
#             
        return function_results
         
def isolated_evaluation(xule_context, node_id, expr, setup_function=None, cleanup_function=None, iteration_reset_function=None):
    save_aligned_result_only = xule_context.aligned_result_only
    save_used_expressions = xule_context.used_expressions
    #pre_aggregation_table_list_size = len(xule_context.iteration_table)
    isolated_table = xule_context.iteration_table.add_table(node_id, xule_context.get_processing_id(node_id), is_aggregation=True)
    try:
        if setup_function is not None:
            setup_function()   
        
        return_values = XuleValueSet()
    
        while True:
            xule_context.aligned_result_only = False
            xule_context.used_expressions = set()
            try:
                return_value = evaluate(expr, xule_context) #, glob_cache_key=body_expr['node_id'] if len(matched_args)==0 else None)
            except XuleIterationStop as xis:
                return_value = xis.stop_value #XuleValue(xule_context, None, 'unbound')                           

            return_value.facts = xule_context.facts
            return_value.tags = xule_context.tags
            return_value.aligned_result_only = xule_context.aligned_result_only
            return_value.used_expressions = xule_context.used_expressions
            return_value.alignment = xule_context.iteration_table.current_table.current_alignment
            #return_value.alignment = isolated_table.current_alignment
            return_values.append(return_value)
    
            #xule_context.iteration_table.del_current()
            xule_context.iteration_table.next(isolated_table.table_id)
            if iteration_reset_function is not None:
                iteration_reset_function()
            #if len(xule_context.iteration_table) == pre_aggregation_table_list_size:
            if isolated_table.is_empty:
                break
    finally:
        #ensure that the isolated table is removed if there is an exception.
        xule_context.iteration_table.del_table(isolated_table.table_id)
        #reset the aligned only results.
        xule_context.aligned_result_only = save_aligned_result_only
        xule_context.used_expressions = save_used_expressions
        if cleanup_function is not None:
            cleanup_function()
        
    return return_values

def evaluate_aggregate_function(function_ref, function_info, xule_context):
#     if function_ref.functionName.lower() in ('count', 'sum', 'all'):
#         return evaluate_aggregate_function_concurrent(function_ref, function_info, xule_context)
    
    values_by_alignment = collections.defaultdict(list)
    facts_by_alignment = collections.defaultdict(collections.OrderedDict)
    aligned_result_only = False 
    save_aligned_result_only = xule_context.aligned_result_only
    used_expressions = set()
    save_used_expressions = xule_context.used_expressions
    for function_arg in function_ref['functionArgs']:
        #pre_aggregation_table_list_size = len(xule_context.iteration_table)
        aggregation_table = xule_context.iteration_table.add_table(function_ref['node_id'], xule_context.get_processing_id(function_ref['node_id']), is_aggregation=True)
        try:
            while True:
                xule_context.aligned_result_only = False
                xule_context.used_expressions = set()
                arg = XuleValue(xule_context, None, 'unbound')
                try:
                    arg = evaluate(function_arg, xule_context)
                except XuleIterationStop:
                    pass

                if arg.tags is None:
                    arg.tags = xule_context.iteration_table.tags
                else:
                    arg.tags.update(xule_context.iteration_table.tags)
                if arg.facts is None:
                    arg.facts = xule_context.iteration_table.facts
                else:
                    arg.facts.update(xule_context.iteration_table.facts)                
                
                if arg.type == 'unbound':
                    values_by_alignment[None].append(arg)
                else:
                    values_by_alignment[xule_context.iteration_table.current_table.current_alignment].append(arg)
                    
                aligned_result_only = aligned_result_only or xule_context.aligned_result_only
                used_expressions.update(set(xule_context.used_expressions)) 
                
                xule_context.iteration_table.next(function_ref['node_id'])
                if aggregation_table.is_empty:
                    break

        finally:
            xule_context.aligned_result_only = save_aligned_result_only 
            xule_context.used_expressions = save_used_expressions
            
            #ensure the aggregation table is removed in the event of an exception.
            xule_context.iteration_table.del_table(aggregation_table.table_id)
    
    agg_values = XuleValueSet()
    
    #add default value if there are no None aligned results and the aggregation has a default value.
    if None not in values_by_alignment and function_info[FUNCTION_DEFAULT_VALUE] is not None:
        agg_values.append(XuleValue(xule_context, function_info[FUNCTION_DEFAULT_VALUE], function_info[FUNCTION_DEFAULT_TYPE]))
            
    for alignment in values_by_alignment:
        values = [x for x in values_by_alignment[alignment] if x.type != 'unbound']
        
        if len(values) > 0:
            agg_value = function_info[FUNCTION_EVALUATOR](xule_context, values)
        else:
            if function_info[FUNCTION_DEFAULT_VALUE] is not None:
                agg_value = XuleValue(xule_context, function_info[FUNCTION_DEFAULT_VALUE], function_info[FUNCTION_DEFAULT_TYPE])
            else:
                agg_value = None
        
        if agg_value is not None:
            agg_value.alignment = alignment
            agg_value.aligned_result_only = aligned_result_only
            #print("agg", function_ref['exprName'], function_ref['node_id'], len(xule_context.used_expressions), len(used_expressions))
            agg_value.used_expressions = used_expressions
            agg_values.append(agg_value)

    return agg_values

def evaluate_aggregate_function_concurrent(function_ref, function_info, xule_context):
    values_by_alignment = collections.defaultdict(list)
    agg_result_by_alignment = collections.defaultdict(lambda: None)
    facts_by_alignment = collections.defaultdict(collections.OrderedDict)
    tags_by_alignment = collections.defaultdict(dict)
    aligned_result_only = False 
    save_aligned_result_only = xule_context.aligned_result_only
    used_expressions = set()
    save_used_expressions = xule_context.used_expressions   

    if function_ref.functionName.lower() == 'count':
        concurrent_function = XuleFunctions.agg_count_concurrent
    elif function_ref.functionName.lower() == 'sum':
        concurrent_function = XuleFunctions.agg_sum_concurrent
    elif function_ref.functionName.lower() == 'all':
        concurrent_function = XuleFunctions.agg_all_concurrent        

    for i in range(len(function_ref.functionArgs)):
        #pre_aggregation_table_list_size = len(xule_context.iteration_table)
        aggregation_table = xule_context.iteration_table.add_table(function_ref['node_id'], xule_context.get_processing_id(function_ref['node_id']), is_aggregation=True)
        try:
            while True:     
                xule_context.aligned_result_only = False
                xule_context.used_expressions = set()
                try:
                    arg = evaluate(function_ref.functionArgs[i][0], xule_context)
                except XuleIterationStop as xis:
                    arg = xis.stop_value

                arg_alignment = xule_context.iteration_table.current_table.current_alignment
                tags_by_alignment[arg_alignment].update(xule_context.iteration_table.tags)
#                 if arg.tags is not None:
#                     tags_by_alignment[arg_alignment].update(arg.tags)

                facts_by_alignment[arg_alignment].update(xule_context.iteration_table.facts)
#                 if arg.facts is not None:
#                     facts_by_alignment[arg_alignment].update(arg.facts)


                if arg.type != 'unbound':                    
                    agg_result_by_alignment[arg_alignment] = concurrent_function(xule_context, 
                                                                                 agg_result_by_alignment[arg_alignment], 
                                                                                 arg, 
                                                                                 arg_alignment)
                    
                aligned_result_only = aligned_result_only or xule_context.aligned_result_only
                used_expressions.update(set(xule_context.used_expressions)) 
                
                xule_context.iteration_table.next(function_ref['node_id'])
                if aggregation_table.is_empty:
                    break

        finally:
            xule_context.aligned_result_only = save_aligned_result_only 
            xule_context.used_expressions = save_used_expressions
            
            #ensure the aggregation table is removed in the event of an exception.
            xule_context.iteration_table.del_table(aggregation_table.table_id)
            
    agg_values = XuleValueSet()
    
    #add default value if there are no None aligned results and the aggregation has a default value.
    if None not in agg_result_by_alignment and function_info[FUNCTION_DEFAULT_VALUE] is not None:
        agg_values.append(XuleValue(xule_context, function_info[FUNCTION_DEFAULT_VALUE], function_info[FUNCTION_DEFAULT_TYPE]))
            
    for alignment, agg_value in agg_result_by_alignment.items():
        #agg_value.alignment = alignment
        agg_value.aligned_result_only = aligned_result_only
        #print("agg", function_ref['exprName'], function_ref['node_id'], len(xule_context.used_expressions), len(used_expressions))
        agg_value.used_expressions = used_expressions
        agg_value.tags = tags_by_alignment[alignment]
        agg_value.facts = facts_by_alignment[alignment]
        agg_values.append(agg_value)

    return agg_values

def evaluate_property(property_expr, xule_context):
    
    # The object_value is the left side of the property expression
    object_value = evaluate(property_expr['expr'], xule_context)
        
    #The properties expression is an object and then a chain of properties (i.e. Assets[]::concept::name::local-part)
    for current_property_expr in property_expr['properties']:
        #Check that this is a valid property
        if current_property_expr['propertyName'] not in XuleProperties.PROPERTIES:
            raise XuleProcessingError(_("'%s' is not a valid property." % current_property_expr['propertyName']), xule_context)
        
        property_info = XuleProperties.PROPERTIES[current_property_expr['propertyName']]
        
        #Check if the property can operate on a set or list. 
        if object_value.type not in ('set', 'list') or (object_value.type in ('set', 'list') and len({'set', 'list'} & set(property_info[XuleProperties.PROP_OPERAND_TYPES])) > 0): 
            pass
            object_value = process_property(current_property_expr, object_value, property_info, xule_context)
        else:
            # This is a set or list. The property is not for a set or list, so try to create a new set or list after applying the property to the members.
            if object_value.type == 'set':
                new_list = set()
                new_shadow = set()
            else:
                new_list = list()
                new_shadow = list()
            for item in object_value.value:
                new_value = process_property(current_property_expr, item, property_info, xule_context)
                if object_value.type == 'set':
                    if (new_value.shadow_collection if new_value.type in ('set', 'list', 'dictionary') else new_value.value) not in new_shadow:
                        new_list.add(new_value)
                        new_shadow.add(new_value.shadow_collection if new_value.type in ('set', 'list', 'dictionary') else new_value.value)
                else: #list
                    new_list.append(new_value)
                    new_shadow.append(new_value.shadow_collection if new_value.type in ('set', 'list', 'dictionary') else new_value.value)
                
            if object_value.type == 'set':
                object_value = XuleValue(xule_context, frozenset(new_list), 'set', shadow_collection=frozenset(new_shadow))
            else: #list
                object_value = XuleValue(xule_context, tuple(new_list), 'list', shadow_collection=frozenset(new_shadow))
                
    return object_value
                
def process_property(current_property_expr, object_value, property_info, xule_context):
    #Check that the left object is the right type
    #if the left object is unbound then return unbound
    if not property_info[XuleProperties.PROP_UNBOUND_ALLOWED] and object_value.type in ('unbound', 'none'):
        return object_value
    else:
        #check the left object is the right type
        if len(property_info[XuleProperties.PROP_OPERAND_TYPES]) > 0:
            if not (object_value.type in property_info[XuleProperties.PROP_OPERAND_TYPES] or
                    object_value.is_fact and 'fact' in property_info[XuleProperties.PROP_OPERAND_TYPES] or
                    any([xule_castable(object_value, allowable_type, xule_context) for allowable_type in property_info[XuleProperties.PROP_OPERAND_TYPES]]) or
                    (object_value.type in ('none', 'unbound') and property_info[XuleProperties.PROP_UNBOUND_ALLOWED])):
                #print(current_property_expr['node_id'])
                raise XuleProcessingError(_("Property '%s' is not a property of a '%s'.") % (current_property_expr['propertyName'],
                                                                                             object_value.type), 
                                          xule_context) 
    
    #property_info = XuleProperties.PROPERTIES[current_property_expr['propertyName']]

    if property_info[XuleProperties.PROP_ARG_NUM] is not None:
        property_args = current_property_expr.get('propertyArgs', [])
        if property_info[XuleProperties.PROP_ARG_NUM] >= 0 and len(property_args) != property_info[XuleProperties.PROP_ARG_NUM]:
            raise XuleProcessingError(_("Property '%s' must have %s arguments. Found %i." % (current_property_expr['propertyName'],
                                                                                             property_info[XuleProperties.PROP_ARG_NUM],
                                                                                             len(property_args))), 
                                      xule_context)
        elif len(property_args) > property_info[XuleProperties.PROP_ARG_NUM] * -1 and property_info[XuleProperties.PROP_ARG_NUM] < 0:
            raise XuleProcessingError(_("Property '%s' must have no more than %s arguments. Found %i." % (current_property_expr['propertyName'],
                                                                                             property_info[XuleProperties.PROP_ARG_NUM] * -1,
                                                                                             len(property_args))), 
                                      xule_context)
    #prepare the arguments
    arg_values = []
    for arg_expr in property_args:
        arg_value = evaluate(arg_expr, xule_context)
        arg_values.append(arg_value)
    
    if len(property_info) > 4: # There is property data
        object_value = property_info[XuleProperties.PROP_FUNCTION](xule_context, object_value, property_info[XuleProperties.PROP_DATA], *arg_values)
    else:    
        object_value = property_info[XuleProperties.PROP_FUNCTION](xule_context, object_value, *arg_values)
    
    if 'tagName' in current_property_expr:
        xule_context.tags[current_property_expr.tagName] = object_value

    return object_value

def evaluate_index(index_expr, xule_context):
    
    # evaluate the left side of the expression
    left_value = evaluate(index_expr['expr'], xule_context)
    
    for index in index_expr['indexes']:
        index_value = evaluate(index, xule_context)
        # An index expression is used for lists and dictionaries.
        if left_value.type == 'list':
            if index_value.type == 'int':
                index_number = index_value.value
            elif index_value.type == 'float':
                if index_value.value.is_integer():
                    index_number = int(index_value.value)
                else:
                    raise XuleProcessingError(_("Index of a list must be a whole number, found %s" % str(index_value.value)),
                                              xule_context)
            elif index_value.type == 'decimal':
                if index_value.value == int(index_value.value):
                    index_number = int(index_value.value)
                else:
                    raise XuleProcessingError(_("Index of a list must be a whole number, found %s" % str(index_value.value)),
                                              xule_context)
            else:
                raise XuleProcessingError(_("Index of a list must be a number, found %s" % index_value.type),
                                          xule_context)
            
            # Check if the index number is the value range for the list
            if index_number < 1 or index_number > len(left_value.value):
                raise XuleProcessingError(_("Index value of %i is out of range for the list with length of %i" % (index_number, len(left_value.value))),
                                          xule_context)
            left_value = left_value.value[index_number -1]
        elif left_value.type == 'dictionary':
            if index_value.type in ('set', 'list'):
                key_value = index_value.shadow_collection
            else:
                key_value = index_value.value
            
            return left_value.key_search_dictionary.get(key_value, XuleValue(xule_context, None, 'none'))
        
        else:
            raise XuleProcessingError(_("Index epxressions can only operate on a list, found '%s'" % left_value.type), 
                                        xule_context)
        
    return left_value

def evaluate_tag_ref(tag_ref, xule_context):
    if tag_ref['varName'] in xule_context.tags:
        return xule_context.tags[tag_ref['varName']]
    else:
        # The reference may be to a constant
        cat_const =  xule_context.global_context.catalog['constants'].get(tag_ref['varName'])
        if cat_const is not None:            
            ast_const = xule_context.global_context.rule_set.getItem(cat_const)
            # If the constant is iterable and it was never used in the rule body, it cannot be calculated for the message. 
            # There would be no way to determing which value to use.
            if ast_const['number'] == 'single':
                const_info = xule_context.find_var(tag_ref['varName'], ast_const['node_id'])
                if const_info['type'] == xule_context._VAR_TYPE_CONSTANT:
                    if not const_info.get('calculated'):
                        var_value = evaluate(ast_const, xule_context)
                        
                    return const_info['value'].values[None][0]
    # If here the tag could not be found
    return XuleValue(xule_context, None, 'none')
                 
#aspect info indexes
TYPE = 0
ASPECT = 1
SPECIAL_VALUE = 2
ASPECT_OPERATOR = 3
ASPECT_PROPERTY = 4


     

EVALUATOR = {
    #rules
    "assertion": evaluate_assertion,
    "outputRule": evaluate_output_rule,
    
    #literals
    "boolean": evaluate_bool_literal,
    "integer": evaluate_int_literal,
    "float": evaluate_float_literal,
    "string": evaluate_string_literal,
    "qname": evaluate_qname_literal,
    #"skip": evaluate_void_literal,
    "none": evaluate_void_literal,
    
    #atomic expressions
    "constantDeclaration": evaluate_constant_assign,
    "ifExpr": evaluate_if,
    "forExpr": evaluate_for,
    #"forControl": evaluate_for_control,
    #"forLoop": evaluate_for_loop,
    #"forBodyExpr": evaluate_for_body,
    #"withExpr": evaluate_with,
    
    "blockExpr": evaluate_block,
    "varRef": evaluate_var_ref,
    "tagRef": evaluate_tag_ref,
    "functionReference": evaluate_function_ref,
    "taggedExpr": evaluate_tagged,
    "propertyExpr": evaluate_property,
    "indexExpr": evaluate_index,
    
    "factset": evaluate_factset,
    "navigation": evaluate_navigate,
    "filter": evaluate_filter,
    "dictExpr": evaluate_dict,
    "listExpr": evaluate_list,
    "setExpr": evaluate_set,
    
    #expressions with order of operations
    "unaryExpr": evaluate_unary,
    "multExpr": evaluate_mult,
    "addExpr": evaluate_add,
    "intersectExpr": evaluate_intersect,
    "symetricDifferenceExpr": evaluate_symetric_difference,
    "compExpr": evaluate_comp,
    "notExpr": evaluate_not,
    "andExpr": evaluate_and,
    "orExpr": evaluate_or,
    
    #severity
    'severity': evaluate_severity,
    
    #aspect name literal
    'aspectName': evaluate_aspect_name,
    
    #balance
    'balance': evaluate_string_keyword,
    'periodType': evaluate_string_keyword,
    
    }
    
#the position of the function information
FUNCTION_TYPE = 0
FUNCTION_EVALUATOR = 1
FUNCTION_ARG_NUM = 2
#aggregate only 
FUNCTION_DEFAULT_VALUE = 3
FUNCTION_DEFAULT_TYPE = 4
#non aggregate only
FUNCTION_ALLOW_UNBOUND_ARGS = 3
FUNCTION_RESULT_NUMBER = 4

    
def built_in_functions():
    return XuleFunctions.BUILTIN_FUNCTIONS

BUILTIN_FUNCTIONS = XuleFunctions.BUILTIN_FUNCTIONS



def process_factset_aspects(factset, xule_context):
    """Build list of aspects as descried in the factset
    
    This function returns 3 dictionaries. 
    1. A dictionary of aspect filters that will not be included in the alignment. These are indicated with @ (single) in the factset expression.
    2. A dictionary of aspect filters that will be included in the alginment. These are indicated with @@ (double) in the factset expression.
    3. A dictionary of variables based on aspect aliases.
    
    The aspect filters dictionaries (the first 2 dictionaries) are keyed by a tuple of 4 items:    
    1. aspect type - This is either 'builtin' or 'explicit_dimension'
    2. aspect name - For built in aspects it is one of 'concept', 'entity', 'period', 'unit' or 'table'
                     For dimensional aspects it is the qname of the dimension
    3. special value - If the aspect uses a wildcard, this will contain the wildcard character '*'. Otherwise it is None.
    4. aspect operator - This is the operator used for the filter. It is one of '=', '!=', 'in' or 'not in'. If there is not aspect operator
                         the value is None.
    5. aspect properties - This is a tuple. The first time is the property name and second item is a list of evaluated tuple of arguments.
    
    The value of the key is the evaluated expression on the right of the aspect operator. If there is no operator, then the value is None.                     
    
    The dictionary of aspect variables is key by a the alias name. The value is a tuple of 3 items:
    1. aspect type - This is either 'builtin' or 'explicit_dimension'
    2. aspect name - For built in aspects it is one of 'concept', 'entity', 'period', 'unit' or 'table'
                     For dimensional aspects it is the qname of the dimension
    3. aspect index - This is the node_id of the aspect filter.

    """
    non_align_aspects = {}
    align_aspects = {}
    aspect_vars = {}
    alternate_notation = False

    '''COULD CHECK FOR DUPLICATE ASPECTS IN THE FACTSET'''
    for aspect_filter in factset.get('aspectFilters', list()):
        # Set the dictionary to use based on if the aspect is covered (single @ - non aligned) vs. uncoverted (double @ - aligned)
        aspect_dictionary = non_align_aspects if aspect_filter['coverType'] == 'covered' else align_aspects        
        aspect_var_name = aspect_filter.get('alias')
        
        #evaluate the aspectName
        aspect_name = evaluate(aspect_filter['aspectName'], xule_context)
        
        if aspect_name.type == 'aspect_name':
            # This is a built in aspect - one of concept, period, entity, unit or table
            add_aspect_var(aspect_vars, 'builtin', aspect_filter['aspectName'], aspect_var_name, aspect_filter['node_id'], xule_context)
            if aspect_name.value == 'concept' and alternate_notation:
                raise XuleProcessingError(_("The factset specifies the concept aspect as both @{0} and @concept={0}. Only one method should be used".format(aspect_filter_qname.value)), xule_context)
            aspect_info, aspect_value = process_aspect_expr(aspect_filter, 'builtin', aspect_name.value, xule_context)
            if aspect_info is not None:
                aspect_dictionary[aspect_info] = aspect_value
        elif aspect_name.type == 'qname':
            # This is either a dimension aspect or the default concept aspect. The aspect name is determined by evaluating the aspectDimensionName
            #Get the model concept to determine if the aspect is a dimension
            aspect_filter_model_concept = xule_context.model.qnameConcepts.get(aspect_name.value)
            if aspect_filter_model_concept is None:
                raise XuleProcessingError(_("Error while processing factset aspect. Concept %s not found." % aspect_name.value.clarkNotation), xule_context)
            if aspect_filter_model_concept.isDimensionItem:
                # This is a dimension aspect
                add_aspect_var(aspect_vars, 'explicit_dimension', aspect_name.value, aspect_var_name, aspect_filter['node_id'], xule_context)
                aspect_info, aspect_value = process_aspect_expr(aspect_filter, 'explicit_dimension', aspect_name.value, xule_context)
                if aspect_info is not None:
                    aspect_dictionary[aspect_info] = aspect_value                   
            else:
                # This is a concept aspect and the filter name is really the aspect value (i.e. @Assets)
                if aspect_in_filters('builtin', 'concept', aspect_dictionary):
                    raise XuleProcessingError(_("The factset specifies the concept aspect as both @{0} and @concept={0}. Only one method should be used".format(aspect_name.value)), xule_context)
                alternate_notation = True #Indicate that the concept aspect is provided
                aspect_dictionary[('builtin', 'concept', None, '=', None)] = aspect_name
                add_aspect_var(aspect_vars, 'builtin', 'concept', aspect_var_name, aspect_filter['node_id'], xule_context)
        else:
            raise XuleProcessingError(_("An aspect name must be one of 'concept', 'unit', 'period', 'entity' or a dimension qname, found '{}'.".format(aspect_name.type)), xule_context)

#         aspect_filter_qname = evaluate(aspect_filter.aspectName.qName, xule_context).value
#         #verify that lineItem is not used in both forms of the notation, i.e. Assets[lineItem=Liabilities].
#         aspect_var_name = aspect_filter.get('aspectVar')
#         if aspect_filter_qname.prefix is None and aspect_filter_qname.localName in BUILTIN_ASPECTS:
#             #the aspect is builtin
#             if aspect_filter_qname.localName == 'concept' and alternate_notation:
#                 XuleProcessingError(_("The factset specifies the lineItem both outside and inside the factset."), xule_context)
#                  
#             if aspect_filter.get('all'):
#                 aspect_info = ('builtin', aspect_filter_qname.localName, aspect_filter.all, aspect_filter.aspectOperator)
#                 non_align_aspects[aspect_info] = XuleValue(xule_context, None, 'none')
#                 add_aspect_var(aspect_vars, 'builtin', aspect_filter_qname.localName, aspect_var_name, aspect_filter['node_id'], xule_context)    
#             elif aspect_filter.get('void'):
#                 non_align_aspects[('builtin', aspect_filter_qname, 'none', aspect_filter.aspectOperator)] = XuleValue(xule_context, None, 'none')
#                 add_aspect_var(aspect_vars, 'builtin', aspect_filter_qname.localName, aspect_var_name, aspect_filter['node_id'], xule_context)                            
#             else:
#                 aspect_info = ('builtin', aspect_filter_qname.localName, None, aspect_filter.aspectOperator)
#                 non_align_aspects[aspect_info] = evaluate(aspect_filter.aspectExpr[0], xule_context)
#                 add_aspect_var(aspect_vars, 'builtin', aspect_filter_qname.localName, aspect_var_name, aspect_filter['node_id'], xule_context)
#         else:
#             #This is a dimensional aspect.
#             if aspect_filter.get('all'):
#                 non_align_aspects[('explicit_dimension', aspect_filter_qname, aspect_filter.all, aspect_filter.aspectOperator)] = XuleValue(xule_context, None, 'none')
#                 add_aspect_var(aspect_vars, 'explicit_dimension', aspect_filter_qname, aspect_var_name, aspect_filter['node_id'], xule_context)
#             elif aspect_filter.get('void'):
#                 non_align_aspects[('explicit_dimension', aspect_filter_qname, 'none', aspect_filter.aspectOperator)] = XuleValue(xule_context, None, 'none')
#                 add_aspect_var(aspect_vars, 'explicit_dimension', aspect_filter_qname, aspect_var_name, aspect_filter['node_id'], xule_context)                
#             else:
#                 if not(aspect_filter.get('aspectExpr')):
#                     #There is no member. In this case the aspect may have varname, but it dones not participate in the non_align.
#                     add_aspect_var(aspect_vars, 'explicit_dimension', aspect_filter_qname, aspect_var_name, aspect_filter['node_id'], xule_context)
#                 else:
#                     member_rs = evaluate(aspect_filter.aspectExpr[0], xule_context)
#                     non_align_aspects[('explicit_dimension', aspect_filter_qname, None, aspect_filter.aspectOperator)] = member_rs
#                     add_aspect_var(aspect_vars, 'explicit_dimension', aspect_filter_qname, aspect_var_name, aspect_filter['node_id'], xule_context)
    
    return (non_align_aspects, align_aspects, aspect_vars) 

def aspect_in_filters(aspect_type, aspect_name, filters):
    """Checks if an aspect is in the existing set of filters
    
    Arguments:
    aspect_type (string): Either 'builtin' or 'dimension'
    aspect_name (string or qname): if 'builtin' this will be a string with values of 'concept', 'unit', 'period', 'entity' or 'table', otherwise it is a qname
                                   of the dimensional aspect name.
    filters (dictionary): Dictionary of aspect filters.
    """
    for filter_type, filter_name, _x, _y, _z in filters:
        if filter_type == aspect_type and filter_name == aspect_name:
            return True
    # This will only hit if the aspect was not found in the filters.
    return False

def process_aspect_expr(aspect_filter, aspect_type, aspect_name, xule_context):
    """Process the expression on the right side of an aspect filter.
    
    This looks at the aspectExpr for the aspect filter (if there is on). This will return a 2 item tuple of the aspect_info key and 
    the evaluated aspect expression value.
    
    Arguments:
        aspect_filter (dict): AST node for the aspect filter
        aspect_type (string): Either 'builtin' or 'explicit_dimension'
        xule_context (XuleContext): The processing context
    """
    aspect_info = None
    aspect_value = None
    prop = None
    
    # Properties 
    if 'propertyName' in aspect_filter:
        prop = (aspect_filter['propertyName'], tuple(evaluate(arg, xule_context).value for arg in aspect_filter.get('propertyArgs', tuple())))    
    
    if 'wildcard' in aspect_filter:
        if aspect_filter['aspectOperator'] not in ('=', '!='):
            raise XuleProcessingError(_("In a factset a '*' can only be used with '=' or '!=', found '{}'".format(aspect_filter['aspectOperator'] + ' *')), xule_context)
        if aspect_filter['aspectOperator'] == '=':
            aspect_info = (aspect_type, aspect_name, aspect_filter['wildcard'], aspect_filter['aspectOperator'], prop)
            aspect_value = XuleValue(xule_context, None, 'none')
        else:
            # This is aspect_name != *. Really this is the fact does not have this aspect (this aspect is in the default)
            aspect_info = (aspect_type, aspect_name, None, '=', prop)
            aspect_value = XuleValue(xule_context, None, 'none')   
    else:
        # Not a wildcard
        if 'aspectExpr' in aspect_filter:
            aspect_info = (aspect_type, aspect_name, None, aspect_filter['aspectOperator'], prop)
            aspect_value = evaluate(aspect_filter['aspectExpr'], xule_context)
        #Else this aspect does not have an expressions so it does not create a filter. It is only here for the alias which has already been dealt with.

    return (aspect_info, aspect_value)
    
def add_aspect_var(aspect_vars, aspect_type, aspect_name, var_name, aspect_index, xule_context):
    if var_name:
        if var_name in aspect_vars:
            raise XuleProcessingError(_("Found multiple aspects with same variable name '%s' in a factset." % (var_name)), xule_context) 
        else:
            aspect_vars[var_name] = (aspect_type, aspect_name, aspect_index)

def convert_value_to_qname(value, xule_context):
    if value.type == 'concept':
        return value.value.qname
    elif value.type == 'qname':
        return value.value
    elif value.type in ('unbound', 'none'):
        return None
    else:
        raise XuleProcessingError(_("The value for a line item or dimension must be a qname or concept, found '%s'." % value.type), xule_context)

def convert_value_to_model_period(value, xule_context):
    if value.type in ('unbound', 'none'):
        return None
    
    if value.from_model:
        return value.value
    else:
        #need to adjust instant and end_date. The model has instant and end dates of the next day because python treats midnight as the begining of the day.
        if value.type == 'instant':
            return value.value + datetime.timedelta(days=1)
        elif value.type == 'duration':
            if value.value[0] == datetime.datetime.min and value.value[1] == datetime.datetime.max:
                #this is forever, don't do anything
                return value.value
            else:
                return (value.value[0], value.value[1] + datetime.timedelta(days=1))
        else:
            raise XuleProcessingError(_("Converting result to a period, expected 'instant' or 'duration' but found '%s'" % value.type), xule_context)

def convert_value_to_model_unit(value, xule_context):
    if value.type == 'unit':
        return value.value
    elif value.type == 'qname':
        # A xule 'unit' is a tuple 
        return ((value.value,),tuple())
    
    
# def get_used_vars(xule_context, var_ids):    
#     return {var_id: xule_context.vars.get(var_id) for var_id in var_ids}

def match_function_arguments(reference, declaration, xule_context):
    ''' This function matches the arguments on the function reference (call) to the function declaration.
        It returns a list of matched arguments as a dictionary.
    '''
    if len(reference['functionArgs']) != len(declaration['functionArgs']):
        raise XuleProcessingError(_("Function call for '%s' has mismatched arguments." % reference['functionName']), xule_context)
    else:
        matched = []
        for i in range(len(reference['functionArgs'])):
            arg_name = declaration['functionArgs'][i]['argName']
                
            matched.append({"name": arg_name, 
                            "node_id": declaration['functionArgs'][i]['node_id'], 
                            "expr": reference['functionArgs'][i],
                            "tagged": declaration['functionArgs'][i].get('tagged', False)})

    
    return matched    

def remove_from_alignment(alignment, remove_aspects, xule_context):
    unfrozen_alignment = {k: v for k, v in alignment}
    for aspect_key in remove_aspects:
        if aspect_key in unfrozen_alignment:
            del unfrozen_alignment[aspect_key]
    new_alignment = frozenset(unfrozen_alignment.items())
    return new_alignment
    

def alignment_to_aspect_info(alignment, xule_context):
    aspect_dict = {}
    for align_key, align_value in alignment.items():
        aspect_info = (align_key[0], align_key[1], None, '=')

        if align_key[0] == 'builtin':
            if align_key[1] == 'concept':
                aspect_value = XuleValue(xule_context, align_value, 'qname')
            elif align_key[1] == 'unit':
                aspect_value = XuleValue(xule_context, align_value, 'unit')
                
            elif align_key[1] == 'period':           
                period_value = align_value
                if isinstance(period_value, tuple):
                    if period_value[1] == datetime.datetime.max:
                        #this is forever
                        aspect_value = XuleValue(xule_context, period_value, 'duration', from_model=True)
                    else:
                        #need to adjust the end date
#                         aspect_value = XuleResultSet(XuleResult((period_value[0],
#                                                                  period_value[1] - datetime.timedelta(days=1))
#                                                                 ,'duration'))
                        aspect_value = XuleValue(xule_context, (period_value[0],
                                                                 period_value[1])
                                                                ,'duration',
                                                                from_model=True)
                else:
                    #need to adjust the date. This is from the model which handles midnight (end of day) as beginning of next day.
#                     aspect_value = XuleResultSet(XuleResult(period_value - datetime.timedelta(days=1), 'instant'))
                    aspect_value = XuleValue(xule_context, period_value, 'instant', from_model=True)
                    
            elif align_key[1] == 'entity':
                aspect_value = XuleValue(xule_context, align_value, 'entity')
                
            else:
                raise XuleProcessingError(_("Unknown built in aspect '%s'" % align_key[1]), xule_context)
        elif align_key[0] == 'explicit_dimension':
            aspect_value = XuleValue(xule_context, align_value, model_to_xule_type(xule_context, align_value))
            
        else:
            raise XuleProcessingError(_("Unknown aspect type '%s'" % align_key[0]), xule_context)
            
        aspect_dict[aspect_info] = aspect_value
    
    return aspect_dict

def sugar_trace(value, rule_part, xule_context):
    part_name = rule_part['exprName']
    if part_name == 'forExpr':
        return (rule_part['forLoopExpr']['forVar'],)
    elif part_name == 'varRef':
        return (rule_part['varName'],)
    elif part_name == 'functionReference':
        function_info = xule_context.find_function(rule_part['functionName'])
        if function_info is None:
            return (rule_part['functionName'], tuple())
        else:
            args = tuple([x.argName for x in function_info['function_declaration']['functionArgs']])
            return (rule_part['functionName'], args)
    elif part_name == 'factset':
        return (value,)
    else:
        return tuple()

def format_trace(xule_context):
    trace_string = ""
    for step in xule_context.trace:
        trace_string += "  " * step[0] + step[3].format_value() + format_trace_info(step[1], step[2], {}, xule_context) + "\n"
    return trace_string

def format_trace_info(expr_name, sugar, common_aspects, xule_context):
    trace_info = ""
    
    if expr_name == 'forExpr':
        trace_info += 'for ($%s)' % sugar[0]
    elif expr_name == 'ifExpr':
        trace_info += 'if'
    elif expr_name == 'varRef':
        trace_info += 'var ($%s)' % sugar[0]
    elif expr_name == 'functionReference':
        if len(sugar[1]) == 0:
            args = "..."
        else:
            args = ",".join(sugar[1])
        trace_info += '%s(%s)' % (sugar[0], args)
    elif expr_name == 'addExpr':
        trace_info += 'add/subtract'
    elif expr_name == 'multExpr':
        trace_info += 'multiply/divide'
    elif expr_name == 'compExpr':
        trace_info += 'comparison'
    elif expr_name == 'andExpr':
        trace_info += 'and'
    elif expr_name == 'orExpr':
        trace_info += 'or'
    elif expr_name == 'property':
        trace_info += "::%s" % sugar[0]
    elif expr_name == 'factset':
        if sugar[0].fact is not None:
            fact_context = get_uncommon_aspects(sugar[0].fact, common_aspects, xule_context)
            trace_info = 'factset '
            if ('builtin', 'concept') not in fact_context:
                trace_info += str(sugar[0].qname) + " "
            trace_info +=  format_alignment(fact_context, xule_context)
    else:
        trace_info += expr_name
    
    if len(trace_info) > 0:
        trace_info = " - " + trace_info
    
    return trace_info


def result_message(rule_ast, result_ast, xule_value, xule_context):
    #validate_result_name(result_ast, xule_context)
    message_context = xule_context.create_message_copy(xule_context.get_processing_id(rule_ast['node_id']))
    message_context.tags['rule-value'] = xule_value

    try:
        # Caching does not work for expressions with tagRefs. The The results portion of a rule will have a tagRef for each varRef. This conversion is
        # done during the post parse step. So it is neccessary to turn local caching off when evaluating the result expression. There is a command line option
        # for doing this. This code will turn this command line option on.
        saved_no_cache = getattr(message_context.global_context.options, 'xule_no_cache', False)
#         if hasattr(message_context.global_context.options, 'xule_no_cache'):
#             xule_context.global_context.options.xule_no_cache = True
        xule_context.global_context.options.xule_no_cache = True
        
        message_value = evaluate(result_ast['resultExpr'], message_context)
    except XuleIterationStop as xis:
        raise XuleProcessingError(_("Cannot produce message. An expression in the message has a skip value."), xule_context)
    finally:
#         if hasattr(message_context.global_context.options, 'xule_no_cache'):
#             
        xule_context.global_context.options.xule_no_cache = saved_no_cache   

    if result_ast['resultName'] == 'rule-focus':
        # This is a special case. rule-focus requires some kind of a ModelObject. This will be passed to the logger as the modelObject argument.
        # Xule will allow a ModelFact or a ModelConcept
        if message_value.type == 'concept':
            message = message_value.value
        elif message_value.is_fact:
            message = message_value.fact
        else:
            raise XuleProcessingError(_("The rule-focus of a rule must be a concept or a fact, found {}".format(message_value.type)), xule_context)
    elif result_ast['resultName'] == 'message':
        if message_value.type == 'unbound':
            message = XuleValue(xule_context, '', 'string')
        else:
            message = message_value
    else:
        if message_value.type == 'unbound':
            message = ''
        else:
            message = str(message_value.value)
            
    return message

def validate_result_name(result, xule_context):
    if result['resultName'] not in ('message', 'severity', 'rule-suffix', 'rule-focus'):
        if not xule_context.rule_set.hasOutputAttribute(result['resultName']):
            raise XuleProcessingError(_("Rule '{}' uses result name '{}' which does not have an output-attribute declaration.".format(xule_context.rule_name, result['resultName'])))

def get_all_aspects(model_fact, xule_context):
    '''This function gets all the apsects of a fact'''
    return get_alignment(model_fact, {}, xule_context)

def get_alignment(model_fact, non_align_aspects, xule_context, include_dimensions=True):
    '''The alingment contains the aspect/member pairs that are in the fact but not in the non_align_aspects.
       The alignment is done in two steps. First check each of the builtin aspects. Then check the dimesnions.'''
    
    '''non_align_aspect - dictionary
            Key is a tuple with the following parts:
                0 = TYPE -'builtin' or 'explicit_dimension', 
                1 = ASPECT - aspect, 
                2 = SPECIALVALUE - 'all' or 'allWithDefault', 
            value = MEMBER (None if there is a SPECIAL_VALUE)'''
    
    alignment = {}
    #builtin alignment
    non_align_builtins = {aspect_info[ASPECT] for aspect_info in non_align_aspects if aspect_info[TYPE] == 'builtin'}
    
    #lineItem
    if 'concept' not in non_align_builtins:
        alignment[('builtin', 'concept')] = model_fact.qname
        #alignment[('builtin', 'concept')] = model_fact.elementQname
    
    #unit
    if model_fact.isNumeric:
        if 'unit' not in non_align_builtins:
            alignment[('builtin', 'unit')] = model_to_xule_unit(model_fact.unit, xule_context)
            
    #period
    if 'period' not in non_align_builtins:
        alignment[('builtin', 'period')] = model_to_xule_period(model_fact.context, xule_context)
        
    #entity
    if 'entity' not in non_align_aspects:
        alignment[('builtin', 'entity')] = model_to_xule_entity(model_fact.context, xule_context)
          
    #dimensional apsects
    if include_dimensions:
        non_align_dimensions = {aspect_info[ASPECT] for aspect_info in non_align_aspects if aspect_info[TYPE] == 'explicit_dimension'}
        for fact_dimension_qname, dimension_value in model_fact.context.qnameDims.items():
            if fact_dimension_qname not in non_align_dimensions:
                alignment[('explicit_dimension', fact_dimension_qname)] = dimension_value.memberQname if dimension_value.isExplicit else dimension_value.typedMember.xValue
        
    return alignment          

def get_uncommon_aspects(model_fact, common_aspects, xule_context):
    
    uncommon_aspects = {}
    
    fact_aspects = get_all_aspects(model_fact, xule_context)
    for aspect_info, aspect_value in fact_aspects.items():
        if aspect_info == ('builtin', 'concept'):
            uncommon_aspects[aspect_info] = aspect_value
        elif aspect_info not in common_aspects:
                uncommon_aspects[aspect_info] = aspect_value
    
    return uncommon_aspects     

def format_alignment(aspects, xule_context):

    if len(aspects) == 0:
        return ''
    
    aspect_strings = []
    line_item_string = ""
    
    #built in aspects
    if ('builtin', 'concept') in aspects:
        line_item_string = format_qname(aspects[('builtin', 'concept')], xule_context)
    
    if ('builtin', 'period') in aspects:
        period_info = aspects[('builtin', 'period')]
        if isinstance(period_info, tuple):
            if period_info[0] == datetime.datetime.min and period_info[1] == datetime.datetime.max:
                aspect_strings.append("period=forever")
            else:
                aspect_strings.append("period=duration('%s', '%s')" % (period_info[0].strftime("%Y-%m-%d"), (period_info[1] - datetime.timedelta(days=1)).strftime("%Y-%m-%d")))
        else:
            aspect_strings.append("period=instant('%s')" % (period_info - datetime.timedelta(days=1)).strftime("%Y-%m-%d"))
    
    if ('builtin', 'unit') in aspects:
        model_unit = aspects[('builtin', 'unit')]
        aspect_strings.append(str(model_unit))
#         if len(model_unit[1]) == 0:
#             #no denominator
#             aspect_strings.append("unit=%s" % " * ".join([x.localName for x in model_unit[0]]))
#         else:
#             aspect_strings.append("unit=%s/%s" % (" * ".join([x.localName for x in model_unit[0]]), 
#                                                   " * ".join([x.localName for x in model_unit[1]])))
            
    if ('builtin', 'entity') in aspects:
        entity_info = aspects[('builtin', 'entity')]
        aspect_strings.append("entity=(%s) %s" % (entity_info[0], entity_info[1]))      
        
    #dimensions
    dimension_aspects = [(aspect_info[ASPECT],aspect_info, aspect_member) for aspect_info, aspect_member in aspects.items() if aspect_info[TYPE] == 'explicit_dimension']
    #sort by the dimension qname
    dimension_aspects.sort(key=lambda tup: tup[0])
    
    #for aspect_info, aspect_member in aspects.items():
    for dimension_aspect in dimension_aspects:
        aspect_info = dimension_aspect[1]
        aspect_member = dimension_aspect[2]
        if aspect_info[TYPE] == 'explicit_dimension':
            aspect_member = aspects[aspect_info]
            '''THE formatted_member SHOULD HANDLE FORMATTING OF NON QNAME VALUES'''
            formatted_member = format_qname(aspect_member, xule_context) if type(aspect_member) == QName else aspect_member
            aspect_strings.append("%s=%s" % (format_qname(aspect_info[ASPECT], xule_context), formatted_member))
            
    if len(aspect_strings) > 0:
        aspect_string = "[" + ",\n".join(aspect_strings) + "]"
    else:
        aspect_string = ""
        
    return line_item_string + aspect_string  

def format_fact_line_item(xule_context, xule_fact):
    return format_qname(xule_fact.fact.concept.qname, xule_context)

def format_fact_period(xule_context, xule_fact):
    if xule_fact.fact.context.isStartEndPeriod:
        period_string = xule_fact.fact.context.startDatetime.strftime("%m/%d/%Y") + " - " + (xule_fact.fact.context.endDatetime - datetime.timedelta(days=1)).strftime("%m/%d/%Y")
    elif xule_fact.fact.context.isInstantPeriod:
        period_string = (xule_fact.fact.context.endDatetime - datetime.timedelta(days=1)).strftime("%m/%d/%Y")
    else:
        period_string = "Forever"
    
    return period_string

def format_fact_unit(xule_context, xule_fact):
    if xule_fact.fact.isNumeric:
        numerator = tuple(sorted(xule_fact.fact.unit.measures[0]))
        denominator = tuple(sorted(xule_fact.fact.unit.measures[1]))
        
        if len(denominator) == 0:
            #no denominator
            return " * ".join([x.localName for x in numerator])
        else:
            return "%s/%s" % (" * ".join([x.localName for x in numerator]), 
                              " * ".join([x.localName for x in denominator]))
    else:
        return None

def format_fact_all_aspects(xule_context, xule_fact):
    aspect_strings = ["Line Item: " + format_fact_line_item(xule_context, xule_fact),]
    aspect_strings.append("Period: " + format_fact_period(xule_context, xule_fact))
    unit = format_fact_unit(xule_context, xule_fact)
    if unit is not None:
        aspect_strings.append("Unit: " + unit)
    dimensions = format_fact_dimensions(xule_context, xule_fact)
    if dimensions is not None:
        aspect_strings.append("Dimensions:\n" + dimensions)
    return "\n".join(aspect_strings)

def format_fact_dimensions(xule_context, xule_fact):
    if len(xule_fact.fact.context.qnameDims) > 0:
        dim_pairs = []
        for axis_qname in sorted(xule_fact.fact.context.qnameDims):
            dim_pairs.append(format_qname(axis_qname, xule_context) + " = " + format_qname(xule_fact.fact.context.qnameDims[axis_qname].memberQname, xule_context))
        return "\n".join(dim_pairs)
    else:
        return None
     
def format_fact_label(xule_context, fact):
    label = property_label(xule_context, fact)
    if label.type in ('unbound', 'none'):
        return "missing"
    else:
        return label.value.textValue

def format_qname(qname, xule_context):
    cat_namespace = xule_context.rule_set.getNamespaceInfoByUri(qname.namespaceURI)
    if cat_namespace:
        if cat_namespace['prefix'] == '*':
            return qname.localName
        else:
            return cat_namespace['prefix'] + ":" + qname.localName
    else:
        return str(qname)       

MESSAGE_TAG_SUB_PARTS = (('context', format_alignment),
                              ('label', format_fact_label),
                              ('concept', format_fact_line_item),
                              ('period', format_fact_period),
                              ('unit', format_fact_unit),
                              ('aspects', format_fact_all_aspects),
                              ('dimensions', format_fact_dimensions)
                              )
    
def write_trace_count_string(trace_count_file, rule_name, traces, rule_part, total_iterations, total_time):
    display_string = display_trace_count(traces, rule_part, total_iterations, total_time)

    with open(trace_count_file + ".txt", 'a', newline='') as o:
        o.write(display_string)
        
def display_trace_count(traces, rule_part, total_iterations, total_time, level=0, display_string=""):
    if isinstance(rule_part, ParseResults):
        additional = ''
        if rule_part['exprName'] == 'varRef':
            if rule_part.is_constant:
                additional =  " ($" + rule_part.varName + " declaration: " + str(rule_part.var_declaration) + ") - constant)"
            else:
                additional = " ($" + rule_part.varName + " declaration: " + str(rule_part.var_declaration) + ")"
        elif rule_part['exprName'] == 'varAssign':
            additional = " (" + rule_part.varName + ")" + (" NOT USED" if rule_part.get('not_used') == True else "")
        elif rule_part['exprName'] == 'constantAssign':
            additional = " (" + rule_part.constantName + ")"
        elif rule_part['exprName'] == 'functionArg':
            additional = " (" + rule_part.argName + ")"
        elif rule_part['exprName'] == 'forExpr':
            additional = " (" + rule_part.forControl.forVar + ")"
        elif rule_part['exprName'] == 'reportDeclaration':
            additional = " (" + rule_part.reportName + ")"
        elif rule_part['exprName'] == 'raiseDeclaration':
            additional = " (" + rule_part.raiseName + ")"  
        elif rule_part['exprName'] == 'formulaDeclaration':
            additional = " (" + rule_part.formulaName + ")"                      
#         elif rule_part['exprName'] in ('functionDeclaration', 'functionReference'):
#             additional = " (" + rule_part.functionName + ")"  + (" CACHEABLE" if rule_part.get('cacheable') == True else "") 
        
        if rule_part.number != '':
            additional += (" [" + 
                           ('i, ' if rule_part.get('instance') else '') +
                           ('r, ' if rule_part.get('rules-taxonomy') else '') +
                           ('1' if rule_part.number == 'single' else "*")  + 
                           (", Align" if rule_part.has_alignment else ", NoAlign") + 
                           ((", " + ("D" if rule_part.is_dependent else "I")) if 'is_dependent' in rule_part else "") +
                           #((", " + str(parse_res.var_refs)) if len(parse_res.var_refs) > 0 else "") + 
#                            ((", v" + str({(x[0], x[1]) for x in rule_part.dependent_vars})) if len(rule_part.dependent_vars) > 0 else "") +
#                            ((", V" + str({(x[0], x[1]) for x in rule_part.var_refs})) if len(rule_part.var_refs) > 0 else "") +
#                            ((", VIds" + str(rule_part.var_ref_ids)) if 'var_ref_ids' in rule_part else "")  +
                           ((", i" + str({dep['node_id'] for dep in rule_part.dependent_iterables})) if len(rule_part.dependent_iterables) > 0 else "") +         
#                            ((", di" + str({dep['node_id'] for dep in rule_part.downstream_iterables})) if len(rule_part.downstream_iterables) > 0 else "") +                    
                           (", Values" if rule_part.get('values_expression') == True else "") +
                           (", Table %i" % rule_part.table_id if rule_part.get('table_id') is not None else "") +
                           "]")
        
        if 'is_iterable' in rule_part:
            additional += " iterable"
        if 'in_loop' in rule_part:
            additional += " LOOP"
        display_string += ("  " * level) + str(rule_part['node_id']) + ":" + rule_part['exprName'] + additional + "\n"
        if rule_part['node_id'] in traces:
            trace = traces[rule_part['node_id']]
            total_count = 0
            #display_string += ", ".join(trace.keys()) + "\n"
            for key in ('iterations', 'U', 'E', 'c', 'T', 'e', 'R', 'r', 'isE', 'ise', 'isu', 'ex'):
                if trace[key] > 0:
                    if key == 'iterations':
                        display_string += "{}{} {} {}\n".format("  " * (level + 1), 
                                                                            key, 
                                                                            trace[key],
                                                                            (trace[key] / total_iterations) if total_iterations > 0 else 0)
                        #add step values
                        children_time, child_nodes = trace_count_next_time(rule_part, traces)
                        step_time = trace['iterations-t'] - children_time 
                        display_string += "{}{} {} {} {}\n".format("  " * (level + 1),
                                                                "Step",
                                                                step_time.total_seconds(),
                                                                (step_time / total_time) if total_time.total_seconds() > 0 else 0,
                                                                str(child_nodes)[1:-1])                       
                    else:
                        try:
                            display_string += "{}{} {} - Avg: {}  Tot: {} - Avg: {:%}  Tot: {:%}\n".format("  " * (level + 2), 
                                                                                key, 
                                                                                trace[key], 
                                                                                trace[key + '-t'].total_seconds() / trace[key] if trace[key] > 0 else 0, 
                                                                                trace[key + '-t'].total_seconds(),
                                                                                ((trace[key + '-t'].total_seconds() / trace[key] if trace[key] > 0 else 0) / total_iterations) if total_iterations > 0 else 0,
                                                                                (trace[key + '-t'] / total_time) if total_time.total_seconds() > 0 else 0)
                        except:
                            print("key", key, "key time", trace[key+'-t'])
                            raise
                    if key != 'iterations':
                        total_count += trace[key]
            if total_count != trace['iterations']:
                display_string += "%sCalc Total %i\n" % ("  " * (level + 1), total_count)
            display_string += "%sTime %f Average %f\n\n" % ("  " * (level + 1), trace['iterations-t'].total_seconds(), (trace['iterations-t'].total_seconds() / total_count) if total_count > 0 else 0)
        for next_part in rule_part:
            display_string = display_trace_count(traces, next_part, total_iterations, total_time, level + 1, display_string)
    return display_string

def write_trace_count_csv(trace_count_file, rule_name, traces, rule_part, total_iterations, total_time):
    import csv
    
    trace_count = calc_trace_count(rule_name, traces, rule_part, total_iterations, total_time)
    with open(trace_count_file + ".csv", 'a', newline='') as o:
        csv_writer = csv.writer(o)
        csv_writer.writerows(trace_count)        
    
def calc_trace_count(rule_name, traces, rule_part, total_iterations, total_time, level=0, rows=None):
    if rows is None:
        rows = [['','', '', '', '', '', '', '', '', '', ''
                 ,'Total', '', '', '', '', '' #total iteraions
                 ,'Step', '', '', '' ,'' #Step time
                 ,'Evaluations', '', '', '', '', '' #Evaluations
                 ,'Table', '', '', '', '', '' #Table
                 ,'Cache', '', '', '', '', '' #cache
                 ,'Recalc', '', '', '', '', '' #Recalc
                 ,'Stop', '', '', '', '', '' #Iteration Stop
                 ],
                ['Rule', 'Id', 'Name', 'Notes', 'Instance', 'Rule Taxonomy', 'Number', 'Aligned', 'Dependent', 'Dependent Iterables', 'Iterable'
                 ,'it', 'it %', 'secs', 'secs %', 'avg', 'avg %' #total iteraions
                 ,'secs', 'secs %', 'avg', 'avg %', 'nodes' #step times
                 ,'it', 'it %', 'secs', 'secs %', 'avg', 'avg %' #Evaluations
                 ,'it', 'it %', 'secs', 'secs %', 'avg', 'avg %' #Table
                 ,'it', 'it %', 'secs', 'secs %', 'avg', 'avg %' #cache
                 ,'it', 'it %', 'secs', 'secs %', 'avg', 'avg %' #Recalc
                 ,'it', 'it %', 'secs', 'secs %', 'avg', 'avg %' #Iteration Stop
                 ]]
    
    #Rows: name, notes, inst, rule tax, number, aligned, dependency, dependent iterables, iterable,
    #      For each count includes: iterations, percent, time, percent, avg time, percent
    #          total, E, T, c, R, is
    
    if isinstance(rule_part, ParseResults):
        additional = ''
        if rule_part['exprName'] == 'varRef':
            if rule_part.is_constant:
                additional =  "$" + rule_part.varName + " declaration: " + str(rule_part.var_declaration) + " - constant)"
            else:
                additional = "$" + rule_part.varName + " declaration: " + str(rule_part.var_declaration)
        elif rule_part['exprName'] == 'varAssign':
            additional = rule_part.varName + (" NOT USED" if rule_part.get('not_used') == True else "")
        elif rule_part['exprName'] == 'constantAssign':
            additional = rule_part.constantName
        elif rule_part['exprName'] == 'functionArg':
            additional = rule_part.argName
        elif rule_part['exprName'] == 'forExpr':
            additional = rule_part.forControl.forVar
        elif rule_part['exprName'] == 'reportDeclaration':
            additional = rule_part.reportName
        elif rule_part['exprName'] == 'raiseDeclaration':
            additional = rule_part.raiseName  
        elif rule_part['exprName'] == 'formulaDeclaration':
            additional = rule_part.formulaName                       
        elif rule_part['exprName'] in ('functionDeclaration', 'functionReference'):
            additional = rule_part.functionName + (" CACHEABLE" if rule_part.get('cacheable') == True else "") 

        row = [rule_name
               ,rule_part['node_id']
               ,('  ' * level) + rule_part['exprName']                              #name
               ,additional                                      #notes
               ,True if rule_part.get('instance') else False    #instance
               ,True if rule_part.get('rules-taxonomy') else False #rule taxonomy
               ,rule_part.number == 'single'                    #nubmer
               ,True if rule_part.has_alignment else False      #aligned
               ,("D" if rule_part.is_dependent else "I") if 'is_dependent' in rule_part else "" #dependency
               ,str({dep['node_id'] for dep in rule_part.dependent_iterables}) if len(rule_part.dependent_iterables) > 0 else "" #dependent iterables
               ,'is_iterable' in rule_part                      #iterable
               ]
        
        if rule_part['node_id'] in traces:            
            trace = traces[rule_part['node_id']]
            
            #add total values to the row
            row += trace_count_by_type('iterations', trace, total_iterations, total_time)
            
            #add step values
            children_time, child_nodes = trace_count_next_time(rule_part, traces)
            step_time = trace['iterations-t'] - children_time 
            row += [step_time.total_seconds()
                    ,((step_time.total_seconds() / total_time.total_seconds()) if total_time.total_seconds() > 0 else 0) * 100
                    ,(step_time.total_seconds() / trace['iterations']) if trace['iterations'] > 0 else 0
                    ,((((step_time.total_seconds() / trace['iterations']) if trace['iterations'] > 0 else 0) / total_iterations) if total_iterations > 0 else 0) * 100
                    , str(child_nodes)[1:-1]]
            
            #row += ['','','','','']
                       
            #add values by evaluation type
            calc_total = 0
            for count_codes in [['E','e'],['T'],['c'],['R','r'],['isE', 'ise']]:
                if len(count_codes) == 1:
                    count_code = count_codes[0]
                else:
                    count_code = count_codes[0] if trace[count_codes[0]] != 0 else count_codes[1]
                calc_total += trace[count_code]
                row += trace_count_by_type(count_code, trace, total_iterations, total_time)
            
            if calc_total != trace['iterations']:
                row.append("ITERATION COUNT DOES NOT TOTAL. Calc total is", calc_total)
            
        rows.append(row)
              
        for next_part in rule_part:
            rows = calc_trace_count(rule_name, traces, next_part, total_iterations, total_time, level + 1, rows)
    return rows

def trace_count_by_type(count_code, trace, total_iterations, total_time):
    time_code = count_code + '-t'
    return [trace[count_code]
            ,''
            ,trace[time_code].total_seconds()
            ,(trace[time_code].total_seconds() / total_time.total_seconds() * 100) if total_time.total_seconds() > 0 else 0
            ,(trace[time_code].total_seconds() / trace[count_code]) if trace[count_code] > 0 else 0
            ,(((trace[time_code].total_seconds() / trace[count_code] if trace[count_code] > 0 else 0) / total_iterations) if total_iterations > 0 else 0) * 100
            ]    

def trace_count_next_time(rule_part, traces):
    total_child_times = datetime.timedelta()
    total_child_nodes = []
    
    if isinstance(rule_part, ParseResults):
        for child in rule_part:

            if isinstance(child, ParseResults):
                if child['exprName'] != 'varAssign':
                    if child['node_id'] in traces:
                        total_child_times += traces[child['node_id']]['iterations-t']
                        total_child_nodes.append(child['node_id'])
                        #return (traces[child['node_id']]['iterations-t'], child['node_id'])
                    else:
                        child_info = trace_count_next_time(child, traces)
                        total_child_times += child_info[0]
                        total_child_nodes += child_info[1]
    return (total_child_times, total_child_nodes)
    
            
    <|MERGE_RESOLUTION|>--- conflicted
+++ resolved
@@ -21,11 +21,7 @@
 See the License for the specific language governing permissions and
 limitations under the License.
 
-<<<<<<< HEAD
 $Change: 22485 $
-=======
-$Change: 22406 $
->>>>>>> 2f8fbd0d
 DOCSKIP
 """
 from .XuleContext import XuleGlobalContext, XuleRuleContext #XuleContext
@@ -135,12 +131,8 @@
     #clean up
     del global_context
     
-<<<<<<< HEAD
-    return saved_taxonomies
-=======
     #clean up
     del global_context
->>>>>>> 2f8fbd0d
     
 def evaluate_rule_set(global_context):
     """Process the rule set.
