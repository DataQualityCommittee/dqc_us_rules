--- conflicted
+++ resolved
@@ -21,11 +21,8 @@
 See the License for the specific language governing permissions and
 limitations under the License.
 
-<<<<<<< HEAD
 $Change: 22362 $
-=======
-$Change: 22359 $
->>>>>>> 4028e45d
+
 DOCSKIP
 """
 from .XuleContext import XuleGlobalContext, XuleRuleContext #XuleContext
@@ -797,14 +794,7 @@
                         full_rule_name += '.' + messages['rule-suffix']                    
                     
                     filing_url = xule_context.model.modelDocument.uri if xule_context.model is not None else ''
-<<<<<<< HEAD
-=======
-                    # The source_location has been replaced by rule_focus. I think that sourceLocation on the arelle logger was a former way
-                    # of identifying the thing (i.e. fact) that was the focus of the message. This is now handled by rule_focus (modelObject on the logger
-                    # call).
-                    #source_location = get_element_identifier(xule_value, xule_context)
-                    
->>>>>>> 4028e45d
+
                     # The rule_focus is the model object that is the focus fo the rule. This can be a modelFact, modelConcept or modelDocument.
                     # It is used by the logger to provide additional location information about the thing (i.e. fact) that is the focus of the 
                     # message fom the rule.
@@ -823,25 +813,15 @@
                     
                     #combine the substitutions and the messages dictionary
                     messages.update(substitutions)
-<<<<<<< HEAD
 
                     xule_context.global_context.message_queue.log(severity.upper(),
                                                                   full_rule_name,
-=======
-                    
-                    xule_context.global_context.message_queue.log(severity.upper(),
-                                                                  full_rule_name, 
->>>>>>> 4028e45d
                                                                   _(format_string_message),
                                                                   #sourceFileLine=source_location,
                                                                   filing_url=filing_url,
                                                                   modelObject=rule_focus,
-<<<<<<< HEAD
                                                                   **messages)
       
-=======
-                                                                  **messages)        
->>>>>>> 4028e45d
                 else:
                     xule_context.iter_pass_count += 1
             else:
@@ -918,14 +898,6 @@
                     full_rule_name += '.' + messages['rule-suffix']
                 
                 filing_url = xule_context.model.modelDocument.uri if xule_context.model is not None else ''
-<<<<<<< HEAD
-=======
-                # The source_location has been replaced by rule_focus. I think that sourceLocation on the arelle logger was a former way
-                # of identifying the thing (i.e. fact) that was the focus of the message. This is now handled by rule_focus (modelObject on the logger
-                # call).
-                #source_location = get_element_identifier(xule_value, xule_context)
-                
->>>>>>> 4028e45d
                 # The rule_focus is the model object that is the focus fo the rule. This can be a modelFact, modelConcept or modelDocument.
                 # It is used by the logger to provide additional location information about the thing (i.e. fact) that is the focus of the 
                 # message fom the rule.
@@ -943,11 +915,7 @@
                 
                 #combine the substitutions and the messages dictionary
                 messages.update(substitutions)
-<<<<<<< HEAD
-
-=======
-                
->>>>>>> 4028e45d
+
                 xule_context.global_context.message_queue.log(severity.upper(),
                                                               full_rule_name, 
                                                               _(format_string_message),
@@ -4458,7 +4426,6 @@
     finally:
         if hasattr(message_context.global_context.options, 'xule_no_cache'):
             xule_context.global_context.options.xule_no_cache = saved_no_cache   
-<<<<<<< HEAD
 
     if result_ast['resultName'] == 'rule-focus':
         # This is a special case. rule-focus requires some kind of a ModelObject. This will be passed to the logger as the modelObject argument.
@@ -4482,31 +4449,6 @@
             
     return message
 
-=======
-
-    if result_ast['resultName'] == 'rule-focus':
-        # This is a special case. rule-focus requires some kind of a ModelObject. This will be passed to the logger as the modelObject argument.
-        # Xule will allow a ModelFact or a ModelConcept
-        if message_value.type == 'concept':
-            message = message_value.value
-        elif message_value.is_fact:
-            message = message_value.fact
-        else:
-            raise XuleProcessingError(_("The rule-focus of a rule must be a concept or a fact, found {}".format(message_value.type)), xule_context)
-    elif result_ast['resultName'] == 'message':
-        if message_value.type == 'unbound':
-            message = XuleValue(xule_context, '', 'string')
-        else:
-            message = message_value
-    else:
-        if message_value.type == 'unbound':
-            message = ''
-        else:
-            message = str(message_value.value)
-            
-    return message
-
->>>>>>> 4028e45d
 def validate_result_name(result, xule_context):
     if result['resultName'] not in ('message', 'severity', 'rule-suffix', 'rule-focus'):
         if not xule_context.rule_set.hasOutputAttribute(result['resultName']):
